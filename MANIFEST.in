--- conflicted
+++ resolved
@@ -3,16 +3,11 @@
 include FUNDING.rst
 include LICENSE.rst
 include README.rst
-<<<<<<< HEAD
 include USEDBY.rst
 include CITATION.cff
-include Makefile
 include requirements*
 include noxfile.py
 include notebooks.py
-=======
-include requirements*txt
->>>>>>> 4067a203
 
 recursive-include docs *.txt
 recursive-include landlab *.pyx *.pxd *.hpp
