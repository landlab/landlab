--- conflicted
+++ resolved
@@ -90,10 +90,7 @@
 # Hypothesis
 .hypothesis
 genveg/test.ipynb
-<<<<<<< HEAD
-=======
 notebooks/GenVeg/veg_params.yml
->>>>>>> c15abcf1
 
 
 # nox virtual envs
