[build-system]
requires = ["cython", "numpy", "setuptools", "wheel"]
build-backend = "setuptools.build_meta"

[project]
name = "landlab"
description = "Open-source Python package for numerical modeling of Earth surface dynamics."
authors = [
  {email = "mcflugen@gmail.com"},
  {name = "The landlab team"}
]
maintainers = [
  {email = "mcflugen@gmail.com"},
  {name = "The landlab team"}
]
keywords = [
  "bmi",
  "component modeling",
  "earth science",
  "gridding engine",
  "model coupling",
  "numerical modeling",
]
license = {file = "LICENSE.rst"}
classifiers = [
  "Development Status :: 4 - Beta",
  "Intended Audience :: Science/Research",
  "License :: OSI Approved :: MIT License",
  "Operating System :: OS Independent",
  "Programming Language :: Cython",
  "Programming Language :: Python :: 3",
  "Programming Language :: Python :: Implementation :: CPython",
  "Topic :: Scientific/Engineering :: Physics",
]
requires-python = ">=3.8"
dependencies = [
  "bmipy",
  "matplotlib",
  "netcdf4",
  "numpy",
  "pyyaml",
  "pyshp != 2.3.0",
  "rich_click",
  "scipy",
  "statsmodels",
  "pandas",
  "xarray >= 0.16",
  "richdem ; sys_platform != 'win32' or python_version < '3.10'",
]
dynamic = ["readme", "version"]

[project.urls]
homepage = "https://github.com/landlab"
documentation = "https://landlab.readthedocs.io"
repository = "https://github.com/landlab"
changelog = "https://github.com/landlab/landlab/blob/develop/CHANGES.rst"

[project.optional-dependencies]
dev = [
  "black",
  "flake8",
  "flake8-bugbear",
  "isort",
  "pre-commit",
  "nox",
]
docs = [
  "pandoc",
  "nbformat",
  "jupyter_client",
  "ipython",
  "sphinx>=4",
  "sphinx_rtd_theme",
  "tabulate",
  "tornado",
  "entrypoints",
  "furo",
  "nbsphinx>=0.2.12",
  "sphinxcontrib_github_alt",
  "sphinxcontrib.towncrier",
  "sphinx-jinja",
  "sphinx-inline-tabs",
<<<<<<< HEAD
  "towncrier<22.8.0"
=======
  "towncrier<22.8",
>>>>>>> 87ca2a00
]
testing = [
  "coveralls",
  "hypothesis",
  "pytest",
  "pytest-cov",
  "pytest-datadir",
  "pytest-xdist",
  "pyyaml",
]
notebooks = [
  "dask[array]",
  "jupyter",
  "holoviews",
  "nbformat",
  "mesa",
  "bmi-topography >= 0.5",
]

[project.scripts]
landlab = "landlab.cmd.landlab:landlab"

[tool.setuptools]
include-package-data = true

[tool.setuptools.package-data]
landlab = [
  "tests/*txt",
  "data/*asc",
  "data/*nc",
  "data/*shp",
  "test/*shx",
  "data/*dbf",
  "preciptest.in",
  "test_*/*nc",
  "test_*/*asc",
]
[tool.setuptools.packages.find]
where = ["."]
include = ["landlab*"]

[tool.setuptools.dynamic]
readme = {file = ["README.rst", "AUTHORS.rst", "CHANGES.rst"]}
version = {attr = "landlab._version.__version__"}

[tool.pytest.ini_options]
minversion = "6.0"
testpaths = ["notebooks", "landlab", "tests"]
norecursedirs = [".*", "*.egg*", "build", "dist", "examples"]
addopts = """
  --ignore setup.py
  --tb native
  --strict
  --durations 16
  --doctest-modules
  -vvv
"""
doctest_optionflags = [
  "NORMALIZE_WHITESPACE",
  "IGNORE_EXCEPTION_DETAIL",
  "ALLOW_UNICODE"
]
markers = [
    "slow: marks tests as slow (deselect with '-m \"not slow\"')",
    "notebook: marks tests as notebook (deselect with '-m \"not notebook\"')"
]

[tool.isort]
multi_line_output = 3
include_trailing_comma = true
force_grid_wrap = 0
combine_as_imports = true
line_length = 88

[tool.towncrier]
directory = "news"
package = "landlab"
filename = "CHANGES.rst"
single_file = true
underlines = "-`^"
issue_format = "`#{issue} <https://github.com/landlab/landlab/issues/{issue}>`_"
title_format = "{version} ({project_date})"

[[tool.towncrier.type]]
directory = "component"
name = "New Components"
showcontent = true

[[tool.towncrier.type]]
directory = "notebook"
name = "New Tutorial Notebooks"
showcontent = true

[[tool.towncrier.type]]
directory = "feature"
name = "New Features"
showcontent = true

[[tool.towncrier.type]]
directory = "bugfix"
name = "Bug Fixes"
showcontent = true

[[tool.towncrier.type]]
directory = "docs"
name = "Documentation Enhancements"
showcontent = true

[[tool.towncrier.type]]
directory = "misc"
name = "Other Changes and Additions"
showcontent = true
<|MERGE_RESOLUTION|>--- conflicted
+++ resolved
@@ -80,11 +80,7 @@
   "sphinxcontrib.towncrier",
   "sphinx-jinja",
   "sphinx-inline-tabs",
-<<<<<<< HEAD
-  "towncrier<22.8.0"
-=======
   "towncrier<22.8",
->>>>>>> 87ca2a00
 ]
 testing = [
   "coveralls",
