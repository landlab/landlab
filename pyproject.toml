[build-system]
requires = ["cython", "numpy", "setuptools", "wheel"]
build-backend = "setuptools.build_meta"

[project]
name = "landlab"
description = "Open-source Python package for numerical modeling of Earth surface dynamics."
authors = [
  {email = "mcflugen@gmail.com"},
  {name = "The landlab team"}
]
maintainers = [
  {email = "mcflugen@gmail.com"},
  {name = "The landlab team"}
]
keywords = [
  "bmi",
  "component modeling",
  "earth science",
  "gridding engine",
  "model coupling",
  "numerical modeling",
]
license = {file = "LICENSE.rst"}
classifiers = [
  "Development Status :: 4 - Beta",
  "Intended Audience :: Science/Research",
  "License :: OSI Approved :: MIT License",
  "Operating System :: OS Independent",
  "Programming Language :: Cython",
  "Programming Language :: Python :: 3",
  "Programming Language :: Python :: 3.9",
  "Programming Language :: Python :: 3.10",
  "Programming Language :: Python :: 3.11",
  "Programming Language :: Python :: Implementation :: CPython",
  "Topic :: Scientific/Engineering :: Physics",
]
requires-python = ">=3.9"
dependencies = [
  "bmipy",
  "matplotlib",
  "netcdf4",
  "numpy",
  "pyyaml",
  "pyshp != 2.3.0",
  "rich-click",
  "scipy",
  "statsmodels",
  "pandas",
  "xarray >= 0.16",
]
dynamic = ["readme", "version"]

[project.urls]
homepage = "https://github.com/landlab"
documentation = "https://landlab.readthedocs.io"
repository = "https://github.com/landlab"
changelog = "https://github.com/landlab/landlab/blob/develop/CHANGES.rst"

[project.optional-dependencies]
dev = [
  "black",
  "flake8",
  "flake8-bugbear",
  "isort",
  "pre-commit",
  "nox",
]
docs = [
  "pandoc",
  "nbformat",
  "jupyter_client",
  "ipython",
  "sphinx>=4",
  "sphinx_rtd_theme",
  "tabulate",
  "tornado",
  "entrypoints",
  "furo",
  "nbsphinx>=0.2.12",
  "sphinxcontrib_github_alt",
  "sphinxcontrib.towncrier",
  "sphinx-jinja",
  "sphinx-inline-tabs",
  "towncrier<22.8",
]
testing = [
  "coveralls",
  "hypothesis",
  "pytest",
  "pytest-cov",
  "pytest-datadir",
  "pytest-xdist",
]
notebooks = [
  "dask[array]",
  "jupyter",
  "holoviews",
  "nbformat",
  "mesa",
<<<<<<< HEAD
  "bmi-topography >= 0.5, < 0.8.1",
=======
  "bmi-topography >= 0.5,!=0.8.1",
>>>>>>> e8b1a258
]

[project.scripts]
landlab = "landlab.cmd.landlab:landlab"

[tool.setuptools]
include-package-data = true

[tool.setuptools.package-data]
landlab = [
  "tests/*txt",
  "data/*asc",
  "data/*nc",
  "data/*shp",
  "test/*shx",
  "data/*dbf",
  "preciptest.in",
  "test_*/*nc",
  "test_*/*asc",
]
[tool.setuptools.packages.find]
where = ["."]
include = ["landlab*"]

[tool.setuptools.dynamic]
readme = {file = ["README.rst", "AUTHORS.rst"]}
version = {attr = "landlab._version.__version__"}

[tool.pytest.ini_options]
minversion = "6.0"
testpaths = ["notebooks", "landlab", "tests"]
norecursedirs = [".*", "*.egg*", "build", "dist", "examples"]
addopts = """
  --ignore setup.py
  --tb native
  --durations 16
  --strict-markers
  --doctest-modules
  -vvv
  --ignore-glob=*/animate-landlab-output.ipynb
  --ignore-glob=*/cellular_automaton_vegetation_flat_domain.ipynb
  --ignore-glob=*/cellular_automaton_vegetation_DEM.ipynb
  --ignore-glob=*/lithology_and_litholayers.ipynb
  --ignore-glob=*/nst_scaling_profiling.ipynb
  --ignore-glob=*/test_networkcreator_otherDEMs.ipynb
  --ignore-glob=*/run_network_generator_OpenTopoDEM.ipynb
"""
doctest_optionflags = [
  "NORMALIZE_WHITESPACE",
  "IGNORE_EXCEPTION_DETAIL",
  "ALLOW_UNICODE"
]
markers = [
    "slow: marks tests as slow (deselect with '-m \"not slow\"')",
    "notebook: marks tests as notebook (deselect with '-m \"not notebook\"')"
]

[tool.isort]
multi_line_output = 3
include_trailing_comma = true
force_grid_wrap = 0
combine_as_imports = true
line_length = 88

[tool.check-manifest]
ignore = [".nox", "build"]

[tool.cibuildwheel]
build = "cp39-* cp310-* cp311-*"
skip = "*-musllinux_*"
archs = "x86_64,i686,aarch64,arm64,AMD64,x86"

[tool.towncrier]
directory = "news"
package = "landlab"
filename = "CHANGES.rst"
single_file = true
underlines = "-`^"
issue_format = "`#{issue} <https://github.com/landlab/landlab/issues/{issue}>`_"
title_format = "{version} ({project_date})"

type = [
  {name="New Components", directory="component", showcontent=true},
  {name="New Tutorial Notebooks", directory="notebook", showcontent=true},
  {name="New Features", directory="feature", showcontent=true},
  {name="Bug Fixes", directory="bugfix", showcontent=true},
  {name="Documentation Enhancements", directory="docs", showcontent=true},
  {name="Other Changes and Additions", directory="misc", showcontent=true},
]<|MERGE_RESOLUTION|>--- conflicted
+++ resolved
@@ -98,11 +98,7 @@
   "holoviews",
   "nbformat",
   "mesa",
-<<<<<<< HEAD
-  "bmi-topography >= 0.5, < 0.8.1",
-=======
-  "bmi-topography >= 0.5,!=0.8.1",
->>>>>>> e8b1a258
+  "bmi-topography >=0.5,!=0.8.1",
 ]
 
 [project.scripts]
