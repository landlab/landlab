from landlab import RasterModelGrid
<<<<<<< HEAD
import numpy as np
=======

<<<<<<< HEAD
import numpy as np

=======
>>>>>>> 194e6cd0
from landlab.components.fire_spread import FireSpread


def test_grass_fire_propagates():
    import numpy as np

    from landlab import RasterModelGrid
    from landlab.components.fire_spread.fire_spread import FireSpread

    grid = RasterModelGrid((5, 5), xy_spacing=30.0)
    grid.add_zeros("fuel__model", at="cell", dtype=int)[:] = 1      # short grass
    grid.add_zeros("fuel__moisture", at="cell")[:] = 0.08

    fs = FireSpread(grid, ignition_row=2, ignition_col=2)
    fs.run_one_step(dt=60)

    arrival = grid.at_cell["fire__arrival_time"]
    print(arrival[arrival >= 0])          # debug
    assert arrival.max() > 0
    assert np.sum(arrival >= 0) > 1       # fire has spread to neighbours
<|MERGE_RESOLUTION|>--- conflicted
+++ resolved
@@ -1,13 +1,5 @@
 from landlab import RasterModelGrid
-<<<<<<< HEAD
 import numpy as np
-=======
-
-<<<<<<< HEAD
-import numpy as np
-
-=======
->>>>>>> 194e6cd0
 from landlab.components.fire_spread import FireSpread
 
 
