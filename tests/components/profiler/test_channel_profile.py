# coding: utf8
# ! /usr/env/python
"""
Created on Tue Feb 27 16:25:11 2018

@author: barnhark
"""
import matplotlib
import numpy as np
import pytest

from landlab import FieldError, RasterModelGrid
from landlab.components import (
    ChannelProfiler,
    DepressionFinderAndRouter,
    FastscapeEroder,
    FlowAccumulator,
    LinearDiffuser,
)

matplotlib.use("agg")


def test_assertion_error():
    """Test that the correct assertion error will be raised."""
    mg = RasterModelGrid((10, 10))
    z = mg.add_zeros("topographic__elevation", at="node")
    z += 200 + mg.x_of_node + mg.y_of_node + np.random.randn(mg.size("node"))

    mg.set_closed_boundaries_at_grid_edges(
        bottom_is_closed=True,
        left_is_closed=True,
        right_is_closed=True,
        top_is_closed=True,
    )
    mg.set_watershed_boundary_condition_outlet_id(0, z, -9999)
    fa = FlowAccumulator(
        mg, flow_director="D8", depression_finder=DepressionFinderAndRouter
    )
    sp = FastscapeEroder(mg, K_sp=0.0001, m_sp=0.5, n_sp=1, erode_flooded_nodes=True)
    ld = LinearDiffuser(mg, linear_diffusivity=0.0001)

    dt = 100
    for i in range(200):
        fa.run_one_step()
        sp.run_one_step(dt=dt)
        ld.run_one_step(dt=dt)
        mg.at_node["topographic__elevation"][0] -= 0.001  # Uplift

    with pytest.raises(ValueError):
        ChannelProfiler(mg, outlet_nodes=[0], number_of_watersheds=2)


def test_asking_for_too_many_watersheds():
    mg = RasterModelGrid((10, 10))
    z = mg.add_zeros("topographic__elevation", at="node")
    z += 200 + mg.x_of_node + mg.y_of_node
    mg.set_closed_boundaries_at_grid_edges(
        bottom_is_closed=True,
        left_is_closed=True,
        right_is_closed=True,
        top_is_closed=True,
    )
    mg.set_watershed_boundary_condition_outlet_id(0, z, -9999)
    fa = FlowAccumulator(mg, flow_director="D8")
    sp = FastscapeEroder(mg, K_sp=0.0001, m_sp=0.5, n_sp=1)

    dt = 100
    for i in range(200):
        fa.run_one_step()
        sp.run_one_step(dt=dt)
        mg.at_node["topographic__elevation"][0] -= 0.001

    with pytest.raises(ValueError):
        ChannelProfiler(mg, number_of_watersheds=3)

    with pytest.raises(ValueError):
        ChannelProfiler(mg, number_of_watersheds=None, minimum_outlet_threshold=200)


def test_no_minimum_channel_threshold():
    mg = RasterModelGrid((10, 10))
    z = mg.add_zeros("topographic__elevation", at="node")
    z += 200 + mg.x_of_node + mg.y_of_node + np.random.randn(mg.size("node"))

    mg.set_closed_boundaries_at_grid_edges(
        bottom_is_closed=True,
        left_is_closed=True,
        right_is_closed=True,
        top_is_closed=True,
    )
    mg.set_watershed_boundary_condition_outlet_id(0, z, -9999)
    fa = FlowAccumulator(
        mg, flow_director="D8", depression_finder=DepressionFinderAndRouter
    )
    fa.run_one_step()

    profiler = ChannelProfiler(mg)

<<<<<<< HEAD
    assert profiler.minimum_channel_threshold == 0.0


def test_no_channel_definition_field():
    mg = RasterModelGrid((10, 10))
    mg.add_zeros("topographic__elevation", at="node")
    mg.add_zeros("flow__link_to_receiver_node", at="node")
    mg.add_zeros("flow__receiver_node", at="node")
    with pytest.raises(ValueError):
        ChannelProfiler(mg)
=======
    assert profiler._minimum_channel_threshold == 0.0
>>>>>>> 3305756b


def test_no_flow__link_to_receiver_node():
    mg = RasterModelGrid((10, 10))
    mg.add_zeros("topographic__elevation", at="node")
    mg.add_zeros("drainage_area", at="node")
    mg.add_zeros("flow__receiver_node", at="node")
    with pytest.raises(FieldError):
        ChannelProfiler(mg)


def test_no_flow__receiver_node():
    mg = RasterModelGrid((10, 10))
    mg.add_zeros("topographic__elevation", at="node")
    mg.add_zeros("drainage_area", at="node")
    mg.add_zeros("flow__link_to_receiver_node", at="node")
    with pytest.raises(FieldError):
        ChannelProfiler(mg)


@pytest.fixture()
def profile_example_grid():
    mg = RasterModelGrid((40, 60))
    z = mg.add_zeros("topographic__elevation", at="node")
    z += 200 + mg.x_of_node + mg.y_of_node
    mg.set_closed_boundaries_at_grid_edges(
        bottom_is_closed=True,
        left_is_closed=True,
        right_is_closed=True,
        top_is_closed=True,
    )
    mg.set_watershed_boundary_condition_outlet_id(0, z, -9999)
    fa = FlowAccumulator(mg, flow_director="D8")
    sp = FastscapeEroder(mg, K_sp=0.0001, m_sp=0.5, n_sp=1)

    dt = 100
    for i in range(200):
        fa.run_one_step()
        sp.run_one_step(dt=dt)
        mg.at_node["topographic__elevation"][0] -= 0.001
    return mg


def test_start_away_from_boundary(profile_example_grid):
    mg = profile_example_grid
    profiler = ChannelProfiler(mg, outlet_nodes=[64], cmap="viridis_r")
    profiler.run_one_step()
    assert profiler.distance_along_profile[0][0] == 0.0


def test_plotting_and_structure(profile_example_grid):
    mg = profile_example_grid
    profiler = ChannelProfiler(
        mg,
        number_of_watersheds=1,
        main_channel_only=False,
        minimum_channel_threshold=50,
    )
    profiler.run_one_step()

    profiler.plot_profiles()
    profiler.plot_profiles_in_map_view()

    # hard to test plotting... but in April 2019 KRB visually verified that the
    # plots were correct and has hard coded in what the profile structure was.
    correct_structure = np.array(
        [
            np.array([0, 61]),
            np.array([61, 62, 63, 64, 65, 66, 67, 68, 69, 70, 71]),
            np.array([61, 121, 181, 241, 301, 361, 421, 481, 541, 601, 661, 721, 781]),
            np.array([71, 72, 73, 74, 75]),
            np.array([71, 131, 191, 251, 311, 371, 431, 491, 551]),
            np.array([781, 841, 901, 961, 1021]),
            np.array([781, 842, 843, 844, 845, 846, 847]),
            np.array([75, 76, 77, 78, 79]),
            np.array(
                [
                    75,
                    135,
                    195,
                    255,
                    315,
                    375,
                    435,
                    495,
                    555,
                    615,
                    675,
                    735,
                    795,
                    855,
                    915,
                    975,
                    1035,
                ]
            ),
            np.array([1021, 1081, 1141, 1201, 1261, 1321]),
            np.array([1021, 1082, 1083, 1084, 1085, 1086, 1087, 1088]),
            np.array([79, 80, 81, 82, 83]),
            np.array(
                [
                    79,
                    139,
                    199,
                    259,
                    319,
                    379,
                    439,
                    499,
                    559,
                    619,
                    679,
                    739,
                    799,
                    859,
                    919,
                    979,
                    1039,
                    1099,
                ]
            ),
            np.array([1321, 1322, 1323, 1324]),
            np.array([1321, 1381, 1441, 1501, 1561, 1621, 1681, 1741, 1801]),
            np.array([83, 84, 85, 86]),
            np.array(
                [
                    83,
                    143,
                    203,
                    263,
                    323,
                    383,
                    443,
                    503,
                    563,
                    623,
                    683,
                    743,
                    803,
                    863,
                    923,
                    983,
                ]
            ),
            np.array([86, 87, 88, 89, 90]),
            np.array(
                [
                    86,
                    147,
                    207,
                    267,
                    327,
                    387,
                    447,
                    507,
                    567,
                    627,
                    687,
                    747,
                    807,
                    867,
                    927,
                    987,
                    1047,
                ]
            ),
            np.array([90, 91, 92, 93, 94, 95]),
            np.array([90, 151, 211, 271, 331, 391, 451, 511, 571, 631, 691, 751]),
            np.array([95, 96, 97, 98]),
            np.array([95, 155, 215, 275, 335, 395, 455, 515, 575, 635]),
            np.array([98, 99, 100, 101, 102, 103]),
            np.array([98, 159, 219, 279, 339, 399, 459]),
            np.array([103, 104, 105, 106, 107, 108, 109]),
            np.array([103, 163]),
        ]
    )
    for idx in range(len(correct_structure)):
        np.testing.assert_array_equal(profiler.network_ids[idx], correct_structure[idx])


def test_end_nodes_only(profile_example_grid):
    mg = profile_example_grid
    # with the same grid, test some other profiler options.
    profiler2 = ChannelProfiler(
        mg,
        number_of_watersheds=None,
        main_channel_only=True,
        minimum_outlet_threshold=3,
        minimum_channel_threshold=50,
    )
    profiler2.run_one_step()

    profiler2.plot_profiles()
    profiler2.plot_profiles_in_map_view(endpoints_only=True)


def test_different_kwargs(profile_example_grid):
    mg = profile_example_grid
    # with the same grid, test some other profiler options.
    profiler2 = ChannelProfiler(
        mg,
        number_of_watersheds=None,
        main_channel_only=True,
        minimum_outlet_threshold=3,
        minimum_channel_threshold=50,
    )
    profiler2.run_one_step()

    profiler2.plot_profiles()
    profiler2.plot_profiles_in_map_view()

    correct_structure = np.array(
        [
            0,
            61,
            62,
            63,
            64,
            65,
            66,
            67,
            68,
            69,
            70,
            71,
            72,
            73,
            74,
            75,
            76,
            77,
            78,
            79,
            80,
            81,
            82,
            83,
            84,
            85,
            86,
            87,
            88,
            89,
            90,
            91,
            92,
            93,
            94,
            95,
            96,
            97,
            98,
            99,
            100,
            101,
            102,
            103,
            104,
            105,
            106,
            107,
            108,
            109,
        ]
    )
    np.testing.assert_array_equal(profiler2.network_ids[0], correct_structure)


def test_re_calculating_network_ids_and_distance():
    mg = RasterModelGrid((20, 20), xy_spacing=100)
    z = mg.add_zeros("node", "topographic__elevation")
    z += np.random.rand(z.size)
    mg.set_closed_boundaries_at_grid_edges(
        bottom_is_closed=False,
        left_is_closed=True,
        right_is_closed=True,
        top_is_closed=True,
    )

    fa = FlowAccumulator(mg, flow_director="D8")
    sp = FastscapeEroder(mg, K_sp=0.0001, m_sp=0.5, n_sp=1)

    dt = 1000
    uplift_per_step = 0.001 * dt

    for i in range(10):
        z[mg.core_nodes] += uplift_per_step
        fa.run_one_step()
        sp.run_one_step(dt=dt)

    profiler = ChannelProfiler(mg)
    profiler.run_one_step()
    assert len(profiler.distance_along_profile) == 1  # result: 1
    profiler.run_one_step()
    # here nathan originally found result: 2, a bug!
    assert len(profiler.distance_along_profile) == 1

    # make the most complicated profile structure
    profiler = ChannelProfiler(mg, main_channel_only=False, number_of_watersheds=2)
    profiler.run_one_step()
    p1 = list(profiler.network_ids)
    d1 = list(profiler.distance_along_profile)

    profiler.run_one_step()
    p2 = list(profiler.network_ids)
    d2 = list(profiler.distance_along_profile)

    # assert that these are copies, not pointers to same thing
    assert p1 is not p2
    assert d1 is not d2

    # test that structures are the same.
    for idx_watershed in range(len(p1)):
        p1_w = p1[idx_watershed]
        p2_w = p2[idx_watershed]

        d1_w = d1[idx_watershed]
        d2_w = d2[idx_watershed]

        for idx_segment in range(len(p1_w)):
            np.testing.assert_array_equal(p1_w[idx_segment], p2_w[idx_segment])
            np.testing.assert_array_equal(d1_w[idx_segment], d2_w[idx_segment])


@pytest.mark.parametrize("main", [True, False])
@pytest.mark.parametrize("nshed", [1, None, 3])
def test_getting_all_the_way_to_the_divide(main, nshed):
    np.random.seed(42)
    mg = RasterModelGrid((10, 12))
    z = mg.add_zeros("node", "topographic__elevation")
    z += np.random.rand(z.size)

    fa = FlowAccumulator(mg, flow_director="D8")
    sp = FastscapeEroder(mg, K_sp=0.0001, m_sp=0.5, n_sp=1)

    dt = 1000
    uplift_per_step = 0.001 * dt

    for i in range(100):
        z[mg.core_nodes] += uplift_per_step
        fa.run_one_step()
        sp.run_one_step(dt=dt)

    profiler = ChannelProfiler(
        mg,
        number_of_watersheds=nshed,
        minimum_outlet_threshold=0,
        main_channel_only=main,
        minimum_channel_threshold=0,
    )
    profiler.run_one_step()

    # assert that with minimum_channel_threshold set to zero, we get all the way to the top of the divide.
    for outlet_id in profiler._net_struct:
        seg_tuples = profiler._net_struct[outlet_id].keys()

        wshd_ids = [profiler._net_struct[outlet_id][seg]["ids"] for seg in seg_tuples]

        nodes = np.concatenate(wshd_ids).ravel()
        da = mg.at_node["drainage_area"][nodes]

        # if "profile" is just bits of the edge, then da is 0.
        assert (mg.area_of_cell.min() in da) or (0.0 in da)<|MERGE_RESOLUTION|>--- conflicted
+++ resolved
@@ -97,20 +97,7 @@
 
     profiler = ChannelProfiler(mg)
 
-<<<<<<< HEAD
-    assert profiler.minimum_channel_threshold == 0.0
-
-
-def test_no_channel_definition_field():
-    mg = RasterModelGrid((10, 10))
-    mg.add_zeros("topographic__elevation", at="node")
-    mg.add_zeros("flow__link_to_receiver_node", at="node")
-    mg.add_zeros("flow__receiver_node", at="node")
-    with pytest.raises(ValueError):
-        ChannelProfiler(mg)
-=======
     assert profiler._minimum_channel_threshold == 0.0
->>>>>>> 3305756b
 
 
 def test_no_flow__link_to_receiver_node():
