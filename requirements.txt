--- conflicted
+++ resolved
@@ -3,11 +3,7 @@
 netcdf4
 numpy
 pyyaml
-<<<<<<< HEAD
-pyshp < 2.3.0
-=======
 pyshp != 2.3.0
->>>>>>> dbe989a7
 scipy
 statsmodels
 pandas
