--- conflicted
+++ resolved
@@ -4,15 +4,10 @@
 matplotlib
 netcdf4
 numpy
-<<<<<<< HEAD
 pandas
-pyshp
+pyshp != 2.3.0
 pyyaml
 richdem
-=======
-pyyaml
-pyshp != 2.3.0
->>>>>>> f74b3a43
 scipy
 statsmodels
 xarray >= 0.16