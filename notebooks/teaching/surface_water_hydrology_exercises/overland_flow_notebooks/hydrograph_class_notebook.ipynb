--- conflicted
+++ resolved
@@ -201,15 +201,7 @@
    "source": [
     "## Code Block 4\n",
     "\n",
-<<<<<<< HEAD
-    "imshow_grid(rmg, z)  # plot the DEM\n",
-=======
-    "# plt.figure(1)\n",
-    "# imshow_grid(rmg, z)  # plot the DEM\n",
     "rmg.imshow(\"topographic__elevation\")\n",
-    "plt.plot(rmg.node_x[outlet_node_to_sample], rmg.node_y[outlet_node_to_sample], \"yo\")\n",
-    "plt.plot(rmg.node_x[upstream_node_to_sample], rmg.node_y[upstream_node_to_sample], \"bo\")\n",
->>>>>>> d426786d
     "plt.plot(\n",
     "    rmg.x_of_node[outlet_node_to_sample], rmg.y_of_node[outlet_node_to_sample], \"yo\"\n",
     ")\n",
@@ -246,11 +238,7 @@
     "hydrograph_time = []\n",
     "\n",
     "## Setting initial fields...\n",
-<<<<<<< HEAD
     "rmg.at_node[\"surface_water__discharge\"].fill(0.0)"
-=======
-    "rmg.at_node[\"surface_water__discharge\"] = np.zeros(rmg.number_of_nodes)"
->>>>>>> d426786d
    ]
   },
   {
@@ -270,7 +258,6 @@
    "source": [
     "## Code Block 6\n",
     "\n",
-<<<<<<< HEAD
     "model_run_time = 43200.0  # s\n",
     "\n",
     "times = list(np.linspace(0.0, model_run_time, num=200))\n",
@@ -284,9 +271,8 @@
     "    else:  # elapsed time exceeds the storm duration, rainfall ceases.\n",
     "        of.rainfall_intensity = 0.0\n",
     "\n",
-    "    of.run_one_step(\n",
-    "        dt=stop - start\n",
-    "    )  # Generating overland flow based on the deAlmeida solution.\n",
+    "    # Generating overland flow based on the deAlmeida solution.\n",
+    "    of.run_one_step(dt=stop - start)\n",
     "\n",
     "    ## Append time and discharge to their lists to save data and for plotting.\n",
     "    hydrograph_time.append(stop)\n",
@@ -294,32 +280,6 @@
     "    discharge_at_outlet.append(np.abs(q[outlet_link_to_sample]) * rmg.dx)\n",
     "    discharge_upstream.append(np.abs(q[upstream_link_to_sample]) * rmg.dx)\n",
     "    discharge_midstream.append(np.abs(q[midstream_link_to_sample]) * rmg.dx)"
-=======
-    "with tqdm(total=model_run_time) as pbar:\n",
-    "    while elapsed_time < model_run_time:\n",
-    "        # Setting the adaptive time step\n",
-    "        of.dt = of.calc_time_step()\n",
-    "\n",
-    "        ## The storm starts when the model starts. While the elapsed time is less\n",
-    "        ## than the storm duration, we add water to the system as rainfall.\n",
-    "        if elapsed_time < (storm_duration):\n",
-    "            of.rainfall_intensity = starting_precip_ms\n",
-    "        else:  # elapsed time exceeds the storm duration, rainfall ceases.\n",
-    "            of.rainfall_intensity = 0.0\n",
-    "\n",
-    "        of.run_one_step()  # Generating overland flow based on the deAlmeida solution.\n",
-    "\n",
-    "        ## Append time and discharge to their lists to save data and for plotting.\n",
-    "        hydrograph_time.append(elapsed_time)\n",
-    "        q = rmg.at_link[\"surface_water__discharge\"]\n",
-    "        discharge_at_outlet.append(np.abs(q[outlet_link_to_sample]) * rmg.dx)\n",
-    "        discharge_upstream.append(np.abs(q[upstream_link_to_sample]) * rmg.dx)\n",
-    "        discharge_midstream.append(np.abs(q[midstream_link_to_sample]) * rmg.dx)\n",
-    "\n",
-    "        elapsed_time += of.dt\n",
-    "\n",
-    "        pbar.update(of.dt)"
->>>>>>> d426786d
    ]
   },
   {
@@ -420,7 +380,7 @@
    "name": "python",
    "nbconvert_exporter": "python",
    "pygments_lexer": "ipython3",
-   "version": "3.12.0"
+   "version": "3.12.4"
   }
  },
  "nbformat": 4,
