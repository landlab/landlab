import os
import pathlib
import subprocess
import tempfile

import nbformat
import pytest
import yaml


<<<<<<< HEAD
_EXCLUDE = [
    "animate-landlab-output.ipynb",
    "cellular_automaton_vegetation_flat_domain.ipynb",
    "cellular_automaton_vegetation_DEM.ipynb",
]
=======
# _EXCLUDE = []
#     "animate-landlab-output.ipynb",
#     "cellular_automaton_vegetation_flat_domain.ipynb",
#     "cellular_automaton_vegetation_DEM.ipynb",
#     "stream_power_channels_class_notebook.ipynb",
# ]

_exclude_file = pathlib.Path(__file__).absolute().parent / "exclude.yml"
with open(_exclude_file, "r") as fp:
    _EXCLUDE = dict([(item["file"], item["reason"]) for item in yaml.safe_load(fp)])
>>>>>>> 03aa30fb


def _notebook_run(path):
    """Execute a notebook via nbconvert and collect output.
       :returns (parsed nb object, execution errors)
    """
    _, notebook = os.path.split(path)
    base, ext = os.path.splitext(notebook)

    with tempfile.NamedTemporaryFile("w", suffix=".ipynb") as fp:
        args = [
            "jupyter",
            "nbconvert",
            "--to",
            "notebook",
            "--execute",
            "--ExecutePreprocessor.kernel_name=python",
            "--ExecutePreprocessor.timeout=None",
            "--output",
            fp.name,
            "--output-dir=.",
            path,
        ]
        subprocess.check_call(args)

        nb = nbformat.read(fp.name, nbformat.current_nbformat, encoding="UTF-8")

    errors = [
        output
        for cell in nb.cells
        if "outputs" in cell
        for output in cell["outputs"]
        if output.output_type == "error"
    ]

    return nb, errors


@pytest.mark.notebook
def test_notebook(tmpdir, notebook):
    try:
        pytest.skip(_EXCLUDE[pathlib.Path(notebook).name])
    except KeyError:
        pass

    with tmpdir.as_cwd():
        nb, errors = _notebook_run(notebook)
        assert not errors<|MERGE_RESOLUTION|>--- conflicted
+++ resolved
@@ -8,13 +8,6 @@
 import yaml
 
 
-<<<<<<< HEAD
-_EXCLUDE = [
-    "animate-landlab-output.ipynb",
-    "cellular_automaton_vegetation_flat_domain.ipynb",
-    "cellular_automaton_vegetation_DEM.ipynb",
-]
-=======
 # _EXCLUDE = []
 #     "animate-landlab-output.ipynb",
 #     "cellular_automaton_vegetation_flat_domain.ipynb",
@@ -25,7 +18,6 @@
 _exclude_file = pathlib.Path(__file__).absolute().parent / "exclude.yml"
 with open(_exclude_file, "r") as fp:
     _EXCLUDE = dict([(item["file"], item["reason"]) for item in yaml.safe_load(fp)])
->>>>>>> 03aa30fb
 
 
 def _notebook_run(path):
