--- conflicted
+++ resolved
@@ -1,9 +1,6 @@
 import pathlib
 import subprocess
-<<<<<<< HEAD
-=======
 from contextlib import suppress
->>>>>>> 2a7eed60
 
 import pytest
 import yaml
