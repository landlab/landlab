--- conflicted
+++ resolved
@@ -51,13 +51,8 @@
 	rm -fr .pytest_cache
 
 lint: ## check style with flake8
-<<<<<<< HEAD
-	flake8 landlab tests --exclude=examples
-
-=======
-	flake8 landlab
+	flake8 landlab tests
 	
->>>>>>> 4796bdac
 pretty: ## reformat files to make them look pretty
 	find landlab tests -name '*.py' | xargs isort
 	black setup.py landlab tests
