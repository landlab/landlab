--- conflicted
+++ resolved
@@ -52,11 +52,7 @@
 
 lint: ## check style with flake8
 	flake8 landlab tests
-<<<<<<< HEAD
-	
-=======
 
->>>>>>> 04d505db
 pretty: ## reformat files to make them look pretty
 	find landlab tests -name '*.py' | xargs isort
 	black setup.py landlab tests
@@ -68,16 +64,10 @@
 	pytest --cov --cov-report=html
 	$(BROWSER) htmlcov/index.html
 
-<<<<<<< HEAD
-docs: ## generate Sphinx HTML documentation, including API docs
-	$(MAKE) -C docs clean
-	$(MAKE) -C docs html
-=======
 docs: ## generate Sphinx HTML documentation, including API docs and link check
 	$(MAKE) -C docs clean
 	$(MAKE) -C docs html
 	$(MAKE) -C docs linkcheck
->>>>>>> 04d505db
 	$(BROWSER) docs/build/html/index.html
 
 install: clean ## install the package to the active Python's site-packages
