--- conflicted
+++ resolved
@@ -40,15 +40,6 @@
     entry: nb-ensure-clean
     files: \.ipynb$
     language: python
-<<<<<<< HEAD
-    language_version: python3.8
-    args: [--quiet]
-- repo: https://github.com/pycqa/isort
-  rev: 5.10.1
-  hooks:
-    - id: isort
-      name: isort (python)
-=======
 
 - repo: https://github.com/asottile/pyupgrade
   rev: v3.3.1
@@ -90,5 +81,4 @@
 #   rev: v0.982
 #   hooks:
 #   - id: mypy
-#     additional_dependencies: [types-all]
->>>>>>> 2a7eed60
+#     additional_dependencies: [types-all]