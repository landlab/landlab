import os
import pathlib
import shutil

import nox

PROJECT = "landlab"
ROOT = pathlib.Path(__file__).parent


@nox.session
def test(session: nox.Session) -> None:
    """Run the tests."""
    session.install("pytest")
    session.install(".[dev,testing]")
    session.run("pytest", "--cov=landlab", "-vvv")
    session.run("coverage", "report", "--ignore-errors", "--show-missing")
    # "--fail-under=100",


@nox.session(name="test-notebooks")
def test_notebooks(session: nox.Session) -> None:
    """Run the notebooks."""
    session.install(".[dev,notebooks,testing]")
    session.run("pytest", "notebooks", "--run-notebook", "-n", "auto", "-vvv")


@nox.session(name="test-cli")
def test_cli(session: nox.Session) -> None:
    """Test the command line interface."""
    session.install(".")
    session.run("landlab", "--help")
    session.run("landlab", "--version")
    session.run("landlab", "index", "--help")
    session.run("landlab", "list", "--help")
    session.run("landlab", "provided-by", "--help")
    session.run("landlab", "provides", "--help")
    session.run("landlab", "used-by", "--help")
    session.run("landlab", "uses", "--help")
    session.run("landlab", "validate", "--help")


@nox.session
def lint(session: nox.Session) -> None:
    """Look for lint."""
    session.install("pre-commit")
    session.run("pre-commit", "run", "--all-files")

    # towncrier(session)


@nox.session
def towncrier(session: nox.Session) -> None:
    """Check that there is a news fragment."""
    session.install("towncrier")
    session.run("towncrier", "check", "--compare-with", "origin/master")


<<<<<<< HEAD
@nox.session(name="build-docs")
def build_docs(session: nox.Session) -> None:
=======
@nox.session(venv_backend="conda")
def docs(session: nox.Session) -> None:
>>>>>>> 2a7eed60
    """Build the docs."""
    session.conda_install("richdem")
    session.install(".[docs]")

    clean_docs(session)
    session.run(
        "sphinx-build",
        "-b",
        "html",
        "-W",
        str(ROOT / "docs/source"),
        str(ROOT / "docs/build/html"),
    )


@nox.session(name="build-requirements")
def build_requirements(session: nox.Session) -> None:
    """Create requirements files from pyproject.toml."""
    session.install("tomli")

    with open("requirements.txt", "w") as fp:
        session.run("python", "requirements.py", stdout=fp)

    for extra in ["dev", "docs", "notebooks", "testing"]:
        with open(f"requirements-{extra}.txt", "w") as fp:
            session.run("python", "requirements.py", extra, stdout=fp)


@nox.session
def build(session: nox.Session) -> None:
    """Build sdist and wheel dists."""
    session.install("pip")
    session.install("build")
    session.run("python", "--version")
    session.run("pip", "--version")
    session.run("python", "-m", "build", "--outdir", "./wheelhouse")


@nox.session
def release(session):
    """Tag, build and publish a new release to PyPI."""
    session.install("zest.releaser[recommended]")
    session.install("zestreleaser.towncrier")
    session.run("fullrelease")


@nox.session
def publish_testpypi(session):
    """Publish wheelhouse/* to TestPyPI."""
    session.run("twine", "check", "wheelhouse/*")
    session.run(
        "twine",
        "upload",
        "--skip-existing",
        "--repository-url",
        "https://test.pypi.org/legacy/",
        "wheelhouse/*.tar.gz",
    )


@nox.session
def publish_pypi(session):
    """Publish wheelhouse/* to PyPI."""
    session.run("twine", "check", "wheelhouse/*")
    session.run(
        "twine",
        "upload",
        "--skip-existing",
        "wheelhouse/*.tar.gz",
    )


@nox.session(python=False)
def clean(session):
    """Remove all .venv's, build files and caches in the directory."""
    for folder in _args_to_folders(session.posargs):
        with session.chdir(folder):

            shutil.rmtree("build", ignore_errors=True)
            shutil.rmtree("wheelhouse", ignore_errors=True)
            shutil.rmtree(f"{PROJECT}.egg-info", ignore_errors=True)
            shutil.rmtree(".pytest_cache", ignore_errors=True)
            shutil.rmtree(".venv", ignore_errors=True)

            for pattern in ["*.py[co]", "__pycache__"]:
                _clean_rglob(pattern)


@nox.session(python=False, name="clean-checkpoints")
def clean_checkpoints(session):
    """Remove jupyter notebook checkpoint files."""
    for folder in _args_to_folders(session.posargs):
        with session.chdir(folder):
            _clean_rglob("*-checkpoint.ipynb")
            _clean_rglob(".ipynb_checkpoints")


@nox.session(python=False, name="clean-docs")
def clean_docs(session: nox.Session) -> None:
    """Clean up the docs folder."""
    session.chdir(ROOT / "docs")
    if os.path.exists("build"):
        shutil.rmtree("build")


@nox.session(python=False, name="clean-ext")
def clean_ext(session: nox.Session) -> None:
    """Clean shared libraries for extension modules."""
    for folder in _args_to_folders(session.posargs):
        with session.chdir(folder):
            _clean_rglob("*.so")


@nox.session(python=False)
def nuke(session):
    """Run all clean sessions."""
    clean_checkpoints(session)
    clean_docs(session)
    clean(session)
    clean_ext(session)


def _args_to_folders(args):
    return [ROOT] if not args else [pathlib.Path(f) for f in args]


def _clean_rglob(pattern):
    nox_dir = pathlib.Path(".nox")

    for p in pathlib.Path(".").rglob(pattern):
        if nox_dir in p.parents:
            continue
        if p.is_dir():
            p.rmdir()
        else:
            p.unlink()<|MERGE_RESOLUTION|>--- conflicted
+++ resolved
@@ -56,13 +56,8 @@
     session.run("towncrier", "check", "--compare-with", "origin/master")
 
 
-<<<<<<< HEAD
-@nox.session(name="build-docs")
+@nox.session(name="build-docs", venv_backend="conda")
 def build_docs(session: nox.Session) -> None:
-=======
-@nox.session(venv_backend="conda")
-def docs(session: nox.Session) -> None:
->>>>>>> 2a7eed60
     """Build the docs."""
     session.conda_install("richdem")
     session.install(".[docs]")
