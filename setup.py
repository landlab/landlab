--- conflicted
+++ resolved
@@ -10,7 +10,6 @@
 compile_args = [] if "LANDLAB_WITHOUT_OPENMP" in os.environ else ["-fopenmp"]
 
 cython_files = (
-<<<<<<< HEAD
     "src/landlab/ca/cfuncs.pyx",
     "src/landlab/components/bedrock_landslider/cfuncs.pyx",
     "src/landlab/components/depression_finder/cfuncs.pyx",
@@ -55,62 +54,12 @@
     "src/landlab/utils/_matrix.pyx",
     "src/landlab/utils/ext/jaggedarray.pyx",
     # "tests/components/flow_router/ext/single_flow/priority_routing/test_breach_c.pyx",
-=======
-    "landlab/ca/cfuncs.pyx",
-    "landlab/components/bedrock_landslider/cfuncs.pyx",
-    "landlab/components/depression_finder/cfuncs.pyx",
-    "landlab/components/drainage_density/cfuncs.pyx",
-    "landlab/components/erosion_deposition/cfuncs.pyx",
-    "landlab/components/flexure/_ext/flexure1d.pyx",
-    "landlab/components/flexure/_ext/flexure2d.pyx",
-    "landlab/components/flexure/_ext/flexure2d_slow.pyx",
-    "landlab/components/flow_accum/cfuncs.pyx",
-    "landlab/components/flow_director/cfuncs.pyx",
-    "landlab/components/flow_router/ext/single_flow/priority_routing/breach.pyx",
-    "landlab/components/overland_flow/_neighbors_at_link.pyx",
-    "landlab/components/priority_flood_flow_router/cfuncs.pyx",
-    "landlab/components/space/ext/calc_qs.pyx",
-    "landlab/components/space/ext/calc_sequential_ero_depo.pyx",
-    "landlab/components/stream_power/cfuncs.pyx",
-    "landlab/components/threshold_eroder/cfuncs.pyx",
-    "landlab/graph/hex/ext/hex.pyx",
-    "landlab/graph/hex/ext/perimeternodes.pyx",
-    "landlab/graph/matrix/ext/at_patch.pyx",
-    "landlab/graph/matrix/ext/matrix.pyx",
-    "landlab/graph/object/ext/at_node.pyx",
-    "landlab/graph/object/ext/at_patch.pyx",
-    "landlab/graph/quantity/ext/of_element.pyx",
-    "landlab/graph/quantity/ext/of_link.pyx",
-    "landlab/graph/quantity/ext/of_patch.pyx",
-    "landlab/graph/sort/ext/_deprecated_sparse.pyx",
-    "landlab/graph/sort/ext/argsort.pyx",
-    "landlab/graph/sort/ext/intpair.pyx",
-    "landlab/graph/sort/ext/remap_element.pyx",
-    "landlab/graph/sort/ext/spoke_sort.pyx",
-    "landlab/graph/structured_quad/ext/at_cell.pyx",
-    "landlab/graph/structured_quad/ext/at_face.pyx",
-    "landlab/graph/structured_quad/ext/at_link.pyx",
-    "landlab/graph/structured_quad/ext/at_node.pyx",
-    "landlab/graph/structured_quad/ext/at_patch.pyx",
-    "landlab/graph/voronoi/ext/delaunay.pyx",
-    "landlab/graph/voronoi/ext/voronoi.pyx",
-    "landlab/grid/ext/raster_divergence.pyx",
-    "landlab/grid/ext/raster_gradient.pyx",
-    "landlab/layers/ext/eventlayers.pyx",
-    "landlab/utils/_matrix.pyx",
-    "landlab/utils/ext/jaggedarray.pyx",
-    "tests/components/flow_router/ext/single_flow/priority_routing/test_breach_c.pyx",
->>>>>>> d426786d
 )
 
 ext_modules = cythonize(
     [
         Extension(
-<<<<<<< HEAD
             path[4:-4].replace("/", "."),
-=======
-            path[:-4].replace("/", "."),
->>>>>>> d426786d
             [path],
             extra_compile_args=compile_args,
             extra_link_args=compile_args,
@@ -124,8 +73,4 @@
 setup(
     include_dirs=[np.get_include()],
     ext_modules=ext_modules,
-<<<<<<< HEAD
-    # package_dir={"": "src"},
-=======
->>>>>>> d426786d
 )