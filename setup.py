--- conflicted
+++ resolved
@@ -22,66 +22,4 @@
     ]
 
 
-<<<<<<< HEAD
-install_requires = read_requirements("requirements.txt")
-extras_require = {
-    "tests": read_requirements("requirements-testing.txt"),
-    "docs": read_requirements("requirements-docs.txt"),
-    "dev": read_requirements("requirements-dev.txt"),
-    "notebooks": read_requirements("requirements-notebooks.txt"),
-}
-
-setup(
-    name="landlab",
-    version="2.5.1.dev0",
-    author="Eric Hutton",
-    author_email="eric.hutton@colorado.edu",
-    url="https://github.com/landlab",
-    description="Plugin-based component modeling tool.",
-    long_description=long_description,
-    python_requires=">=3.7",
-    install_requires=install_requires,
-    extras_require=extras_require,
-    include_package_data=True,
-    classifiers=[
-        "Development Status :: 4 - Beta",
-        "Intended Audience :: Science/Research",
-        "License :: OSI Approved :: MIT License",
-        "Operating System :: OS Independent",
-        "Programming Language :: Cython",
-        "Programming Language :: Python :: 3.7",
-        "Programming Language :: Python :: 3.8",
-        "Programming Language :: Python :: 3.9",
-        "Programming Language :: Python :: 3.10",
-        "Programming Language :: Python :: Implementation :: CPython",
-        "Topic :: Scientific/Engineering :: Physics",
-    ],
-    keywords=[
-        "bmi",
-        "component modeling",
-        "earth science",
-        "gridding engine",
-        "model coupling",
-        "numerical modeling",
-    ],
-    packages=find_packages(),
-    package_data={
-        "": [
-            "tests/*txt",
-            "data/*asc",
-            "data/*nc",
-            "data/*shp",
-            "test/*shx",
-            "data/*dbf",
-            "preciptest.in",
-            "test_*/*nc",
-            "test_*/*asc",
-        ]
-    },
-    entry_points={"console_scripts": ["landlab=landlab.cmd.landlab:landlab"]},
-    include_dirs=[numpy_incl],
-    ext_modules=find_extensions("landlab"),
-)
-=======
-setup(include_dirs=[numpy_incl], ext_modules=find_extensions("landlab"))
->>>>>>> 064f3d30
+setup(include_dirs=[numpy_incl], ext_modules=find_extensions("landlab"))