--- conflicted
+++ resolved
@@ -71,44 +71,28 @@
         )
 
     # Plot differen types of nodes:
-<<<<<<< HEAD
-    o, = plt.plot(
-=======
     (o,) = plt.plot(
->>>>>>> 04d505db
         mg.x_of_node[mg.status_at_node == mg.BC_NODE_IS_CORE],
         mg.y_of_node[mg.status_at_node == mg.BC_NODE_IS_CORE],
         "b.",
         label="Core Nodes",
         zorder=4,
     )
-<<<<<<< HEAD
-    fg, = plt.plot(
-=======
     (fg,) = plt.plot(
->>>>>>> 04d505db
         mg.x_of_node[mg.status_at_node == mg.BC_NODE_IS_FIXED_VALUE],
         mg.y_of_node[mg.status_at_node == mg.BC_NODE_IS_FIXED_VALUE],
         "c.",
         label="Fixed Gradient Nodes",
         zorder=5,
     )
-<<<<<<< HEAD
-    fv, = plt.plot(
-=======
     (fv,) = plt.plot(
->>>>>>> 04d505db
         mg.x_of_node[mg.status_at_node == mg.BC_NODE_IS_FIXED_GRADIENT],
         mg.y_of_node[mg.status_at_node == mg.BC_NODE_IS_FIXED_GRADIENT],
         "g.",
         label="Fixed Value Nodes",
         zorder=6,
     )
-<<<<<<< HEAD
-    c, = plt.plot(
-=======
     (c,) = plt.plot(
->>>>>>> 04d505db
         mg.x_of_node[mg.status_at_node == mg.BC_NODE_IS_CLOSED],
         mg.y_of_node[mg.status_at_node == mg.BC_NODE_IS_CLOSED],
         "r.",
