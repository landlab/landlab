--- conflicted
+++ resolved
@@ -12,10 +12,6 @@
 """
 import numpy as np
 
-<<<<<<< HEAD
-from landlab.field.scalar_data_fields import FieldError
-=======
->>>>>>> 04d505db
 from landlab.grid.raster import RasterModelGrid
 from landlab.plot.event_handler import query_grid_on_button_press
 
@@ -412,11 +408,7 @@
     grid_units=None, symmetric_cbar=False, cmap='pink', limits=(values.min(),
     values.max()), vmin=values.min(), vmax=values.max(), allow_colorbar=True,
     colorbar_label=None, norm=[linear], shrink=1., color_for_closed='black',
-<<<<<<< HEAD
-    color_for_background=None, show_elements=False)
-=======
     show_elements=False, color_for_background=None)
->>>>>>> 04d505db
 
     Prepare a map view of data over all nodes or cells in the grid.
 
