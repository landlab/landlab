#! /usr/bin/env python
"""Grid element mappers that are specific to raster grids.

Mapping functions unique to raster grids
++++++++++++++++++++++++++++++++++++++++

.. autosummary::

    ~landlab.grid.raster_mappers.map_sum_of_inlinks_to_node
    ~landlab.grid.raster_mappers.map_mean_of_inlinks_to_node
    ~landlab.grid.raster_mappers.map_max_of_inlinks_to_node
    ~landlab.grid.raster_mappers.map_min_of_inlinks_to_node
    ~landlab.grid.raster_mappers.map_sum_of_outlinks_to_node
    ~landlab.grid.raster_mappers.map_mean_of_outlinks_to_node
    ~landlab.grid.raster_mappers.map_max_of_outlinks_to_node
    ~landlab.grid.raster_mappers.map_min_of_outlinks_to_node
    ~landlab.grid.raster_mappers.map_mean_of_links_to_node
    ~landlab.grid.raster_mappers.map_mean_of_horizontal_links_to_node
    ~landlab.grid.raster_mappers.map_mean_of_horizontal_active_links_to_node
    ~landlab.grid.raster_mappers.map_mean_of_vertical_links_to_node
    ~landlab.grid.raster_mappers.map_mean_of_vertical_active_links_to_node
"""

import numpy as np

from landlab.grid.structured_quad import links


def map_sum_of_inlinks_to_node(grid, var_name, out=None):
    """Map the sum of links entering a node to the node.

    map_sum_of_inlinks_to_node takes an array *at the links* and finds the
    inlink values for each node in the grid. it sums the inlinks and returns
    values at the nodes.

    .. note::

        This considers all inactive links to have a value of 0.

    Parameters
    ----------
    grid : ModelGrid
        A landlab ModelGrid.
    var_name : array or field name
        Values defined at links.
    out : ndarray, optional
        Buffer to place mapped values into or `None` to create a new array.

    Returns
    -------
    ndarray
        Mapped values at nodes.

    Examples
    --------
    >>> import numpy as np
    >>> from landlab.grid.raster_mappers import map_sum_of_inlinks_to_node
    >>> from landlab import RasterModelGrid

    >>> rmg = RasterModelGrid((3, 4))
    >>> _ = rmg.add_field("z", np.arange(17.), at="link")
    >>> map_sum_of_inlinks_to_node(rmg, 'z')
    array([  0.,   0.,   1.,   2.,   3.,  11.,  13.,  15.,  10.,  25.,  27.,
            29.])

    LLCATS: NINF LINF MAP
    """
    if out is None:
        out = grid.empty(centering="node")

    if type(var_name) is str:
        values_at_links = grid.at_link[var_name]
    else:
        values_at_links = var_name
    values_at_links = np.append(values_at_links, 0)

    south, west = links._node_in_link_ids(grid.shape)
    south, west = south.reshape(south.size), west.reshape(west.size)
    out[:] = values_at_links[south] + values_at_links[west]

    return out


def map_mean_of_inlinks_to_node(grid, var_name, out=None):
    """Map the mean of links entering a node to the node.

    map_mean_of_inlinks_to_node takes an array *at the links* and finds the
    inlink values for each node in the grid. It finds the average of
    the inlinks and returns values at the nodes.

    This considers all inactive links to have a value of 0.

    Parameters
    ----------
    grid : ModelGrid
        A landlab ModelGrid.
    var_name : array or field name
        Values defined at links.
    out : ndarray, optional
        Buffer to place mapped values into or `None` to create a new array.

    Returns
    -------
    ndarray
        Mapped values at nodes.

    Examples
    --------
    >>> import numpy as np
    >>> from landlab.grid.raster_mappers import map_mean_of_inlinks_to_node
    >>> from landlab import RasterModelGrid

    >>> rmg = RasterModelGrid((3, 4))
    >>> _ = rmg.add_field("z", np.arange(17.), at="link")
    >>> map_mean_of_inlinks_to_node(rmg, 'z')
    array([  0. ,   0. ,   0.5,   1. ,   1.5,   5.5,   6.5,   7.5,   5. ,
            12.5,  13.5,  14.5])

    LLCATS: NINF LINF MAP
    """
    if out is None:
        out = grid.empty(centering="node")

    if type(var_name) is str:
        values_at_links = grid.at_link[var_name]
    else:
        values_at_links = var_name
    values_at_links = np.append(values_at_links, 0)
    south, west = links._node_in_link_ids(grid.shape)
    south, west = south.reshape(south.size), west.reshape(west.size)
    out[:] = 0.5 * (values_at_links[south] + values_at_links[west])

    return out


def map_max_of_inlinks_to_node(grid, var_name, out=None):
    """Map the maximum of links entering a node to the node.

    map_max_of_inlinks_to_node takes an array *at the links* and finds the
    inlink values for each node in the grid. it finds the maximum value at the
    the inlinks and returns values at the nodes.

    .. note::

        This considers all inactive links to have a value of 0.

    Parameters
    ----------
    grid : ModelGrid
        A landlab ModelGrid.
    var_name : array or field name
        Values defined at links.
    out : ndarray, optional
        Buffer to place mapped values into or `None` to create a new array.

    Returns
    -------
    ndarray
        Mapped values at nodes.

    Examples
    --------
    >>> import numpy as np
    >>> from landlab.grid.raster_mappers import map_max_of_inlinks_to_node
    >>> from landlab import RasterModelGrid

    >>> rmg = RasterModelGrid((3, 4))
    >>> _ = rmg.add_field("z", np.arange(17.), at="link")
    >>> map_max_of_inlinks_to_node(rmg, 'z')
    array([  0.,   0.,   1.,   2.,
             3.,   7.,   8.,   9.,
            10.,  14.,  15.,  16.])

    LLCATS: NINF LINF MAP
    """
    if out is None:
        out = grid.empty(centering="node")

    if type(var_name) is str:
        values_at_links = grid.at_link[var_name]
    else:
        values_at_links = var_name
    values_at_links = np.append(values_at_links, 0)
    south, west = links._node_in_link_ids(grid.shape)
    south, west = south.reshape(south.size), west.reshape(west.size)
    out[:] = np.maximum(values_at_links[south], values_at_links[west])

    return out


def map_min_of_inlinks_to_node(grid, var_name, out=None):
    """Map the minimum of links entering a node to the node.

    map_min_of_inlinks_to_node takes an array *at the links* and finds the
    inlink values for each node in the grid. it finds the minimum value at the
    the inlinks and returns values at the nodes.

    .. note::

        This considers all inactive links to have a value of 0.

    Parameters
    ----------
    grid : ModelGrid
        A landlab ModelGrid.
    var_name : array or field name
        Values defined at links.
    out : ndarray, optional
        Buffer to place mapped values into or `None` to create a new array.

    Returns
    -------
    ndarray
        Mapped values at nodes.

    Examples
    --------
    >>> import numpy as np
    >>> from landlab.grid.raster_mappers import map_min_of_inlinks_to_node
    >>> from landlab import RasterModelGrid

    >>> rmg = RasterModelGrid((3, 4))
    >>> _ = rmg.add_field("z", np.arange(17.), at="link")
    >>> map_min_of_inlinks_to_node(rmg, 'z')
    array([  0.,   0.,   0.,   0.,   0.,   4.,   5.,   6.,   0.,  11.,  12.,
            13.])

    LLCATS: NINF LINF MAP
    """
    if out is None:
        out = grid.empty(centering="node")

    if type(var_name) is str:
        values_at_links = grid.at_link[var_name]
    else:
        values_at_links = var_name
    values_at_links = np.append(values_at_links, 0)
    south, west = links._node_in_link_ids(grid.shape)
    south, west = south.reshape(south.size), west.reshape(west.size)
    out[:] = np.minimum(values_at_links[south], values_at_links[west])

    return out


def map_sum_of_outlinks_to_node(grid, var_name, out=None):
    """Map the sum of links leaving a node to the node.

    map_sum_of_outlinks_to_node takes an array *at the links* and finds the
    outlink values for each node in the grid. it sums the outlinks and returns
    values at the nodes.

    .. note::

        This considers all inactive links to have a value of 0.

    Parameters
    ----------
    grid : ModelGrid
        A landlab ModelGrid.
    var_name : array or field name
        Values defined at links.
    out : ndarray, optional
        Buffer to place mapped values into or `None` to create a new array.

    Returns
    -------
    ndarray
        Mapped values at nodes.

    Examples
    --------
    >>> import numpy as np
    >>> from landlab.grid.raster_mappers import map_sum_of_outlinks_to_node
    >>> from landlab import RasterModelGrid

    >>> rmg = RasterModelGrid((3, 4))
    >>> _ = rmg.add_field("z", np.arange(17.), at="link")
    >>> map_sum_of_outlinks_to_node(rmg, 'z')
    array([  3.,  5.,  7.,   6.,  17.,  19.,  21.,  13.,  14.,  15.,  16.,
             0.])

    LLCATS: NINF LINF MAP
    """
    if out is None:
        out = grid.empty(centering="node")

    if type(var_name) is str:
        values_at_links = grid.at_link[var_name]
    else:
        values_at_links = var_name
    values_at_links = np.append(values_at_links, 0)
    north, east = links._node_out_link_ids(grid.shape)
    north, east = north.reshape(north.size), east.reshape(east.size)
    out[:] = values_at_links[north] + values_at_links[east]

    return out


def map_mean_of_outlinks_to_node(grid, var_name, out=None):
    """Map the mean of links leaving a node to the node.

    map_mean_of_outlinks_to_node takes an array *at the links* and finds the
    outlink values for each node in the grid. it finds the average of
    the outlinks and returns values at the nodes.

    .. note::

        This considers all inactive links to have a value of 0.

    Parameters
    ----------
    grid : ModelGrid
        A landlab ModelGrid.
    var_name : array or field name
        Values defined at links.
    out : ndarray, optional
        Buffer to place mapped values into or `None` to create a new array.

    Returns
    -------
    ndarray
        Mapped values at nodes.

    Examples
    --------
    >>> import numpy as np
    >>> from landlab.grid.raster_mappers import map_mean_of_outlinks_to_node
    >>> from landlab import RasterModelGrid

    >>> rmg = RasterModelGrid((3, 4))
    >>> _ = rmg.add_field("z", np.arange(17.), at="link")
    >>> map_mean_of_outlinks_to_node(rmg, 'z')
    array([  1.5,   2.5,   3.5,   3. ,   8.5,   9.5,  10.5,   6.5,   7. ,
             7.5,   8. ,   0. ])

    LLCATS: NINF LINF MAP
    """
    if out is None:
        out = grid.empty(centering="node")

    if type(var_name) is str:
        values_at_links = grid.at_link[var_name]
    else:
        values_at_links = var_name
    values_at_links = np.append(values_at_links, 0)
    north, east = links._node_out_link_ids(grid.shape)
    north, east = north.reshape(north.size), east.reshape(east.size)
    out[:] = 0.5 * (values_at_links[north] + values_at_links[east])

    return out


def map_max_of_outlinks_to_node(grid, var_name, out=None):
    """Map the max of links leaving a node to the node.

    map_max_of_outlinks_to_node takes an array *at the links* and finds the
    outlink values for each node in the grid. it finds the maximum value at the
    the outlinks and returns values at the nodes.

    .. note::

        This considers all inactive links to have a value of 0.

    Parameters
    ----------
    grid : ModelGrid
        A landlab ModelGrid.
    var_name : array or field name
        Values defined at links.
    out : ndarray, optional
        Buffer to place mapped values into or `None` to create a new array.

    Returns
    -------
    ndarray
        Mapped values at nodes.

    Examples
    --------
    >>> import numpy as np
    >>> from landlab.grid.raster_mappers import map_max_of_outlinks_to_node
    >>> from landlab import RasterModelGrid

    >>> rmg = RasterModelGrid((3, 4))
    >>> _ = rmg.add_field("z", np.arange(17.), at="link")
    >>> map_max_of_outlinks_to_node(rmg, 'z')
    array([  3.,   4.,   5.,   6.,  10.,  11.,  12.,  13.,  14.,  15.,  16.,
             0.])

    LLCATS: NINF LINF MAP
    """
    if out is None:
        out = grid.empty(centering="node")

    if type(var_name) is str:
        values_at_links = grid.at_link[var_name]
    else:
        values_at_links = var_name
    values_at_links = np.append(values_at_links, 0)
    north, east = links._node_out_link_ids(grid.shape)
    north, east = north.reshape(north.size), east.reshape(east.size)
    np.maximum(values_at_links[north], values_at_links[east], out=out)

    return out


def map_min_of_outlinks_to_node(grid, var_name, out=None):
    """Map the min of links leaving a node to the node.

    map_min_of_outlinks_to_node takes an array *at the links* and finds the
    outlink values for each node in the grid. It finds the minimum value at the
    the outlinks and returns values at the nodes.

    .. note::

        This considers all inactive links to have a value of 0.

    Parameters
    ----------
    grid : ModelGrid
        A landlab ModelGrid.
    var_name : array or field name
        Values defined at links.
    out : ndarray, optional
        Buffer to place mapped values into or `None` to create a new array.

    Returns
    -------
    ndarray
        Mapped values at nodes.

    Examples
    --------
    >>> import numpy as np
    >>> from landlab.grid.raster_mappers import map_min_of_outlinks_to_node
    >>> from landlab import RasterModelGrid

    >>> rmg = RasterModelGrid((3, 4))
    >>> _ = rmg.add_field("z", np.arange(17.), at="link")
    >>> map_min_of_outlinks_to_node(rmg, 'z')
    array([ 0.,  1.,  2.,  0.,  7.,  8.,  9.,  0.,  0.,  0.,  0.,  0.])

    LLCATS: NINF LINF MAP
    """
    if out is None:
        out = grid.empty(centering="node")

    if type(var_name) is str:
        values_at_links = grid.at_link[var_name]
    else:
        values_at_links = var_name
    values_at_links = np.append(values_at_links, 0)
    north, east = links._node_out_link_ids(grid.shape)
    north, east = north.reshape(north.size), east.reshape(east.size)
    np.minimum(values_at_links[north], values_at_links[east], out=out)

    return out


def map_mean_of_links_to_node(grid, var_name, out=None):
    """Map the mean of links touching a node to the node.

    map_mean_all_links_to_node takes an array *at the links* and finds the
    average of all ~existing~ link neighbor values for each node in the grid.
    it returns values at the nodes.

    .. note::

        This considers all inactive links to have a value of 0.

    Parameters
    ----------
    grid : ModelGrid
        A landlab ModelGrid.
    var_name : array or field name
        Values defined at links.
    out : ndarray, optional
        Buffer to place mapped values into or `None` to create a new array.

    Returns
    -------
    ndarray
        Mapped values at nodes.

    Examples
    --------
    >>> import numpy as np
    >>> from landlab.grid.raster_mappers import map_mean_of_links_to_node
    >>> from landlab import RasterModelGrid

    >>> rmg = RasterModelGrid((3, 4))
    >>> _ = rmg.add_field("z", np.arange(17.), at="link")
    >>> map_mean_of_links_to_node(rmg, 'z')
    array([  1.5       ,   1.66666667,   2.66666667,   4.        ,
             6.66666667,   7.5       ,   8.5       ,   9.33333333,
            12.        ,  13.33333333,  14.33333333,  14.5       ])

    LLCATS: NINF LINF MAP
    """
    if out is None:
        out = grid.empty(centering="node")

    if type(var_name) is str:
        values_at_links = grid.at_link[var_name]
    else:
        values_at_links = var_name
    values_at_links = np.append(values_at_links, 0)

    north, east = links._node_out_link_ids(grid.shape)
    north, east = north.reshape(north.size), east.reshape(east.size)
    south, west = links._node_in_link_ids(grid.shape)
    south, west = south.reshape(south.size), west.reshape(west.size)

    number_of_links = links.number_of_links_per_node(grid.shape)
    number_of_links = number_of_links.reshape(number_of_links.size)
    number_of_links.astype(float, copy=False)
    out[:] = (
        values_at_links[north]
        + values_at_links[east]
        + values_at_links[south]
        + values_at_links[west]
    ) / number_of_links

    return out


def map_mean_of_horizontal_links_to_node(grid, var_name, out=None):
    """Map the mean of links in the x direction touching a node to the node.

    map_mean_of_horizontal_links_to_node takes an array *at the links* and
    finds the average of all horizontal (x-direction) link neighbor values
    for each node in the grid.
    It returns an array at the nodes of the mean of these values. If a link
    is absent, it is ignored.
    Note that here a positive returned value means flux to the east, and
    a negative to the west.

    Parameters
    ----------
    grid : ModelGrid
        A landlab ModelGrid.
    var_name : array or field name
        Values defined at links.
    out : ndarray, optional
        Buffer to place mapped values into or `None` to create a new array.

    Returns
    -------
    ndarray
        Mapped values at nodes.

    Examples
    --------
    >>> import numpy as np
    >>> from landlab.grid.raster_mappers import map_mean_of_horizontal_links_to_node
    >>> from landlab import RasterModelGrid

    >>> rmg = RasterModelGrid((3, 4))
    >>> _ = rmg.add_field("z", np.arange(17.), at="link")
    >>> map_mean_of_horizontal_links_to_node(rmg, 'z')
    array([  0. ,   0.5,   1.5,   2. ,   7. ,   7.5,   8.5,   9. ,  14. ,
            14.5,  15.5,  16. ])

    LLCATS: NINF LINF MAP
    """
    if out is None:
        out = grid.empty(centering="node")

    if type(var_name) is str:
        values_at_links = grid.at_link[var_name]
    else:
        values_at_links = var_name
    hoz_links = grid.links_at_node[:, [0, 2]]
    hoz_link_dirs = np.fabs(grid.link_dirs_at_node[:, [0, 2]])
    # ^retain "true" directions of links
    valid_links = values_at_links[hoz_links] * hoz_link_dirs  # invalids = 0
    num_valid_links = hoz_link_dirs.sum(axis=1)
    np.divide(valid_links.sum(axis=1), num_valid_links, out=out)
    return out


def map_mean_of_horizontal_active_links_to_node(grid, var_name, out=None):
    """Map the mean of active links in the x direction touching node to the
    node.

    map_mean_of_horizontal_active_links_to_node takes an array *at the links*
    and finds the average of all horizontal (x-direction) link neighbor values
    for each node in the grid.
    It returns an array at the nodes of the mean of these values. If a link
    is absent, it is ignored. If a node has no active links, it receives 0.
    Note that here a positive returned value means flux to the east, and
    a negative to the west.

    Parameters
    ----------
    grid : ModelGrid
        A landlab ModelGrid.
    var_name : array or field name
        Values defined at links.
    out : ndarray, optional
        Buffer to place mapped values into or `None` to create a new array.

    Returns
    -------
    ndarray
        Mapped values at nodes.

    Examples
    --------
    >>> import numpy as np
    >>> from landlab.grid.raster_mappers import map_mean_of_horizontal_active_links_to_node
    >>> from landlab import RasterModelGrid

    >>> rmg = RasterModelGrid((3, 4))
<<<<<<< HEAD
    >>> _ = rmg.add_field('link', 'z', -np.arange(17, dtype=float))
=======
    >>> _ = rmg.add_field("z", -np.arange(17, dtype=float), at="link")
>>>>>>> 04d505db
    >>> rmg.status_at_node[rmg.nodes_at_left_edge] = rmg.BC_NODE_IS_CLOSED
    >>> map_mean_of_horizontal_active_links_to_node(rmg, 'z')
    array([ 0. ,  0. ,  0. ,  0. ,  0. , -8. , -8.5, -9. ,  0. ,  0. ,  0. ,
            0. ])

    LLCATS: NINF LINF MAP
    """
    if out is None:
        out = grid.zeros(centering="node", dtype=float)
    else:
        out.fill(0.0)

    if type(var_name) is str:
        values_at_links = grid.at_link[var_name]
    else:
        values_at_links = var_name
    hoz_links = grid.links_at_node[:, [0, 2]]
    hoz_link_dirs = np.fabs(grid.active_link_dirs_at_node[:, [0, 2]])
    # ^retain "true" directions of links; no inactives now
    valid_links = values_at_links[hoz_links] * hoz_link_dirs  # invalids = 0
    num_valid_links = hoz_link_dirs.sum(axis=1)
    good_nodes = num_valid_links != 0
    out[good_nodes] = valid_links.sum(axis=1)[good_nodes] / num_valid_links[good_nodes]
    return out


def map_mean_of_vertical_links_to_node(grid, var_name, out=None):
    """Map the mean of links in the y direction touching a node to the node.

    map_mean_of_vertical_links_to_node takes an array *at the links* and
    finds the average of all vertical (y-direction) link neighbor values
    for each node in the grid.
    It returns an array at the nodes of the mean of these values. If a link
    is absent, it is ignored.
    Note that here a positive returned value means flux to the north, and
    a negative to the south.

    Parameters
    ----------
    grid : ModelGrid
        A landlab ModelGrid.
    var_name : array or field name
        Values defined at links.
    out : ndarray, optional
        Buffer to place mapped values into or `None` to create a new array.

    Returns
    -------
    ndarray
        Mapped values at nodes.

    Examples
    --------
    >>> import numpy as np
    >>> from landlab.grid.raster_mappers import map_mean_of_vertical_links_to_node
    >>> from landlab import RasterModelGrid

    >>> rmg = RasterModelGrid((3, 4))
    >>> _ = rmg.add_field("z", np.arange(17.), at="link")
    >>> map_mean_of_vertical_links_to_node(rmg, 'z')
    array([  3. ,   4. ,   5. ,   6. ,   6.5,   7.5,   8.5,   9.5,  10. ,
            11. ,  12. ,  13. ])

    LLCATS: NINF LINF MAP
    """
    if out is None:
        out = grid.empty(centering="node")

    if type(var_name) is str:
        values_at_links = grid.at_link[var_name]
    else:
        values_at_links = var_name
    vert_links = grid.links_at_node[:, [1, 3]]
    vert_link_dirs = np.fabs(grid.link_dirs_at_node[:, [1, 3]])
    # ^retain "true" directions of links
    valid_links = values_at_links[vert_links] * vert_link_dirs  # invalids = 0
    num_valid_links = vert_link_dirs.sum(axis=1)
    np.divide(valid_links.sum(axis=1), num_valid_links, out=out)
    return out


def map_mean_of_vertical_active_links_to_node(grid, var_name, out=None):
    """Map the mean of active links in the y direction touching node to the
    node.

    map_mean_of_vertical_active_links_to_node takes an array *at the links*
    and finds the average of all vertical (y-direction) link neighbor values
    for each node in the grid.
    It returns an array at the nodes of the mean of these values. If a link
    is absent, it is ignored. If a node has no active links, it receives 0.
    Note that here a positive returned value means flux to the north, and
    a negative to the south.

    Parameters
    ----------
    grid : ModelGrid
        A landlab ModelGrid.
    var_name : array or field name
        Values defined at links.
    out : ndarray, optional
        Buffer to place mapped values into or `None` to create a new array.

    Returns
    -------
    ndarray
        Mapped values at nodes.

    Examples
    --------
    >>> import numpy as np
    >>> from landlab.grid.raster_mappers import map_mean_of_vertical_active_links_to_node
    >>> from landlab import RasterModelGrid

    >>> rmg = RasterModelGrid((3, 4))
<<<<<<< HEAD
    >>> _ = rmg.add_field('link', 'z', -np.arange(17, dtype=float))
=======
    >>> _ = rmg.add_field("z", -np.arange(17, dtype=float), at="link")
>>>>>>> 04d505db
    >>> rmg.status_at_node[rmg.nodes_at_bottom_edge] = rmg.BC_NODE_IS_CLOSED
    >>> map_mean_of_vertical_active_links_to_node(rmg, 'z')
    array([  0.,   0.,   0.,   0.,   0., -11., -12.,   0.,   0., -11., -12.,
             0.])

    LLCATS: NINF LINF MAP
    """
    if out is None:
        out = grid.zeros(centering="node", dtype=float)
    else:
        out.fill(0.0)

    if type(var_name) is str:
        values_at_links = grid.at_link[var_name]
    else:
        values_at_links = var_name
    vert_links = grid.links_at_node[:, [1, 3]]
    vert_link_dirs = np.fabs(grid.active_link_dirs_at_node[:, [1, 3]])
    # ^retain "true" directions of links; no inactives now
    valid_links = values_at_links[vert_links] * vert_link_dirs  # invalids = 0
    num_valid_links = vert_link_dirs.sum(axis=1)
    good_nodes = num_valid_links != 0
    out[good_nodes] = valid_links.sum(axis=1)[good_nodes] / num_valid_links[good_nodes]
    return out<|MERGE_RESOLUTION|>--- conflicted
+++ resolved
@@ -612,11 +612,7 @@
     >>> from landlab import RasterModelGrid
 
     >>> rmg = RasterModelGrid((3, 4))
-<<<<<<< HEAD
-    >>> _ = rmg.add_field('link', 'z', -np.arange(17, dtype=float))
-=======
     >>> _ = rmg.add_field("z", -np.arange(17, dtype=float), at="link")
->>>>>>> 04d505db
     >>> rmg.status_at_node[rmg.nodes_at_left_edge] = rmg.BC_NODE_IS_CLOSED
     >>> map_mean_of_horizontal_active_links_to_node(rmg, 'z')
     array([ 0. ,  0. ,  0. ,  0. ,  0. , -8. , -8.5, -9. ,  0. ,  0. ,  0. ,
@@ -731,11 +727,7 @@
     >>> from landlab import RasterModelGrid
 
     >>> rmg = RasterModelGrid((3, 4))
-<<<<<<< HEAD
-    >>> _ = rmg.add_field('link', 'z', -np.arange(17, dtype=float))
-=======
     >>> _ = rmg.add_field("z", -np.arange(17, dtype=float), at="link")
->>>>>>> 04d505db
     >>> rmg.status_at_node[rmg.nodes_at_bottom_edge] = rmg.BC_NODE_IS_CLOSED
     >>> map_mean_of_vertical_active_links_to_node(rmg, 'z')
     array([  0.,   0.,   0.,   0.,   0., -11., -12.,   0.,   0., -11., -12.,
