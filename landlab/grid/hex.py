--- conflicted
+++ resolved
@@ -8,10 +8,7 @@
 """
 
 import numpy
-<<<<<<< HEAD
 import xarray as xr
-=======
->>>>>>> 04d505db
 
 from ..core.utils import as_id_array
 from ..graph import DualHexGraph
@@ -133,7 +130,6 @@
     def from_dict(cls, kwds):
         args = (kwds.pop("shape"),)
         return cls(*args, **kwds)
-<<<<<<< HEAD
 
     @classmethod
     def from_dataset(cls, dataset):
@@ -161,8 +157,6 @@
         return dataset.update(
             super(HexModelGrid, self).as_dataset(include=include, exclude=exclude)
         )
-=======
->>>>>>> 04d505db
 
     @property
     def xy_of_lower_left(self):
@@ -462,21 +456,13 @@
         value.  Can return the outlet id as a one element numpy array if
         return_outlet_id is set to True.
 
-<<<<<<< HEAD
-        All nodes with nodata_value are set to BC_NODE_IS_CLOSED
-=======
         All nodes with nodata_value are set to `NodeStatus.CLOSED`
->>>>>>> 04d505db
         (grid.status_at_node == 4). All nodes with data values are set to
         `NodeStatus.CORE` (grid.status_at_node == 0), with the exception that the
         outlet node is set to a `NodeStatus.FIXED_VALUE` (grid.status_at_node == 1).
 
         Note that the outer ring (perimeter) of the grid is set to
-<<<<<<< HEAD
-        BC_NODE_IS_CLOSED, even if there are nodes that have values. The only
-=======
         `NodeStatus.CLOSED`, even if there are nodes that have values. The only
->>>>>>> 04d505db
         exception to this would be if the outlet node is on the perimeter, which
         is acceptable.
 
