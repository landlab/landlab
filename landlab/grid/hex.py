--- conflicted
+++ resolved
@@ -7,10 +7,7 @@
 automated fashion. To modify the text seen on the web, edit the files
 `docs/text_for_[gridfile].py.txt`.
 """
-<<<<<<< HEAD
-=======
-
->>>>>>> d566c77c
+
 from warnings import warn
 
 import numpy
