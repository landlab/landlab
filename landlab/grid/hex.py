--- conflicted
+++ resolved
@@ -11,13 +11,9 @@
 import numpy
 import six
 
-<<<<<<< HEAD
-=======
 from .base import (CLOSED_BOUNDARY, FIXED_VALUE_BOUNDARY, BAD_INDEX_VALUE,
                    CORE_NODE)
 from ..core.utils import as_id_array
-from landlab.grid.voronoi import VoronoiDelaunayGrid
->>>>>>> 9471def8
 from .decorators import return_readonly_id_array
 from .base import ModelGrid
 from ..graph import DualHexGraph
