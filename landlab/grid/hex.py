--- conflicted
+++ resolved
@@ -13,14 +13,8 @@
 import six
 
 from ..core.utils import as_id_array
-<<<<<<< HEAD
-from .decorators import return_readonly_id_array
-from .base import ModelGrid
-from ..graph import DualHexGraph
-=======
 from ..graph import DualHexGraph
 from .base import ModelGrid, BAD_INDEX_VALUE
->>>>>>> 4bd95a7e
 
 
 class HexModelGrid(DualHexGraph, ModelGrid):
@@ -61,11 +55,6 @@
     7
     """
 
-<<<<<<< HEAD
-    def __init__(self, base_num_rows=0, base_num_cols=0, dx=1.0,
-                 origin=(0., 0.), orientation='horizontal', shape='hex',
-                 reorient_links=True, **kwds):
-=======
     def __init__(
         self,
         base_num_rows=0,
@@ -77,7 +66,6 @@
         reorient_links=True,
         **kwds
     ):
->>>>>>> 4bd95a7e
         """Create a grid of hexagonal cells.
 
         Create a regular 2D grid with hexagonal cells and triangular patches.
@@ -115,28 +103,19 @@
         shape = (base_num_rows, base_num_cols)
         spacing = dx
 
-<<<<<<< HEAD
-        if orientation.startswith('vert'):
-            warnings.warn(
-                "orientation vert is deprecated. Use vertical",
-                category=DeprecationWarning,
-            )
-            orientation = 'vertical'
-        elif orientation.startswith('horiz'):
-            warnings.warn(
-                "orientation horiz is deprecated. Use horizontal",
-                category=DeprecationWarning,
-            )
-            orientation = 'horizontal'
-
-        DualHexGraph.__init__(self, shape, spacing=spacing, origin=origin,
-                              orientation=orientation, node_layout=node_layout)
-        ModelGrid.__init__(self, **kwds)
-
-        self._node_status = numpy.full(self.number_of_nodes,
-                                       self.BC_NODE_IS_CORE, dtype=numpy.uint8)
-        self._node_status[self.perimeter_nodes] = self.BC_NODE_IS_FIXED_VALUE
-=======
+        # if orientation.startswith('vert'):
+        #     warnings.warn(
+        #         "orientation vert is deprecated. Use vertical",
+        #         category=DeprecationWarning,
+        #     )
+        #     orientation = 'vertical'
+        # elif orientation.startswith('horiz'):
+        #     warnings.warn(
+        #         "orientation horiz is deprecated. Use horizontal",
+        #         category=DeprecationWarning,
+        #     )
+        #     orientation = 'horizontal'
+
         DualHexGraph.__init__(
             self,
             shape,
@@ -146,7 +125,10 @@
             node_layout=node_layout,
         )
         ModelGrid.__init__(self, **kwds)
->>>>>>> 4bd95a7e
+
+        self._node_status = numpy.full(self.number_of_nodes,
+                                       self.BC_NODE_IS_CORE, dtype=numpy.uint8)
+        self._node_status[self.perimeter_nodes] = self.BC_NODE_IS_FIXED_VALUE
 
     @classmethod
     def from_dict(cls, params):
