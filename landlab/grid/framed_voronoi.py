--- conflicted
+++ resolved
@@ -93,21 +93,12 @@
             there may not be a node at this coordinate.
         xy_min_spacing: float or tuple of float, optional
             Final minimal spacing between nodes. Random moves of the core nodes
-<<<<<<< HEAD
-            around their position cannot be above this threshold:
-            (xy_spacing - xy_min_spacing) /2
-            If float, same minimal spacing for x and y.
-        seed: int, optional
-            Seed used to generate the random x and y moves.
-            When set, controls a pseudo-randomness of moves to ensure
-=======
             from their initial positions cannot be above this threshold:
             ``(xy_spacing - xy_min_spacing) / 2``
             If ``float``, same minimal spacing for *x* and *y*.
-        seed: tuple of int, optional
-            Seeds used to generate the random *x* and *y* moves.
+        seed: int, optional
+            Seed used to generate the random *x* and *y* moves.
             When set, controls the pseudo-randomness of moves to ensure
->>>>>>> a8548315
             reproducibility.
             When ``None``, the seed is random and the moves of coordinates are
             completely random.
