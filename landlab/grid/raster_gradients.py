--- conflicted
+++ resolved
@@ -692,13 +692,8 @@
     bad = np.nan * np.ones((3,))
 
     # first, corners:
-<<<<<<< HEAD
-    corners = (0, grid.shape[1] - 1, grid.shape[1] * (grid.shape[0] - 1),
-               grid.shape[1] * grid.shape[0] - 1)
-
-=======
     corners = grid.nodes_at_corners_of_grid
->>>>>>> b776e0a3
+
     # lower left corner only has NNE and ENE
     nhat_NNW[corners[0], :] = bad
     nhat_WNW[corners[0], :] = bad
