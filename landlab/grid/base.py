#! /usr/env/python
"""
Python implementation of ModelGrid, a base class used to create and manage
grids for 2D numerical models.

Data Fields in ModelGrid
------------------------
:class:`~.ModelGrid` inherits from the :class:`~.ModelDataFields` class. This
provides `~.ModelGrid`, and its subclasses, with the ability to, optionally,
store data values that are associated with the different types grid elements
(nodes, cells, etc.). In particular, as part of ``ModelGrid.__init__()``,
data field *groups* are added to the `ModelGrid` that provide containers to
put data fields into. There is one group for each of the eight grid elements
(node, cell, link, face, core_node, core_cell, active_link, and active_face).

To access these groups, use the same methods as accessing groups with
`~.ModelDataFields`. ``ModelGrid.__init__()`` adds the following attributes to
itself that provide access to the values groups:

.. autosummary::
    :toctree: generated/
    :nosignatures:

    ~landlab.grid.base.ModelGrid.at_node
    ~landlab.grid.base.ModelGrid.at_cell
    ~landlab.grid.base.ModelGrid.at_link
    ~landlab.grid.base.ModelGrid.at_face
    ~landlab.grid.base.ModelGrid.at_core_node
    ~landlab.grid.base.ModelGrid.at_core_cell
    ~landlab.grid.base.ModelGrid.at_active_link
    ~landlab.grid.base.ModelGrid.at_active_face

Each of these attributes returns a ``dict``-like object whose keys are value
names as strings and values are numpy arrays that gives quantities at
grid elements.


Create Field Arrays
+++++++++++++++++++
:class:`~.ModelGrid` inherits several useful methods for creating new data
fields and adding new data fields to a ModelGrid instance. Methods to add or
create a new data array follow the ``numpy`` syntax for creating arrays. The
folowing methods create and, optionally, initialize new arrays. These arrays
are of the correct size but a new field will not be added to the field:

.. autosummary::
    :toctree: generated/
    :nosignatures:

    ~landlab.field.grouped.ModelDataFields.empty
    ~landlab.field.grouped.ModelDataFields.ones
    ~landlab.field.grouped.ModelDataFields.zeros

Add Fields to a ModelGrid
+++++++++++++++++++++++++
Unlike with the equivalent numpy functions, these do not take a size argument
as the size of the returned arrays is determined from the size of the
ModelGrid. However, the keyword arguments are the same as those of the numpy
equivalents.

The following methods will create a new array and add a reference to that
array to the ModelGrid:

.. autosummary::
    :toctree: generated/
    :nosignatures:

    ~landlab.field.grouped.ModelDataFields.add_empty
    ~landlab.field.grouped.ModelDataFields.add_ones
    ~landlab.field.grouped.ModelDataFields.add_zeros
    ~landlab.field.grouped.ModelDataFields.add_field

These methods operate in the same way as the previous set except that, in
addition to creating a new array, the newly-created array is added to the
ModelGrid. The calling signature is the same but with the addition of an
argument that gives the name of the new field as a string. The additional
method, :meth:`~.ModelDataFields.add_field`, adds a previously allocation
array to the ModelGrid. If the array is of the incorrect size it will raise
``ValueError``.

Query Fields
++++++++++++
Use the following methods/attributes get information about the stored data
fields:

.. autosummary::
    :toctree: generated/
    :nosignatures:

    ~landlab.field.grouped.ModelDataFields.size
    ~landlab.field.grouped.ModelDataFields.keys
    ~landlab.field.grouped.ModelDataFields.has_group
    ~landlab.field.grouped.ModelDataFields.has_field
    ~landlab.field.grouped.ModelDataFields.groups

    i.e., call, e.g. mg.has_field('node', 'my_field_name')

Notes
-----
It is important that when creating a new grid class that inherits from
``ModelGrid``, to call ``ModelGrid.__init__()`` in the new grid's
``__init__()``. For example, the new class's __init__ should contain the
following code,

.. code-block:: python

    class NewGrid(ModelGrid):
        def __init__(self, *args, **kwds):
            ModelGrid.__init__(self, **kwds)
            # Code that initializes the NewGrid

Without this, the new grid class will not have the ``at_*`` attributes.

Examples
--------
Although the following examples use a :class:`~.RasterModelGrid`, they apply
equally to any grid that inherits from :class:`~.ModelGrid`.  The new grid
comes with a set of pre-defined value groups. One group for each grid element.
Use the groups attribute to see the group names.

>>> from landlab import RasterModelGrid
>>> grid = RasterModelGrid(3, 3)
>>> groups = list(grid.groups)
>>> groups.sort()
>>> groups # doctest: +NORMALIZE_WHITESPACE
['active_face', 'active_link', 'cell', 'core_cell', 'core_node', 'face',
 'link', 'node']

Create Field Arrays
+++++++++++++++++++
If you just want to create an array but not add it to the grid, you can use
the :meth:`~.ModelGrid.ones` method.

>>> grid.ones(centering='node')
array([ 1.,  1.,  1.,  1.,  1.,  1.,  1.,  1.,  1.])
>>> list(grid.at_node.keys()) # Nothing has been added to the grid
[]

Add Field Arrays
++++++++++++++++
Use the ``add_*`` methods to add value arrays attached to grid elements. Each
of these methods accepts two arguments. The first is name of the grid element
where values are associated and the second the name of the quantity. The
quantity name must be unique within a group but the same quantity can appear
in multiple goups.

>>> list(grid.at_node.keys()) # There a no values defined at grid nodes
[]
>>> z = grid.add_ones('node', 'topographic__elevation')

We now see that the array has been added to the grid as a reference to the
array returned by ``add_ones``.

>>> list(grid.at_node.keys())
['topographic__elevation']
>>> grid.at_node['topographic__elevation']
array([ 1.,  1.,  1.,  1.,  1.,  1.,  1.,  1.,  1.])
>>> z is grid.at_node['topographic__elevation']
True

To add a previously created array to the grid, use the
:meth:`~.ModelGrid.add_field` method but be aware that it must be of the
correct size (if it's not a ``ValueError`` will be raised).

>>> grid.has_field('node', 'air__temperature')
False
>>> import numpy as np
>>> t = np.zeros(9)
>>> t is grid.add_field('node', 'air__temperature', t)
True
>>> grid.has_field('node', 'air__temperature')
True
>>> grid.has_field('cell', 'air__temperature')
False
>>> t is grid.at_node['air__temperature']
True
"""

import numpy
import warnings

import six
from six.moves import range

from landlab.testing.decorators import track_this_method
from landlab.utils import count_repeated_values
from landlab.utils.decorators import make_return_array_immutable, deprecated
from landlab.field import ModelDataFields, ScalarDataFields
from landlab.field.scalar_data_fields import FieldError
from landlab.core.model_parameter_dictionary import MissingKeyError
from . import grid_funcs as gfuncs
from ..core.utils import as_id_array
from ..core.utils import add_module_functions_to_class


#: Indicates an index is, in some way, *bad*.
BAD_INDEX_VALUE = numpy.iinfo(numpy.int32).max
# DEJH thinks the user should be able to override this value if they want

# Map names grid elements to the ModelGrid attribute that contains the count
# of that element in the grid.
_ARRAY_LENGTH_ATTRIBUTES = {
    'node': 'number_of_nodes',
    'cell': 'number_of_cells',
    'link': 'number_of_links',
    'face': 'number_of_faces',
    'core_node': 'number_of_core_nodes',
    'core_cell': 'number_of_core_cells',
    'active_link': 'number_of_active_links',
    'active_face': 'number_of_active_faces',
}

# Define the boundary-type codes

#: Indicates a node is *core*.
CORE_NODE = 0

#: Indicates a boundary node is has a fixed values.
FIXED_VALUE_BOUNDARY = 1

#: Indicates a boundary node is has a fixed gradient.
FIXED_GRADIENT_BOUNDARY = 2

#: Indicates a boundary node is wrap-around.
TRACKS_CELL_BOUNDARY = 3

#: Indicates a boundary node is closed
CLOSED_BOUNDARY = 4

# Define the link types

#: Indicates a link is *active*, and can carry flux
ACTIVE_LINK = 0

#: Indicates a link has a fixed (gradient) value, & behaves as a boundary
FIXED_LINK = 2

#: Indicates a link is *inactive*, and cannot carry flux
INACTIVE_LINK = 4

BOUNDARY_STATUS_FLAGS_LIST = [
    FIXED_VALUE_BOUNDARY,
    FIXED_GRADIENT_BOUNDARY,
    TRACKS_CELL_BOUNDARY,
    CLOSED_BOUNDARY,
]
BOUNDARY_STATUS_FLAGS = set(BOUNDARY_STATUS_FLAGS_LIST)

LINK_STATUS_FLAGS_LIST = [
    ACTIVE_LINK,
    FIXED_LINK,
    INACTIVE_LINK,
]
LINK_STATUS_FLAGS = set(LINK_STATUS_FLAGS_LIST)


def _sort_points_into_quadrants(x, y, nodes):
    """Divide x, y points into quadrants.

    Divide points with locations given in the *x*, and *y* arrays into north,
    south, east, and west quadrants. Returns nodes contained in quadrants
    (west, east, north, south).

    Parameters
    ----------
    x : array_like
        X-coordinates of points.
    y : array_like
        Y-coordinates of points.
    nodes : array_like
        Nodes associated with points.

    Returns
    -------
    tuple of array_like
        Tuple of nodes in each coordinate. Nodes are grouped as (*west*,
        *east*, *north*, *south*).

    Examples
    --------
    >>> import numpy as np
    >>> from landlab.grid.base import _sort_points_into_quadrants
    >>> x = np.array([0, 1, 0, -1])
    >>> y = np.array([1, 0, -1, 0])
    >>> nodes = np.array([1, 2, 3, 4])
    >>> _sort_points_into_quadrants(x, y, nodes)
    (array([4]), array([2]), array([1]), array([3]))
    """
    above_x_axis = y > 0
    right_of_y_axis = x > 0
    closer_to_y_axis = numpy.abs(y) >= numpy.abs(x)

    north_nodes = nodes[above_x_axis & closer_to_y_axis]
    south_nodes = nodes[(~ above_x_axis) & closer_to_y_axis]
    east_nodes = nodes[right_of_y_axis & (~ closer_to_y_axis)]
    west_nodes = nodes[(~ right_of_y_axis) & (~ closer_to_y_axis)]

    return (west_nodes, east_nodes, north_nodes, south_nodes)


def _default_axis_names(n_dims):
    """Name of each axis.
    
    Parameters
    ----------
    n_dims : int
        Number of spatial dimensions.
    
    Returns
    -------
    tuple of str
        Name of each axis.
    
    Examples
    --------
    >>> from landlab.grid.base import _default_axis_names
    >>> _default_axis_names(1)
    ('x',)
    >>> _default_axis_names(2)
    ('y', 'x')
    >>> _default_axis_names(3)
    ('z', 'y', 'x')
    """
    _DEFAULT_NAMES = ('z', 'y', 'x')
    return _DEFAULT_NAMES[- n_dims:]


def _default_axis_units(n_dims):
    """Unit names for each axis.
    
    Parameters
    ----------
    n_dims : int
        Number of spatial dimensions.
    
    Returns
    -------
    tuple of str
        Units of each axis.
    
    Examples
    --------
    >>> from landlab.grid.base import _default_axis_units
    >>> _default_axis_units(1)
    ('-',)
    >>> _default_axis_units(2)
    ('-', '-')
    >>> _default_axis_units(3)
    ('-', '-', '-')
    """
    return ('-', ) * n_dims


def find_true_vector_from_link_vector_pair(L1, L2, b1x, b1y, b2x, b2y):
    r"""Separate a pair of links with vector values into x and y components.

    The concept here is that a pair of adjacent links attached to a node are
    projections of a 'true' but unknown vector. This function finds and returns
    the x and y components of this true vector. The trivial case is the
    situation in which the two links are orthogonal and aligned with the grid
    axes, in which case the vectors of these two links *are* the x and y
    components.

    Parameters
    ----------
    L1, L2 : float
        Values (magnitudes) associated with the two links
    b1x, b1y, b2x, b2y : float
        Unit vectors of the two links

    Returns
    -------
    ax, ay : float
        x and y components of the 'true' vector

    Notes
    -----
    The function does an inverse vector projection. Suppose we have a given
    'true' vector :math:`a`, and we want to project it onto two other lines
    with unit vectors (b1x,b1y) and (b2x,b2y). In the context of Landlab,
    the 'true' vector is some unknown vector quantity, which might for
    example represent the local water flow velocity. The lines represent two
    adjacent links in the grid.

    Let :math:`\mathbf{a}` be the true vector, :math:`\mathbf{B}` be a
    different vector with unit vector :math:`\mathbf{b}`, and :math:`L`
    be the scalar projection of *a* onto *B*. Then,

    ..math::

        L = \mathbf{a} \dot \mathbf{b} = a_x b_x + a_y b_y,

    where :math:`(a_x,a_y)` are the components of **a** and :math:`(b_x,b_y)`
    are the components of the unit vector **b**.

    In this case, we know *b* (the link unit vector), and we want to know the
    *x* and *y* components of **a**. The problem is that we have one equation
    and two unknowns (:math:`a_x` and :math:`a_y`). But we can solve this if
    we have *two* vectors, both of which are projections of **a**. Using the
    subscripts 1 and 2 to denote the two vectors, we can obtain equations for
    both :math:`a_x` and :math:`a_y`:

    ..math::

        a_x = L_1 / b_{1x} - a_y b_{1y} / b_{1x}

        a_y = L_2 / b_{2y} - a_x b_{2x} / b_{2y}

    Substituting the second into the first,

    ..math::

        a_x = [L_1/b_{1x}-L_2 b_{1y}/(b_{1x} b_{2y})] / [1-b_{1y} b_{2x}/(b_{1x} b_{2y})]

    Hence, we find the original vector :math:`(a_x,a_y)` from two links with
    unit vectors :math:`(b_{1x},b_{1y})` and :math:`(b_{2x},b_{2y})` and
    associated values :math:`L_1` and :math:`L_2`.

    Note that the above equations require that :math:`b_{1x}>0` and
    :math:`b_{2y}>0`. If this isn't the case, we invert the order of the two
    links, which requires :math:`b_{2x}>0` and :math:`b_{1y}>0`. If none of
    these conditions is met, then we have a degenerate case.

    Examples
    --------
    The following example represents the active links in a 7-node hexagonal
    grid, with just one core node. The 'true' vector has a magnitude of 5 units
    and an orientation of 30 degrees, pointing up and to the right (i.e., the
    postive-x and postive-y quadrant), so that its vector components are 4 (x)
    and 3 (y) (in other words, it is a 3-4-5 triangle). The values assigned to
    L below are the projection of that true vector onto the six link
    vectors. The algorithm should recover the correct vector component
    values of 4 and 3. The FOR loop examines each pair of links in turn.

    >>> import numpy as np
    >>> from landlab.grid.base import find_true_vector_from_link_vector_pair
    >>> bx = np.array([0.5, -0.5, -1., -0.5, 1., 0.5])
    >>> by = np.array([0.866, 0.866, 0., -0.866, 0., -0.866])
    >>> L = np.array([4.6, 0.6, -4., -4.6, 4., -0.6])
    >>> for i in range(5):
    ...     ax, ay = find_true_vector_from_link_vector_pair(
    ...         L[i], L[i+1], bx[i], by[i], bx[i+1], by[i+1])
    ...     round(ax,1), round(ay,1)
    (4.0, 3.0)
    (4.0, 3.0)
    (4.0, 3.0)
    (4.0, 3.0)
    (4.0, 3.0)
    """
    assert ((b1x != 0 and b2y != 0) or (b2x != 0 and b1y != 0)), \
        'Improper unit vectors'

    if b1x != 0. and b2y != 0.:
        ax = (L1 / b1x - L2 * (b1y / (b1x * b2y))) / \
            (1. - (b1y * b2x) / (b1x * b2y))
        ay = L2 / b2y - ax * (b2x / b2y)
    elif b2x != 0. and b1y != 0.:
        ax = (L2 / b2x - L1 * (b2y / (b2x * b1y))) / \
            (1. - (b2y * b1x) / (b2x * b1y))
        ay = L1 / b1y - ax * (b1x / b1y)

    return ax, ay


class ModelGrid(ModelDataFields):
    """Base class for 2D structured or unstructured grids for numerical models.

    The idea is to have at least two inherited
    classes, RasterModelGrid and DelaunayModelGrid, that can create and
    manage grids. To this might be added a GenericModelGrid, which would
    be an unstructured polygonal grid that doesn't necessarily obey or
    understand the Delaunay triangulation, but rather simply accepts
    an input grid from the user. Also a :class:`~.HexModelGrid` for hexagonal.

    Attributes
    ----------
    at_node : dict-like
        Values at nodes.
    at_cell : dict-like
        Values at cells.
    at_link : dict-like
        Values at links.
    at_face : dict-like
        Values at faces.
    at_core_node : dict-like
        Values at core nodes.
    at_core_cell : dict-like
        Values at core cells.
    at_active_link : dict-like
        Values at active links.
    at_active_face : dict-like
        Values at active faces.

    Other Parameters
    ----------------
    axis_name : tuple, optional
        Name of axes
    axis_units : tuple, optional
        Units of coordinates
    """
    # Debugging flags (if True, activates some output statements)
    _DEBUG_VERBOSE = False
    _DEBUG_TRACK_METHODS = False

    at_node = {}  # : Values defined at nodes
    at_cell = {}  # : Values defined at cells
    at_link = {}  # : Values defined at links
    at_face = {}  # : Values defined at faces
    at_core_node = {}  # : Values defined at core nodes
    at_core_cell = {}  # : Values defined at core cells
    at_active_link = {}  # : Values defined at active links
    at_active_face = {}  # : Values defined at active faces

    # : Nodes on the other end of links pointing into a node.
    node_inlink_matrix = numpy.array([], dtype=numpy.int32)
    # : Nodes on the other end of links pointing out of a node.
    node_outlink_matrix = numpy.array([], dtype=numpy.int32)

    def __init__(self, **kwds):
        super(ModelGrid, self).__init__()
        for element_name in _ARRAY_LENGTH_ATTRIBUTES:
            array_length = self.number_of_elements(element_name)
            try:
                self.new_field_location(element_name, array_length)
            except AttributeError:
                pass

        self.axis_name = kwds.get('axis_name', _default_axis_names(self.ndim))
        self.axis_units = kwds.get(
            'axis_units', _default_axis_units(self.ndim))

        self._link_length = None
        self._all_node_distances_map = None
        self._all_node_azimuths_map = None
        self._node_unit_vector_sum_x = None
        self._node_unit_vector_sum_y = None
        self._link_unit_vec_x = None
        self._link_unit_vec_y = None

    def _initialize(self):
        raise NotImplementedError('_initialize')

    @property
    def ndim(self):
        """Number of spatial dimensions of the grid"""
        return 2

    @property
    def node_at_cell(self):
        """Node ID associated with grid cells"""
        return self._node_at_cell

    @property
    def active_nodes(self):
        """Get array of active nodes.

        Node IDs of all active (core & open boundary) nodes.
        core_nodes will return just core nodes.
        """
        (active_node_ids, ) = numpy.where(self.node_status != CLOSED_BOUNDARY)
        return as_id_array(active_node_ids)

    @property
    def core_nodes(self):
        """Get array of core nodes."""
        try:
            return self._core_nodes
        except:
            (core_node_ids, ) = numpy.where(self.node_status == CORE_NODE)
            return as_id_array(core_node_ids)

    @property
    def boundary_nodes(self):
        """Get array of boundary nodes."""
        try:
            return self._boundary_nodes
        except:
            (boundary_node_ids, ) = numpy.where(self.node_status != CORE_NODE)
            return as_id_array(boundary_node_ids)

    @property
    def node_boundary_status(self):
        """Get array of the boundary status of nodes.

        Return an array of the status of a grid's nodes. The node status can
        be one of the following:
        - `CORE_NODE`
        - `FIXED_VALUE_BOUNDARY`
        - `FIXED_GRADIENT_BOUNDARY`
        - `TRACKS_CELL_BOUNDARY`
        - `CLOSED_BOUNDARY`
        """
        return self.node_status

    @property
    def open_boundary_nodes(self):
        """Get array of open boundary nodes."""
        (open_boundary_node_ids, ) = numpy.where(
            (self.node_status != CLOSED_BOUNDARY) &
            (self.node_status != CORE_NODE))
        return as_id_array(open_boundary_node_ids)

    @property
    def closed_boundary_nodes(self):
        """Get array of closed boundary nodes."""
        (closed_boundary_node_ids, ) = numpy.where(
            self.node_status == CLOSED_BOUNDARY)
        return as_id_array(closed_boundary_node_ids)

    @property
    def fixed_gradient_boundary_nodes(self):
        """Get array of fixed gradient boundary nodes."""
        (fixed_gradient_boundary_node_ids, ) = numpy.where(
            self.node_status == FIXED_GRADIENT_BOUNDARY)
        return as_id_array(fixed_gradient_boundary_node_ids)

    @property
    def fixed_value_boundary_nodes(self):
        """Get array of fixed value boundary nodes."""
        (fixed_value_boundary_node_ids, ) = numpy.where(
            self.node_status == FIXED_VALUE_BOUNDARY)
        return as_id_array(fixed_value_boundary_node_ids)

    @property
    def active_links(self):
        """Get array of active links."""
        try:
            return self.active_link_ids
        except AttributeError:
            self._reset_link_status_list()
            return self.active_link_ids

    @property
    def fixed_links(self):
        """Get array of fixed links."""
        try:
            return self.fixed_link_ids
        except AttributeError:
            self._reset_link_status_list()
            return self.fixed_link_ids

    @property
    def node_at_core_cell(self):
        """Get array of nodes associated with core cells."""
        (core_cell_ids, ) = numpy.where(self.node_status == CORE_NODE)
        return as_id_array(core_cell_ids)

    @property
    def core_cell_index_at_nodes(self):
        """Get array of core cells associated with nodes."""
        return self.node_corecell

    @property
    def core_cells(self):
        """Get array of core cells."""
        return self._core_cells

    @property
    def node_at_link_head(self):
        """Get array of the node at each link head (*to-node*)."""
        return self._node_at_link_head

    @property
    def node_at_link_tail(self):
        """Get array of the node at each link tail (*from-node*)."""
        return self._node_at_link_tail

    @property
    def face_at_link(self):
        """Get array of faces associated with links."""
        return self.link_face

    @property
    def number_of_nodes(self):
        """Total number of nodes."""
        return self._num_nodes

    @property
    def number_of_cells(self):
        """Total number of cells."""
        return self._num_cells

    @property
    def number_of_links(self):
        """Total number of links."""
        return self._num_links

    @property
    def number_of_faces(self):
        """Total number of faces."""
        return self._num_faces

    @property
    def number_of_active_nodes(self):
        """Number of active nodes.

        An active node is either a core node or an open-boundary node.
        """
        return self._num_active_nodes

    @property
    def number_of_core_nodes(self):
        """Number of core nodes.
        
        A core node is a non-boundary node
        """
        return self._num_core_nodes

    @property
    def number_of_active_cells(self):
        """Number of active cells.

        An active cell includes any possible boundary cells.
        """
        return self._num_active_cells

    @property
    def number_of_core_cells(self):
        """Number of core cells.
        
        A core cell excludes all boundary cells.
        """
        return self._num_core_cells

    @property
    def number_of_active_links(self):
        """Number of active links."""
        try:
            return self._num_active_links
        except AttributeError:
            self._reset_link_status_list()
            return self._num_active_links

    @property
    def number_of_active_faces(self):
        """Number of active faces."""
        try:
            return self._num_active_faces
        except AttributeError:
            self._reset_link_status_list()
            return self._num_active_faces

    @property
    def number_of_fixed_links(self):
        """Number of fixed links."""
        try:
            return self._num_fixed_links
        except AttributeError:
            self._reset_link_status_list()
            return self._num_fixed_links

    @property
    def number_of_fixed_faces(self):
        """Number of fixed faces."""
        try:
            return self._num_fixed_faces
        except AttributeError:
            self._reset_link_status_list()
            return self._num_fixed_faces

    def number_of_elements(self, element_name):
        """Number of instances of an element.

        Get the number of instances of a grid element in a grid.

        Parameters
        ----------
        element_name : {'node', 'cell', 'link', 'face', 'core_node',
            'core_cell', 'active_link', 'active_face'}
            Name of the grid element.

        Returns
        -------
        int
            Number of elements in the grid.
        """
        try:
            return getattr(self, _ARRAY_LENGTH_ATTRIBUTES[element_name])
        except KeyError:
            raise TypeError('element name not understood')

    @make_return_array_immutable
    def get_node_status(self):
        """Status of grid nodes.

        Returns
        -------
        ndarray
            Node status of all a grid's nodes.
        """
        return self.node_status

    @property
    @make_return_array_immutable
    def node_x(self):
        """Get array of the x-coordinates of nodes."""
        return self._node_x

    @property
    @make_return_array_immutable
    def node_y(self):
        """Get array of the y-coordinates of nodes."""
        return self._node_y

    @make_return_array_immutable
    def node_axis_coordinates(self, axis=0):
        """Get the coordinates of nodes along a particular axis.

        Return node coordinates from a given *axis* (defaulting to 0). Axis
        numbering is the same as that for numpy arrays. That is, the zeroth
        axis is along the rows, and the first along the columns.

        Parameters
        ----------
        axis : int, optional
            Coordinate axis.

        Returns
        -------
        ndarray
            Coordinates of nodes for a given axis.

        Examples
        --------
        >>> from landlab import RasterModelGrid
        >>> grid = RasterModelGrid((4, 5))
        >>> grid.node_axis_coordinates(0) # doctest: +NORMALIZE_WHITESPACE
        array([ 0., 0., 0., 0., 0.,
                1., 1., 1., 1., 1.,
                2., 2., 2., 2., 2.,
                3., 3., 3., 3., 3.])
        >>> grid.node_axis_coordinates(1) # doctest: +NORMALIZE_WHITESPACE
        array([ 0., 1., 2., 3., 4.,
                0., 1., 2., 3., 4.,
                0., 1., 2., 3., 4.,
                0., 1., 2., 3., 4.])
        """
        AXES = ('node_y', 'node_x')
        try:
            return getattr(self, AXES[axis])
        except IndexError:
            raise ValueError("'axis' entry is out of bounds")

    @property
    def axis_units(self):
        """Get units for each axis.

        Returns
        -------
        tuple of str
            The units (as a string) for each of a grid's coordinates.
        """
        return self._axis_units

    @axis_units.setter
    def axis_units(self, new_units):
        """Set the units for each coordinate axis."""
        if len(new_units) != self.ndim:
            raise ValueError('length of units does not match grid dimension')
        self._axis_units = tuple(new_units)

    @property
    def axis_name(self):
        """Get the name of each coordinate axis.

        Returns
        -------
        tuple of str
            The names of each axis.

        Examples
        --------
        >>> from landlab import RasterModelGrid
        >>> grid = RasterModelGrid((4, 5))
        >>> grid.axis_name
        ('y', 'x')
        """
        return self._axis_name

    @axis_name.setter
    def axis_name(self, new_names):
        """Set the names of a grid's coordinate axes.

        Raises
        ------
        ValueError
            If the number of dimension do not match.

        Examples
        --------
        >>> from landlab import RasterModelGrid
        >>> grid = RasterModelGrid((4, 5))
        >>> grid.axis_name = ('lon', 'lat')
        >>> grid.axis_name
        ('lon', 'lat')
        """
        if len(new_names) != self.ndim:
            raise ValueError('length of names does not match grid dimension')
        self._axis_name = tuple(new_names)

    def active_links_at_node(self, *args):
        """active_links_at_node([node_ids])
        Active links of a node.

        Parameters
        ----------
        node_ids : int or list of ints
                   ID(s) of node(s) for which to find connected active links

        Returns
        -------
        (M, N) ndarray
            The ids of active links attached to grid nodes with
            *node_ids*. If *node_ids* is not given, return links for all of
            the nodes in the grid. M is the number of rows in the grid's
            node_active_inlink_matrix, which can vary depending on the type
            and structure of the grid; in a hex grid, for example, it is 6.

        Examples
        --------
        >>> from landlab import HexModelGrid
        >>> hmg = HexModelGrid(3, 2)
        >>> hmg.active_links_at_node(3)
        array([[-1],
               [-1],
               [-1],
               [-1],
               [-1],
               [-1],
               [ 0],
               [ 1],
               [ 2],
               [ 3],
               [ 4],
               [ 5]])
        >>> hmg.active_links_at_node()
        array([[ 3,  5,  2, -1,  4,  1,  0],
               [-1, -1, -1, -1, -1, -1, -1],
               [-1, -1, -1, -1, -1, -1, -1],
               [-1, -1, -1, -1, -1, -1, -1],
               [-1, -1, -1, -1, -1, -1, -1],
               [-1, -1, -1, -1, -1, -1, -1],
               [-1, -1, -1,  0, -1, -1, -1],
               [-1, -1, -1,  1, -1, -1, -1],
               [-1, -1, -1,  2, -1, -1, -1],
               [-1, -1, -1,  3, -1, -1, -1],
               [-1, -1, -1,  4, -1, -1, -1],
               [-1, -1, -1,  5, -1, -1, -1]])
        """
        if len(args) == 0:
            return numpy.vstack((self.node_active_inlink_matrix,
                                 self.node_active_outlink_matrix))
        elif len(args) == 1:
            node_ids = numpy.broadcast_arrays(args[0])[0]
            return numpy.vstack(
                (self.node_active_inlink_matrix[:, node_ids],
                 self.node_active_outlink_matrix[:, node_ids])
            ).reshape(2 * numpy.size(self.node_active_inlink_matrix, 0), -1)
        else:
            raise ValueError('only zero or one arguments accepted')

<<<<<<< HEAD
    def node_activelinks2(self, *args):
        """node_activelinks2([node_ids])
=======
    def active_links_at_node2(self, *args):
        """active_links_at_node2([node_ids])
>>>>>>> ea20fc01
        Get active links attached to nodes.

        Parameters
        ----------
        node_ids : int or list of ints (optional)
                   ID(s) of node(s) for which to find connected active links.
                   (Default: all nodes)

        Returns
        -------
        (M, N) ndarray
            The link IDs of active links attached to grid nodes with
            *node_ids*. If *node_ids* is not given, return links for all of
            the nodes in the grid. M is the number of rows in the grid's
            node_active_inlink_matrix, which can vary depending on the type
            and structure of the grid; in a hex grid, for example, it is 6.

        Examples
        --------
        >>> from landlab import HexModelGrid
        >>> hmg = HexModelGrid(3, 2)
        >>> hmg.active_links_at_node2(3)
        array([[-1],
               [-1],
               [-1],
               [-1],
               [-1],
               [-1],
               [ 0],
               [ 1],
               [ 2],
               [ 3],
               [ 4],
               [ 5]])
        >>> hmg.active_links_at_node2()
        array([[ 3,  5,  2, -1,  4,  1,  0],
               [-1, -1, -1, -1, -1, -1, -1],
               [-1, -1, -1, -1, -1, -1, -1],
               [-1, -1, -1, -1, -1, -1, -1],
               [-1, -1, -1, -1, -1, -1, -1],
               [-1, -1, -1, -1, -1, -1, -1],
               [-1, -1, -1,  0, -1, -1, -1],
               [-1, -1, -1,  1, -1, -1, -1],
               [-1, -1, -1,  2, -1, -1, -1],
               [-1, -1, -1,  3, -1, -1, -1],
               [-1, -1, -1,  4, -1, -1, -1],
               [-1, -1, -1,  5, -1, -1, -1]])

        """
        if len(args) == 0:
            return numpy.vstack((self.node_active_inlink_matrix2,
                                 self.node_active_outlink_matrix2))
        elif len(args) == 1:
            node_ids = numpy.broadcast_arrays(args[0])[0]
            return numpy.vstack(
                (self.node_active_inlink_matrix2[:, node_ids],
                 self.node_active_outlink_matrix2[:, node_ids])
            ).reshape(2 * numpy.size(self.node_active_inlink_matrix2, 0), -1)
        else:
            raise ValueError('only zero or one arguments accepted')

    def create_node_array_zeros(self, name=None, **kwds):
        """Create an array of the given type, filled with zeros.

        Returns a 1D numpy array the same length as the number of nodes. If
        user gives optional argument *name*, we add this data to the grid with
        the specified name and return a reference to it; otherwise, we just
        create and return a 1D numpy array.

        Parameters
        ----------
        name : str, optional
            Name of the quantity.

        Returns
        -------
        ndarray
            The newly created array.

        See Also
        --------
        zeros

        Examples
        --------
        >>> import numpy as np
        >>> from landlab import RasterModelGrid
        >>> rmg = RasterModelGrid(4,5)
        >>> mydata = np.arange(20, dtype=float)
        >>> rmg.create_node_array_zeros('topographic__elevation')
        array([ 0.,  0.,  0.,  0.,  0.,  0.,  0.,  0.,  0.,  0.,  0.,  0.,  0.,
                0.,  0.,  0.,  0.,  0.,  0.,  0.])
        >>> rmg.at_node['topographic__elevation'] = mydata
        >>> rmg.at_node['topographic__elevation']
        ...     # doctest: +NORMALIZE_WHITESPACE
        array([  0.,   1.,   2.,   3.,   4.,   5.,   6.,   7.,   8.,   9.,
                10., 11.,  12.,  13.,  14.,  15.,  16.,  17.,  18.,  19.])
        """
        if name is None:
            return numpy.zeros(self.number_of_nodes, **kwds)
        else:
            self.add_zeros('node', name, **kwds)
            return self.at_node[name]

    def create_active_link_array_zeros(self, name=None):
        """Array, filled with zeros, for values at active links.

        Returns a 1D numpy array the same length as the number of nodes. If
        user gives optional argument 'name', we add this data to the grid with
        the specified name and return a reference to it; otherwise, we just
        create and return a 1D numpy array.

        Parameters
        ----------
        name : str
            Name of the quantity.

        Returns
        -------
        ndarray
            The newly created array.

        See Also
        --------
        zeros

        Examples
        --------
        >>> from landlab import RasterModelGrid
        >>> grid = RasterModelGrid(3, 3)
        >>> grid.create_active_link_array_zeros()
        array([ 0.,  0.,  0.,  0.])
        """
        if name is None:
            return numpy.zeros(self.number_of_active_links)
        else:
            self.add_zeros('link', name)
            return self.at_link[name]

    def zeros(self, **kwds):
        """Array, filled with zeros, for a given element.

        Returns a numpy array of zeros that is the same length as the number
        of nodes in the grid. Use the *centering* keyword to return an
        array for other elements of the grid. *centering* is a string that is
        one of *node*, *cell*, *link*, or *face*.

        All other keywords are the same as for the numpy zeros function.

        Parameters
        ----------
        centering : str, optional
            Grid element on which the values are defined.

        Returns
        -------
        ndarray
            A newly-allocated array.

        Examples
        --------
        >>> from landlab import RasterModelGrid
        >>> grid = RasterModelGrid((4, 5))
        >>> grid.zeros()
        array([ 0.,  0.,  0.,  0.,  0.,  0.,  0.,  0.,  0.,  0.,  0.,  0.,  0.,
                0.,  0.,  0.,  0.,  0.,  0.,  0.])
        """
        centering = kwds.pop('centering', 'node')
        try:
            return numpy.zeros(self.number_of_elements(centering), **kwds)
        except KeyError:
            raise TypeError(centering)

    def empty(self, **kwds):
        """Array, filled with unititialized values, for a given element.

        Returns a numpy array of uninitialized values that is the same length
        as the number of nodes in the grid. Use the *centering* keyword to
        return an array for other elements of the grid. *centering* is a
        string that is one of *node*, *cell*, *link*, or *face*.

        All other keywords are the same as for the numpy zeros function.

        Parameters
        ----------
        centering : str, optional
            Grid element on which the values are defined.

        Returns
        -------
        ndarray
            A newly-allocated array.

        Examples
        --------
        >>> from landlab import RasterModelGrid
        >>> grid = RasterModelGrid((4, 5))
        >>> len(grid.empty())
        20
        """
        centering = kwds.pop('centering', 'node')
        try:
            return numpy.empty(self.number_of_elements(centering), **kwds)
        except KeyError:
            raise TypeError(centering)

    def ones(self, **kwds):
        """Array, filled with ones, for a given element.

        Returns a numpy array of ones that is the same length as the number
        of nodes in the grid. Use the *centering* keyword to return an
        array for other elements of the grid. *centering* is a string that is
        one of *node*, *cell*, *link*, or *face*.

        All other keywords are the same as for the numpy zeros function.

        Parameters
        ----------
        centering : str, optional
            Grid element on which the values are defined.

        Returns
        -------
        ndarray
            A newly-allocated array.

        Examples
        --------
        >>> from landlab import RasterModelGrid
        >>> grid = RasterModelGrid((4, 5))
        >>> grid.zeros(dtype=int)
        array([0, 0, 0, 0, 0, 0, 0, 0, 0, 0, 0, 0, 0, 0, 0, 0, 0, 0, 0, 0])
        """
        centering = kwds.pop('centering', 'node')
        try:
            return numpy.ones(self.number_of_elements(centering), **kwds)
        except KeyError:
            raise TypeError(centering)

    def set_fixed_value_boundaries(self, node_ids):
        """Make nodes fixed value boundaries.

        Assignes FIXED_VALUE_BOUNDARY status to specified nodes.

        Parameters
        ----------
        node_ids : array_like of int
            Grid nodes to set as fixed value boundaries.
        """
        self.node_status[node_ids] = FIXED_VALUE_BOUNDARY
        node_ids = numpy.array(range(0, self.number_of_nodes))
        self.update_links_nodes_cells_to_new_BCs()

    def calculate_diff_at_links(self, node_values, out=None):
        """Get differences at links.

        Calculates the difference in quantity *node_values* at every link
        in the grid. Note that this is tonode-fromnode along links, and is
        thus equivalent to positive gradient up.

        Parameters
        ----------
        node_values : ndarary
            Values at grid nodes.

        Returns
        -------
        ndarray
            Differences over links.

        Examples
        --------
        >>> import numpy as np
        >>> from landlab import RasterModelGrid
        >>> rmg = RasterModelGrid(3, 3)
        >>> z = np.zeros(9)
        >>> z[4] = 1.
        >>> rmg.calculate_diff_at_links(z)
        array([ 0.,  1.,  0.,  0., -1.,  0.,  0.,  0.,  1., -1.,  0.,  0.])
        """
        return gfuncs.calculate_diff_at_links(self, node_values, out=out)

    def calculate_diff_at_active_links(self, node_values, out=None):
        """Get differences at active links.

        Calculates the difference in quantity *node_values* at each active link
        in the grid. Note that this is tonode-fromnode along links, and is
        thus equivalent to positive gradient up.
        """
        return gfuncs.calculate_diff_at_active_links(self, node_values,
                                                     out=out)

    @track_this_method
    def calculate_gradients_at_links(self, node_values, out=None):
        """Get gradients at links.

        Calculates the gradient in quantity *node_values* at every link
        in the grid.
        This method follows the convention POSITIVE UP.
        """
        return gfuncs.calculate_gradients_at_links(self, node_values, out=out)

    @track_this_method
    def calculate_gradients_at_active_links(self, node_values, out=None):
        """Get gradients at active links.

        Calculates the gradient in quantity *node_values* at each active link
        in the grid.
        This method follows the convention POSITIVE UP.
        """
        return gfuncs.calculate_gradients_at_active_links(self, node_values,
                                                          out=out)

    def resolve_values_on_links(self, link_values, out=None):
        """Resolve the xy-components of links.

        Resolves values provided defined on links into the x and y directions.
        Returns values_along_x, values_along_y
        """
        return gfuncs.resolve_values_on_links(self, link_values, out=out)

    def resolve_values_on_active_links(self, link_values, out=None):
        """Resolve the xy-components of active links.

        Resolves values provided defined on active links into the x and y
        directions.
        Returns values_along_x, values_along_y
        """
        return gfuncs.resolve_values_on_active_links(self, link_values,
                                                     out=out)

    def node_slopes_using_patches(self, elevs='topographic__elevation',
                                  unit='degrees', return_components=False):
        """
        trial run to extract average local slopes at nodes by the average slope
        of its surrounding patches. DEJH 10/1/14
        elevs either a field name or an nnodes-array.
        unit is 'degrees' or 'radians'.
        If return_components=False (the default), returns the slope magnitude.
        If return_components=True, returns the slope magnitude, then the vector
        (a tuple) of the slope components in the x, y directions.
        If closed nodes were present in the original array, their values will
        be masked.
        """
        dummy_patch_nodes = numpy.empty(
            (self.nodes_at_patch.shape[0] + 1, self.nodes_at_patch.shape[1]),
            dtype=int)
        dummy_patch_nodes[:-1, :] = self.nodes_at_patch[:]
        dummy_patch_nodes[-1, :] = -1

        # Now any ref to a null node will be -1 in this new
        # (N, patch_max_dim, 4or3) array.
        nodes_on_patches = dummy_patch_nodes[self.patches_at_node()][:, :, :3]
        # Note: we truncate the array to be [N, patch_max_dim,3]; we only
        # need 3 pts per patch, if we're working on a raster

        # Using the wrong values in -1 won't matter, as we'll mask with
        # nodes_on_patches at the end
        node_elevs = numpy.ones((nodes_on_patches.shape[0],
                                 nodes_on_patches.shape[1], 3, 3),
                                dtype=float)

        mask_from_nop = nodes_on_patches[:, :, 0] == -1
        node_elevs[:, :, :, 0] = self.node_x[nodes_on_patches]
        node_elevs[:, :, :, 1] = self.node_y[nodes_on_patches]
        c = numpy.ma.array(numpy.linalg.det(node_elevs), mask=mask_from_nop)
        try:
            node_elevs[:, :, :, 2] = self.at_node[elevs][nodes_on_patches]
        except TypeError:
            node_elevs[:, :, :, 2] = elevs[nodes_on_patches]
        node_elevs[:, :, :, 1] = 1.
        b = numpy.linalg.det(node_elevs)
        node_elevs[:, :, :, 1] = self.node_y[nodes_on_patches]
        node_elevs[:, :, :, 0] = 1.
        a = numpy.linalg.det(node_elevs)

        mask_from_nop = nodes_on_patches[:, :, 0] == -1
        grad_x = -a / c
        grad_y = -b / c  # ...still for each patch
        mean_grad_x = numpy.mean(grad_x, axis=1)
        mean_grad_y = numpy.mean(grad_y, axis=1)

        slope_mag = numpy.arctan(numpy.sqrt(mean_grad_x**2 + mean_grad_y**2))

        if unit == 'radians':
            if not return_components:
                return slope_mag
            else:
                return slope_mag, (mean_grad_x, mean_grad_y)
        if unit == 'degrees':
            if not return_components:
                return 180. / numpy.pi * slope_mag
            else:
                return 180. / numpy.pi * slope_mag, (mean_grad_x, mean_grad_y)
        else:
            raise TypeError("unit must be 'degrees' or 'radians'")

    def node_slopes(self, **kwargs):
        """Array of slopes at nodes.

        This method is an alias for :any:`node_slopes_using_patches`.

        Parameters
        ----------
        elevs : str or ndarray, optional
            Field name or array of node values.
        unit : {'degrees', 'radians'}
            Units for slopes.
        """
        return self.node_slopes_using_patches(**kwargs)

    def aspect(self, slope_component_tuple=None,
               elevs='topographic__elevation', unit='degrees'):
        """Get array of aspect of a surface.

        Calculates at returns the aspect of a surface. Aspect is returned as
        radians clockwise of north, unless input parameter units is set to
        'degrees'.

        If slope_component_tuple is provided, i.e., (slope_x, slope_y), the
        aspect will be calculated from these data.

        If it is not, it will be derived from elevation data at the nodes,
        which can either be a string referring to a grid field (default:
        'topographic__elevation'), or an nnodes-long numpy array of the
        values themselves.
        """
        if slope_component_tuple:
            assert type(slope_component_tuple) == tuple
            assert len(slope_component_tuple) == 2
        else:
            try:
                elev_array = self.at_node[elevs]
            except MissingKeyError:
                assert elevs.size == self.number_of_nodes
                elev_array = elevs
            _, slope_component_tuple = self.node_slopes_using_patches(
                elevs=elev_array)
        angle_from_x_ccw = numpy.arctan2(
            slope_component_tuple[1], slope_component_tuple[0])
        angle_from_N_cw = -(angle_from_x_ccw + numpy.pi / 2.) % (2 * numpy.pi)
        if unit == 'degrees':
            return 180. / numpy.pi * angle_from_N_cw
        elif unit == 'radians':
            return angle_from_N_cw
        else:
            raise TypeError("unit must be 'degrees' or 'radians'")

    def hillshade(self, alt=45., az=315., slp=None, asp=None, unit='degrees',
                  elevs='topographic__elevation'):
        """Get array of hillshade.

        .. codeauthor:: Katy Barnhart <katherine.barnhart@colorado.edu>

        Parameters
        ----------
        alt : float
            Sun altitude (from horizon) - defaults to 45 degrees
        az : float
            Sun azimuth (from north) - defaults to 315 degrees
        slp : float
            slope of cells at surface - optional
        asp : float
            aspect of cells at surface (from north) - optional (with slp)
        unit : string
            'degrees' (default) or 'radians' - only needed if slp and asp
                                                are not provided

        If slp and asp are both not specified, 'elevs' must be provided as
        a grid field name (defaults to 'topographic__elevation') or an
        nnodes-long array of elevation values. In this case, the method will
        calculate local slopes and aspects internally as part of the hillshade
        production.

        Returns
        -------
        ndarray of float
            Hillshade at each cell.

        Notes
        -----
        code taken from GeospatialPython.com example from December 14th, 2014
        DEJH found what looked like minor sign problems, and adjusted to follow
        the ArcGIS algorithm: http://help.arcgis.com/en/arcgisdesktop/10.0/
        help/index.html#/How_Hillshade_works/009z000000z2000000/ .

        NB: grid.node_slopes_using_patches() returns slopes as RADIANS. Use
        caution.

        Remember when plotting that bright areas have high values. cmap='Greys'
        will give an apparently inverted color scheme. *cmap='gray'* has white
        associated with the high values, so is recommended for plotting.

        """
        if slp is not None and asp is not None:
            if unit == 'degrees':
                (alt, az, slp, asp) = (numpy.radians(alt), numpy.radians(az),
                                       numpy.radians(slp), numpy.radians(asp))
            elif unit == 'radians':
                if alt > numpy.pi / 2. or az > 2. * numpy.pi:
                    six.print_(
                        'Assuming your solar properties are in degrees, '
                        'but your slopes and aspects are in radians...')
                    (alt, az) = (numpy.radians(alt), numpy.radians(az))
                    #...because it would be super easy to specify radians,
                    # but leave the default params alone...
            else:
                raise TypeError("unit must be 'degrees' or 'radians'")
        elif slp is None and asp is None:
            if unit == 'degrees':
                (alt, az) = (numpy.radians(alt), numpy.radians(az))
            elif unit == 'radians':
                pass
            else:
                raise TypeError("unit must be 'degrees' or 'radians'")
            slp, slp_comps = self.node_slopes_using_patches(
                elevs, unit='radians', return_components=True)
            asp = self.aspect(slope_component_tuple=slp_comps, unit='radians')
        else:
            raise TypeError('Either both slp and asp must be set, or neither!')

        shaded = (
            numpy.sin(alt) * numpy.cos(slp) +
            numpy.cos(alt) * numpy.sin(slp) * numpy.cos(az - asp)
        )

        return shaded

    def calculate_flux_divergence_at_core_nodes(self, active_link_flux,
                                                net_unit_flux=None):
        r"""Get array of flux divergence for core nodes.

        Given an array of fluxes along links, computes the net total flux
        within each cell, divides by cell area, and stores the result in
        net_unit_flux.

        The function works by calling calculate_flux_divergence_at_nodes, then
        slicing out only the values at core nodes. Therefore, it is slower
        than calculate_flux_divergence_at_nodes, even though it returns a
        shorter list of numbers.

        The input active_link_flux should be flux of
        something (e.g., mass, momentum, energy) per unit face width, positive
        if flowing in the same direction as its link, and negative otherwise.
        There should be one value per active link. Returns an array of net
        total flux per unit area, one value per core node (creates this
        array if it is not given as an argument).
          By convention, divergence is positive for net outflow, and negative
        for net outflow. That's why we *add* outgoing flux and *subtract*
        incoming flux. This makes net_unit_flux have the same sign and
        dimensions as a typical divergence term in a conservation equation.

        In general, for a polygonal cell with $N$ sides of lengths
        Li and with surface area A, the net influx divided by cell
        area would be:
            .. math::

                {Q_{net} \over A} = {1 \over A} \sum{q_i L_i}

        For a square cell, which is what we have in RasterModelGrid,
        the sum is over 4 sides of length dx, and
        :math:`A = dx^2`, so:
            .. math::

                {Q_{net} \over A} = {1 \over dx} \sum{q_i}

        .. note::
            The net flux is defined as positive outward, negative
            inward. In a diffusion problem, for example, one would use:
                .. math::

                    {du \over dt} = \\text{source} - \\text{fd}
            where fd is "flux divergence".

        Examples
        --------
        >>> import numpy as np
        >>> from landlab import RasterModelGrid
        >>> rmg = RasterModelGrid(4, 5, 1.0)
        >>> u = [0., 1., 2., 3., 0.,
        ...      1., 2., 3., 2., 3.,
        ...      0., 1., 2., 1., 2.,
        ...      0., 0., 2., 2., 0.]
        >>> u = np.array(u)
        >>> grad = rmg.calculate_gradients_at_active_links(u)
        >>> grad
        array([ 1.,  1., -1., -1., -1., -1., -1.,  0.,  1.,  1.,  1., -1.,  1.,
                1.,  1., -1.,  1.])
        >>> flux = -grad    # downhill flux proportional to gradient
        >>> divflux = rmg.calculate_flux_divergence_at_core_nodes(flux)
        >>> divflux
        array([ 2.,  4., -2.,  0.,  1., -4.])

        If calculate_gradients_at_core_nodes is called inside a loop, you can
        improve speed slightly by creating an array outside the loop. For
        example, do this once, before the loop:

        >>> divflux = rmg.zeros(centering='core_cell') # outside loop

        Then do this inside the loop:

        >>> divflux = rmg.calculate_flux_divergence_at_core_nodes(
        ...     flux, divflux)

        In this case, the function will not have to create the divflux array.

        Note this method is untested with looped boundary conditions.
        """

        if self._DEBUG_TRACK_METHODS:
            six.print_('ModelGrid.calculate_flux_divergence_at_core_nodes')

        assert (len(active_link_flux) == self.number_of_active_links), \
            "incorrect length of active_link_flux array"

        # If needed, create net_unit_flux array
        if net_unit_flux is None:
            net_unit_flux = numpy.zeros(self.number_of_core_nodes)
        else:
            net_unit_flux[:] = 0.

        assert (len(net_unit_flux)) == self.number_of_core_nodes

        node_net_unit_flux = self.calculate_flux_divergence_at_nodes(
            active_link_flux)

        net_unit_flux = node_net_unit_flux[self.corecell_node]

        return net_unit_flux

    @track_this_method
    def calculate_flux_divergence_at_nodes(self, active_link_flux, out=None):
        """Flux divergence at nodes.

        Same as calculate_flux_divergence_at_active_cells, but works with and
        returns a list of net unit fluxes that corresponds to all nodes, rather
        than just active cells.

        Note that we don't compute net unit fluxes at
        boundary nodes (which don't have active cells associated with them, and
        often don't have cells of any kind, because they are on the perimeter),
        but simply return zeros for these entries. The advantage is that the
        caller can work with node-based arrays instead of active-cell-based
        arrays.

        This method is untested with looped boundary conditions.
        """
        return gfuncs.calculate_flux_divergence_at_nodes(self,
                                                         active_link_flux,
                                                         out=out)

    @property
    @make_return_array_immutable
    def cell_areas(self):
        """Cell areas.

        Returns
        -------
        ndarray
            Array of grid-cell areas.

        Notes
        -----

        Sometimes it may make sense for a grid to not always calculate
        its cell areas but, instead, only calculate them once they are
        required. In such cases, the grid class must implement a
        _setup_cell_areas_array method, which will be called the first
        time cell areas are requested.
        """
        try:
            return self._cell_areas
        except AttributeError:
            return self._setup_cell_areas_array()

    @property
    @make_return_array_immutable
    def forced_cell_areas(self):
        """Cell areas.

        Returns an array of grid cell areas. In the cases of inactive nodes,
        this method forces the area of those nodes so it can return an nnodes-
        long array. For a raster, it assumes areas are equal to the normal
        case.

        For a voronoi...?
        """
        try:
            return self._forced_cell_areas
        except AttributeError:
            return self._setup_cell_areas_array_force_inactive()

    @property
    def face_widths(self):
        """Width of grid faces."""
        try:
            return self._face_widths
        except AttributeError:
            return self._setup_face_widths()

    def _setup_cell_areas_array_force_inactive(self):
        """
        Sets up an array of cell areas which is nnodes long. Nodes which have
        cells receive the area of that cell. Nodes which do not receive
        numpy.nan entries.
        Note this method is typically only required for some raster purposes,
        and is overridden in raster.py. It is unlikely this parent method will
        ever need to be called.
        """
        self._forced_cell_areas = numpy.empty(self.number_of_nodes)
        self._forced_cell_areas.fill(numpy.nan)
        cell_node_ids = self.get_active_cell_node_ids()
        try:
            self._forced_cell_areas[cell_node_ids] = self.cell_areas
        except AttributeError:
            # in the case of the Voronoi
            self._forced_cell_areas[cell_node_ids] = self.active_cell_areas

    def get_active_cell_node_ids(self):
        """Nodes of active cells.

        Return an integer vector of the node IDs of all active (i.e., core +
        open boundary) cells.
        """
        return self.activecell_node

    def get_active_link_connecting_node_pair(self, node1, node2):
        """Get the active link that connects a pair of nodes.

        Returns the ID number of the active link that connects the given pair
        of nodes, or BAD_INDEX_VALUE if not found.
        This method is slow, and can only take single ints as *node1* and
        *node2*. It should ideally be overridden for optimal functionality in
        more specialized grid modules (e.g., raster).

        Examples
        --------
        >>> import landlab as ll
        >>> rmg = ll.RasterModelGrid(4, 5)
        >>> rmg.get_active_link_connecting_node_pair(8, 3)
        array([2])
        """
        active_link = BAD_INDEX_VALUE
        for alink in range(0, self.number_of_active_links):
            link_connects_nodes = (
                (self.activelink_fromnode[alink] == node1 and
                 self.activelink_tonode[alink] == node2) or
                (self.activelink_tonode[alink] == node1 and
                 self.activelink_fromnode[alink] == node2))
            if link_connects_nodes:
                active_link = alink
                break
        return numpy.array([active_link])

    @property
    def active_link_length(self):
        """Get array of lengths of active links.

        Returns
        -------
        ndarray
            Lengths of active links, in ID order.
        """
        return self.link_length[self.active_link_ids]

    @property
    def link_length(self):
        """Get lengths of links.

        Returns
        -------
        ndarray
            Lengths of all links, in ID order.

        Examples
        --------
        >>> from landlab import RasterModelGrid
        >>> grid = RasterModelGrid((4, 5))
        >>> grid.link_length
        array([ 1.,  1.,  1.,  1.,  1.,  1.,  1.,  1.,  1.,  1.,  1.,  1.,  1.,
                1.,  1.,  1.,  1.,  1.,  1.,  1.,  1.,  1.,  1.,  1.,  1.,  1.,
                1.,  1.,  1.,  1.,  1.])
        >>> len(grid.link_length) == grid.number_of_links
        True
        """
        if self._link_length is None:
            return self._calculate_link_length()
        else:
            return self._link_length

    def min_active_link_length(self):
        """Get length of the shortest active link.

        Returns
        -------
        float
            Length of the shortest active link in the grid.
        """
        return numpy.amin(self.link_length[self.active_link_ids])

    def max_active_link_length(self):
        """Get the length of the longest active link.

        Returns
        -------
        float
            Length of the longest active link in the grid.
        """
        return numpy.amax(self.link_length[self.active_link_ids])

    def _calculate_link_length(self):
        """Get array of the lengths of all links.

        Calculates, returns, and stores as a property of the grid the lengths
        of all the links in the grid.
        """
        if self._link_length is None:
            self._link_length = self.empty(centering='link', dtype=float)

        diff_x = (self.node_x[self.node_at_link_tail] -
                  self.node_x[self.node_at_link_head])
        diff_y = (self.node_y[self.node_at_link_tail] -
                  self.node_y[self.node_at_link_head])
        numpy.sqrt(diff_x ** 2 + diff_y ** 2, out=self._link_length)

        return self._link_length

    def assign_upslope_vals_to_active_links(self, u, v=None):
        """Assign upslope node value to link.

        Assigns to each active link the value of *u* at whichever of its
        neighbors has a higher value of *v*. If *v* is omitted, uses *u* for
        both. The order of the link values is by link ID.

        Parameters
        ----------
        u : array-like
            Node values to assign to links.
        v : array-like, optional
            Node values to test for upslope-ness.

        Returns
        -------
        ndarray
            Values at active links.

        Examples
        --------
        >>> from landlab import RasterModelGrid
        >>> import numpy as np
        >>> grid = RasterModelGrid(3, 3)
        >>> u = np.arange(9.)
        >>> grid.assign_upslope_vals_to_active_links(u)
        array([ 4.,  7.,  4.,  5.])
        """
        if v is None:
            v = numpy.array((0., ))

        fv = numpy.zeros(self.number_of_active_links)
        if len(v) < len(u):
            for i in range(0, self.number_of_active_links):
                fv[i] = max(u[self.activelink_fromnode[i]],
                            u[self.activelink_tonode[i]])
        else:
            for i in range(0, self.number_of_active_links):
                if v[self.activelink_fromnode[i]] > v[self.activelink_tonode[i]]:
                    fv[i] = u[self.activelink_fromnode[i]]
                else:
                    fv[i] = u[self.activelink_tonode[i]]
        return fv

    def _reset_link_status_list(self):
        """Create of reset a list of links statuses.

        Creates or resets a list of link statuses. We do this by sweeping
        through the given lists of from and to nodes, and checking the status
        of these as given in the node_status list. A link is active if both its
        nodes are core, or if one is core and the other is fixed value.
        A link is inactive if either node is closed.
        A link is fixed if either node is fixed gradient.

        Note that any link which has been previously set as fixed will remain
        so, and if a closed-core node pair is found at each of its ends, the
        closed node will be converted to a fixed gradient node.

        A further test is performed to ensure that the final maps of node and
        link status are internally consistent.
        """
        if self._DEBUG_TRACK_METHODS:
            six.print_('ModelGrid._reset_link_status_list')

        try:
            already_fixed = self.link_status == FIXED_LINK
        except AttributeError:
            already_fixed = numpy.zeros(self.number_of_links, dtype=bool)

        fromnode_status = self.node_status[self.node_at_link_tail]
        tonode_status = self.node_status[self.node_at_link_head]

        if not numpy.all((fromnode_status[already_fixed] == FIXED_GRADIENT_BOUNDARY) |
                         (tonode_status[already_fixed] == FIXED_GRADIENT_BOUNDARY)):
            assert numpy.all(fromnode_status[already_fixed] == CLOSED_BOUNDARY !=
                             tonode_status[already_fixed] == CLOSED_BOUNDARY)
            fromnode_status[already_fixed] = numpy.where(
                fromnode_status[already_fixed] == CLOSED_BOUNDARY,
                FIXED_GRADIENT_BOUNDARY,
                fromnode_status[already_fixed])
            tonode_status[already_fixed] = numpy.where(
                tonode_status[already_fixed] == CLOSED_BOUNDARY,
                FIXED_GRADIENT_BOUNDARY,
                tonode_status[already_fixed])

        active_links = (((fromnode_status == CORE_NODE) & ~
                         (tonode_status == CLOSED_BOUNDARY)) |
                        ((tonode_status == CORE_NODE) & ~
                         (fromnode_status == CLOSED_BOUNDARY)))
        #...this still includes things that will become fixed_link

        fixed_links = ((((fromnode_status == FIXED_GRADIENT_BOUNDARY) &
                         (tonode_status == CORE_NODE)) |
                        ((tonode_status == FIXED_GRADIENT_BOUNDARY) &
                         (fromnode_status == CORE_NODE))) |
                       already_fixed)

        try:
            self.link_status.fill(4)
        except AttributeError:
            self.link_status = numpy.empty(self.number_of_links, dtype=int)
            self.link_status.fill(4)

        self.link_status[active_links] = 0

        self.link_status[fixed_links] = 2

        active_links = self.link_status == 0  # now it's correct
        (self.active_link_ids, ) = numpy.where(active_links)
        (self.fixed_link_ids, ) = numpy.where(fixed_links)
        self.active_link_ids = as_id_array(self.active_link_ids)
        self.fixed_link_ids = as_id_array(self.fixed_link_ids)

        self._num_active_links = (active_links).sum()
        self._num_active_faces = self._num_active_links
        self._num_fixed_links = fixed_links.sum()
        self._num_fixed_faces = self._num_fixed_links
        self.activelink_fromnode = self.node_at_link_tail[active_links]
        self.activelink_tonode = self.node_at_link_head[active_links]

        # Set up active inlink and outlink matrices
        self._setup_active_inlink_and_outlink_matrices()

    def _reset_lists_of_nodes_cells(self):
        """Create of reset lists of nodes and cells based on their status.

        Creates or resets various lists of nodes and cells based on their
        statuses. Call this function whenever you make changes to the
        boundary conditions in the grid.
        The updated attributes and arrays are:
        * _num_active_nodes
        * _num_active_cells
        * _num_core_nodes
        * _num_core_cells
        * activecell_node *
        * corecell_node *
        * active_cells
        * core_cells
        * node_corecell
        * _boundary_nodes
        """
        self.activecell_node = as_id_array(
            numpy.where(self.node_status != CLOSED_BOUNDARY)[0])
        self.corecell_node = as_id_array(
            numpy.where(self.node_status == CORE_NODE)[0])
        self._num_core_cells = self.corecell_node.size
        self._num_core_nodes = self._num_core_cells
        self._num_active_nodes = self.activecell_node.size
        self._num_active_cells = self._num_core_cells
        self.active_cells = numpy.arange(self._num_active_cells)
        self._core_cells = numpy.arange(self._num_core_cells)
        self.node_corecell = numpy.empty(self.number_of_nodes, dtype=int)
        self.node_corecell.fill(BAD_INDEX_VALUE)
        self.node_corecell[self.corecell_node] = self._core_cells
        self.node_activecell = numpy.empty(self.number_of_nodes, dtype=int)
        self.node_activecell.fill(BAD_INDEX_VALUE)
        self.node_activecell.flat[self.activecell_node] = self.active_cells
        self._boundary_nodes = as_id_array(
            numpy.where(self.node_status != CORE_NODE)[0])

    def update_links_nodes_cells_to_new_BCs(self):
        """Update grid element connectivity, status.

        This method updates all of the various lists and attributes governed
        by node status (e.g., core nodes, active links, etc) when you change
        node statuses. Call it if your method or driver makes changes to the
        boundary conditions of nodes in the grid.
        """
        self._reset_link_status_list()
        self._reset_lists_of_nodes_cells()
        try:
            if self.diagonal_list_created:
                self.diagonal_list_created = False
        except AttributeError:
            pass
        try:
            if self.neighbor_list_created:
                self.neighbor_list_created = False
        except AttributeError:
            pass

    @deprecated
    def set_nodata_nodes_to_inactive(self, node_data, nodata_value):
        """Make no-data nodes inactive.

        Set the status to CLOSED_BOUNDARY for all nodes whose value
        of node_data is equal to the nodata_value.

        .. note:: Deprecated since version 0.6.
            Deprecated due to out of date terminology;
            use :func:`set_nodata_nodes_to_closed` instead.

        Parameters
        ----------
        node_data : ndarray
            Data values.
        nodata_value : float
            Value that indicates an invalid value.

        Examples
        --------
        >>> import numpy as np
        >>> from landlab import RasterModelGrid
        >>> mg = RasterModelGrid(3, 4, 1.0)
        >>> mg.node_status
        array([1, 1, 1, 1, 1, 0, 0, 1, 1, 1, 1, 1], dtype=int8)
        >>> h = np.array([-9999, -9999, -9999, -9999, -9999, -9999, 12345.,
        ...     0., -9999, 0., 0., 0.])
        >>> mg.set_nodata_nodes_to_inactive(h, -9999)
        >>> mg.node_status
        array([4, 4, 4, 4, 4, 4, 0, 1, 4, 1, 1, 1], dtype=int8)
        """
        self.set_nodata_nodes_to_closed(node_data, nodata_value)

    def set_nodata_nodes_to_closed(self, node_data, nodata_value):
        """Make no-data nodes closed boundaries.

        Sets node status to :any:`CLOSED_BOUNDARY` for all nodes whose value
        of *node_data* is equal to the *nodata_value*.

        Any links connected to :any:`CLOSED_BOUNDARY` nodes are automatically
        set to :any:`INACTIVE_LINK` boundary.

        Parameters
        ----------
        node_data : ndarray
            Data values.
        nodata_value : float
            Value that indicates an invalid value.

        Examples
        --------

        The following example uses the following grid::

          *--I--->o------>o------>o
          ^       ^       ^       ^
          I       I       |       |
          |       |       |       |
          *--I--->*--I--->o------>o
          ^       ^       ^       ^
          I       I       I       I
          |       |       |       |
          *--I--->*--I--->*--I--->*

        .. note::

          Links set to :any:`ACTIVE_LINK` are not shown in this diagram.

        ``*`` indicates the nodes that are set to :any:`CLOSED_BOUNDARY`

        ``o`` indicates the nodes that are set to :any:`CORE_NODE`

        ``I`` indicates the links that are set to :any:`INACTIVE_LINK`

        >>> import numpy as np
        >>> import landlab as ll
        >>> mg = ll.RasterModelGrid(3, 4, 1.0)
        >>> mg.node_status
        array([1, 1, 1, 1, 1, 0, 0, 1, 1, 1, 1, 1], dtype=int8)
        >>> h = np.array([-9999, -9999, -9999, -9999, -9999, -9999, 12345.,
        ...     0., -9999, 0., 0., 0.])
        >>> mg.set_nodata_nodes_to_closed(h, -9999)
        >>> mg.node_status
        array([4, 4, 4, 4, 4, 4, 0, 1, 4, 1, 1, 1], dtype=int8)
        """
        # Find locations where value equals the NODATA code and set these nodes
        # as inactive boundaries.
        nodata_locations = numpy.nonzero(node_data == nodata_value)
        self.node_status[nodata_locations] = CLOSED_BOUNDARY

        # Recreate the list of active cell IDs
        self.update_links_nodes_cells_to_new_BCs()

    def set_nodata_nodes_to_fixed_gradient(self, node_data, nodata_value):
        """Make no-data nodes fixed gradient boundaries.

        Set node status to :any:`FIXED_GRADIENT_BOUNDARY` for all nodes
        whose value of *node_data* is equal to *nodata_value*.

        Any links between :any:`FIXED_GRADIENT_BOUNDARY` nodes and
        :any:`CORE_NODES` are automatically set to :any:`FIXED_LINK` boundary
        status.

        Parameters
        ----------
        node_data : ndarray
            Data values.
        nodata_value : float
            Value that indicates an invalid value.

        Examples
        --------

        The following examples use this grid::

          *--I--->*--I--->*--I--->*--I--->*--I--->*--I--->*--I--->*--I--->*
          ^       ^       ^       ^       ^       ^       ^       ^       ^
          I       I       I       X       X       X       X       X       I
          |       |       |       |       |       |       |       |       |
          *--I--->*--I--->*--X--->o       o       o       o       o--X--->*
          ^       ^       ^       ^       ^       ^       ^       ^       ^
          I       I       I       |       |       |       |       |       I
          |       |       |       |       |       |       |       |       |
          *--I--->*--I--->*--X--->o       o       o       o       o--X--->*
          ^       ^       ^       ^       ^       ^       ^       ^       ^
          I       I       I       X       X       X       X       X       I
          |       |       |       |       |       |       |       |       |
          *--I--->*--I--->*--I--->*--I--->*--I--->*--I--->*--I--->*--I--->*

        .. note::

            Links set to :any:`ACTIVE_LINK` are not shown in this diagram.

        ``X`` indicates the links that are set to :any:`FIXED_LINK`

        ``I`` indicates the links that are set to :any:`INACTIVE_LINK`

        ``o`` indicates the nodes that are set to :any:`CORE_NODE`

        ``*`` indicates the nodes that are set to
              :any:`FIXED_GRADIENT_BOUNDARY`

        >>> import numpy as np
        >>> from landlab import RasterModelGrid
        >>> rmg = RasterModelGrid(4, 9)
        >>> rmg.node_status # doctest: +NORMALIZE_WHITESPACE
        array([1, 1, 1, 1, 1, 1, 1, 1, 1,
               1, 0, 0, 0, 0, 0, 0, 0, 1,
               1, 0, 0, 0, 0, 0, 0, 0, 1,
               1, 1, 1, 1, 1, 1, 1, 1, 1], dtype=int8)

        >>> z = rmg.create_node_array_zeros()
        >>> z = np.array([
        ...     -99., -99., -99., -99., -99., -99., -99., -99., -99.,
        ...     -99., -99., -99.,   0.,   0.,   0.,   0.,   0., -99.,
        ...     -99., -99., -99.,   0.,   0.,   0.,   0.,   0., -99.,
        ...     -99., -99., -99., -99., -99., -99., -99., -99., -99.])

        >>> rmg.set_nodata_nodes_to_fixed_gradient(z, -99)
        >>> rmg.node_status # doctest: +NORMALIZE_WHITESPACE
        array([2, 2, 2, 2, 2, 2, 2, 2, 2,
               2, 2, 2, 0, 0, 0, 0, 0, 2,
               2, 2, 2, 0, 0, 0, 0, 0, 2,
               2, 2, 2, 2, 2, 2, 2, 2, 2], dtype=int8)

        >>> rmg.link_status # doctest: +NORMALIZE_WHITESPACE
        array([4, 4, 4, 2, 2, 2, 2, 2, 4,
               4, 4, 4, 0, 0, 0, 0, 0, 4,
               4, 4, 4, 2, 2, 2, 2, 2, 4,
               4, 4, 4, 4, 4, 4, 4, 4,
               4, 4, 2, 0, 0, 0, 0, 2,
               4, 4, 2, 0, 0, 0, 0, 2,
               4, 4, 4, 4, 4, 4, 4, 4])
        """
        # Find locations where value equals the NODATA code and set these nodes
        # as inactive boundaries.
        nodata_locations = numpy.nonzero(node_data == nodata_value)
        self.node_status[nodata_locations] = FIXED_GRADIENT_BOUNDARY

        # Recreate the list of active cell IDs
        self.update_links_nodes_cells_to_new_BCs()

    def max_of_link_end_node_values(self, node_data):
        """Maximum value at the end of links.

        For each active link, finds and returns the maximum value of node_data
        at either of the two ends. Use this, for example, if you want to find
        the maximum value of water depth at linked pairs of nodes (by passing
        in an array of water depth values at nodes).

        Parameters
        ----------
        node_data : ndarray
            Values at grid nodes.

        Returns
        -------
        ndarray :
            Maximum values whose length is the number of active links.

        Examples
        --------
        >>> import numpy as np
        >>> import landlab as ll
        >>> mg = ll.RasterModelGrid(3, 4, 1.0)
        >>> h = np.array([2.,2.,8.,0.,8.,0.,3.,0.,5.,6.,8.,3.])
        >>> mg.max_of_link_end_node_values(h)
        array([ 2.,  8.,  6.,  8.,  8.,  3.,  3.])
        """
        return numpy.maximum(node_data[self.activelink_fromnode],
                             node_data[self.activelink_tonode])

    def calculate_numbers_of_node_neighbors(self):
        """Number of neighbor nodes.

        Calculates the number of neighboring nodes for each node, and returns
        the result as a 1D numpy array. Used to find the maximum number of
        neighbors, so that inlink and outlink matrices can be dimensioned
        accordingly. Assumes that self.number_of_nodes, self.node_at_link_tail,
        and self.node_at_link_head have already been set up.

        Algorithm works by simply looping through all links; for each, the
        endpoints are neighbors of one another, so we increment the number of
        neighbors for both the endpoint nodes.
        """
        num_nbrs = numpy.zeros(self.number_of_nodes, dtype=int)
        for link in range(self.number_of_links):
            num_nbrs[self.node_at_link_tail[link]] += 1
            num_nbrs[self.node_at_link_head[link]] += 1
        return num_nbrs

    def _setup_inlink_and_outlink_matrices(self):
        """Create data structured for number of inlinks and outlinks.

        Creates data structures to record the numbers of inlinks and outlinks
        for each node. An inlink of a node is simply a link that has the
        node as its "to" node, and an outlink is a link that has the node
        as its "from".

        We store the inlinks in an NM-row by num_nodes-column matrix called
        node_inlink_matrix. NM is the maximum number of neighbors for any node.

        We also keep track of the total number of inlinks and outlinks at each
        node in the num_inlinks and num_outlinks arrays.

        The inlink and outlink matrices are useful in numerical calculations.
        Each row of each matrix contains one inlink or outlink per node. So, if
        you have a corresponding "flux" matrix, you can map incoming or
        outgoing fluxes onto the appropriate nodes. More information on this is
        in the various calculate_flux_divergence... functions.

        What happens if a given node does not have two inlinks or outlinks? We
        simply put the default value -1 in this case. This allows us to use a
        cute little trick when computing inflows and outflows. We make our
        "flux" array one element longer than the number of links, with the last
        element containing the value 0. Thus, any time we add an influx from
        link number -1, Python takes the value of the last element in the
        array, which is zero. By doing it this way, we maintain the efficiency
        that comes with the use of numpy. Again, more info can be found in the
        description of the flux divergence functions.
        """

        # Find the maximum number of neighbors for any node
        num_nbrs = self.calculate_numbers_of_node_neighbors()
        self.max_num_nbrs = numpy.amax(num_nbrs)

        # Create active in-link and out-link matrices.
        self.node_inlink_matrix = - numpy.ones(
            (self.max_num_nbrs, self.number_of_nodes), dtype=numpy.int)
        self.node_outlink_matrix = - numpy.ones(
            (self.max_num_nbrs, self.number_of_nodes), dtype=numpy.int)

        # Set up the inlink arrays
        tonodes = self.node_at_link_head
        self.node_numinlink = numpy.bincount(tonodes,
                                             minlength=self.number_of_nodes)

        counts = count_repeated_values(self.node_at_link_head)
        for (count, (tonodes, link_ids)) in enumerate(counts):
            self.node_inlink_matrix[count][tonodes] = link_ids

        # Set up the outlink arrays
        fromnodes = self.node_at_link_tail
        self.node_numoutlink = numpy.bincount(fromnodes,
                                              minlength=self.number_of_nodes)
        counts = count_repeated_values(self.node_at_link_tail)
        for (count, (fromnodes, link_ids)) in enumerate(counts):
            self.node_outlink_matrix[count][fromnodes] = link_ids

    def _setup_active_inlink_and_outlink_matrices(self):
        """Create data structures for number of active inlinks and outlinks.

        Creates data structures to record the numbers of active inlinks and
        active outlinks for each node. These data structures are equivalent to
        the "regular" inlink and outlink matrices, except that it uses the IDs
        of active links (only).

        Examples
        --------
        >>> from landlab import HexModelGrid
        >>> hg = HexModelGrid(3, 2)
        >>> hg.node_numactiveinlink
        array([1, 1, 1, 0, 1, 1, 1])
        >>> hg.node_active_inlink_matrix2
        array([[ 3,  5,  2, -1,  4,  1,  0],
               [-1, -1, -1, -1, -1, -1, -1],
               [-1, -1, -1, -1, -1, -1, -1],
               [-1, -1, -1, -1, -1, -1, -1],
               [-1, -1, -1, -1, -1, -1, -1],
               [-1, -1, -1, -1, -1, -1, -1]])
        >>> hg.node_numactiveoutlink
        array([0, 0, 0, 6, 0, 0, 0])
        >>> hg.node_active_outlink_matrix2
        array([[-1, -1, -1,  0, -1, -1, -1],
               [-1, -1, -1,  1, -1, -1, -1],
               [-1, -1, -1,  2, -1, -1, -1],
               [-1, -1, -1,  3, -1, -1, -1],
               [-1, -1, -1,  4, -1, -1, -1],
               [-1, -1, -1,  5, -1, -1, -1]])
        """
        # Create active in-link and out-link matrices.
        self.node_active_inlink_matrix = - numpy.ones(
            (self.max_num_nbrs, self.number_of_nodes), dtype=numpy.int)
        self.node_active_outlink_matrix = - numpy.ones(
            (self.max_num_nbrs, self.number_of_nodes), dtype=numpy.int)

        # Set up the inlink arrays
        tonodes = self.activelink_tonode
        self.node_numactiveinlink = as_id_array(numpy.bincount(
            tonodes, minlength=self.number_of_nodes))

        counts = count_repeated_values(self.activelink_tonode)
        for (count, (tonodes, active_link_ids)) in enumerate(counts):
            self.node_active_inlink_matrix[count][tonodes] = active_link_ids

        # Set up the outlink arrays
        fromnodes = self.activelink_fromnode
        self.node_numactiveoutlink = as_id_array(numpy.bincount(
            fromnodes, minlength=self.number_of_nodes))
        counts = count_repeated_values(self.activelink_fromnode)
        for (count, (fromnodes, active_link_ids)) in enumerate(counts):
            self.node_active_outlink_matrix[count][fromnodes] = active_link_ids

        # THE FOLLOWING IS MEANT TO REPLACE THE ABOVE CODE, USING LINK IDS
        # FOR ACTIVE LINKS (ONLY), INSTEAD OF "ACTIVE LINK IDS". THE POINT IS
        # TO HAVE JUST ONE ID/NUMBERING SYSTEM FOR LINKS, RATHER THAN A
        # SEPARATE NUMBERING SYSTEM FOR ACTIVE LINKS
        # GT JUNE 2015
        # TODO: CLEAN THIS UP

        # Create AN ALTERNATIVE VERSION OF active in-link and out-link
        # matrices, WHICH WILL EVENTUALLY REPLACE THE ONE ABOVE (AND BE
        # RENAMED TO GET RID OF THE "2")
        # TODO: MAKE THIS CHANGE ONCE CODE THAT USES IT HAS BEEN PREPPED
        self.node_active_inlink_matrix2 = - numpy.ones(
            (self.max_num_nbrs, self.number_of_nodes), dtype=numpy.int)
        self.node_active_outlink_matrix2 = - numpy.ones(
            (self.max_num_nbrs, self.number_of_nodes), dtype=numpy.int)

        # Set up the inlink arrays
        tonodes = self.node_at_link_head[self.active_links]
        self.node_numactiveinlink = as_id_array(numpy.bincount(
            tonodes, minlength=self.number_of_nodes))

        # OK, HERE WE HAVE TO MAKE A CHANGE, BECAUSE THE INDICES RETURNED BY
        # count_repeated_values ARE "ACTIVE LINK INDICES", WHICH WE ARE NO
        # LONGER USING. HAVE TO TURN THESE BACK INTO LINK IDS. I THINK WE CAN
        # DO THIS BY CHANGING active_link_ids TO
        # self.active_links[active_link_ids] BUT HAVEN'T MADE THIS CHANGE YET.
        # NEED TO WORK THROUGH EXAMPLE 3,2 HMG
        counts = count_repeated_values(
            self.node_at_link_head[self.active_links])
        for (count, (tonodes, active_link_ids)) in enumerate(counts):
            self.node_active_inlink_matrix2[count][
                tonodes] = self.active_links[active_link_ids]

        # Set up the outlink arrays
        fromnodes = self.node_at_link_tail[self.active_links]
        self.node_numactiveoutlink = as_id_array(numpy.bincount(
            fromnodes, minlength=self.number_of_nodes))
        counts = count_repeated_values(self.activelink_fromnode)
        for (count, (fromnodes, active_link_ids)) in enumerate(counts):
            self.node_active_outlink_matrix2[count][
                fromnodes] = self.active_links[active_link_ids]

    def _make_link_unit_vectors(self):
        """Make arrays to store the unit vectors associated with each link.

        Creates self.link_unit_vec_x and self.link_unit_vec_y. These contain,
        for each link, the x and y components of the link's unit vector (that
        is, the link's x and y dimensions if it were shrunk to unit length but
        retained its orientation). The length of these arrays is the number of
        links plus one. The last entry in each array is set to zero, and is
        used to handle references to "link -1" (meaning, a non-existent link,
        whose unit vector is (0,0)).

        Also builds arrays to store the unit-vector component sums for each
        node: node_unit_vector_sum_x and node_unit_vector_sum_y. These are
        designed to be used when mapping link vector values to nodes (one takes
        the average of the x- and y-components of all connected links).

        Notes
        -----

        Creates the following:
        * ``self.link_unit_vec_x``, ``self.link_unit_vec_y`` : ndarray
            x and y components of unit vectors at each link (extra 0
            entries @ end)
        * ``self.node_vector_sum_x``, ``self.node_vector_sum_y`` : ndarray
            Sums of x & y unit vector components for each node. Sum is over all
            links connected to a given node.

        Examples
        --------
        The example below is a seven-node hexagonal grid, with six nodes around
        the perimeter and one node (#3) in the interior. There are four
        horizontal links with unit vector (1,0), and 8 diagonal links with
        unit vector (+/-0.5, +/-sqrt(3)/2) (note: sqrt(3)/2 ~ 0.866).

        .. note::
            
            This example assumes that the triangulation places links in a
            certain order. Because the order is arbitrary, this might break on
            different platforms. If that happens, the example needs to be
            made generic somehow ...

        >>> import landlab as ll
        >>> hmg = ll.HexModelGrid(3, 2, 2.0)
        >>> hmg.link_unit_vec_x # doctest: +NORMALIZE_WHITESPACE
        array([ 0.5, -0.5, -1. , -0.5,  1. ,  0.5,  0.5, -1. , -0.5,  0.5,
                1. , -0.5,  0. ])
        >>> hmg.link_unit_vec_y
        array([ 0.8660254,  0.8660254,  0.       , -0.8660254,  0.       ,
               -0.8660254, -0.8660254,  0.       , -0.8660254, -0.8660254,
                0.       , -0.8660254,  0.       ])
        >>> hmg.node_unit_vector_sum_x
        array([ 2.,  2.,  2.,  4.,  2.,  2.,  2.])
        >>> hmg.node_unit_vector_sum_y
        array([ 1.73205081,  1.73205081,  1.73205081,  3.46410162,  1.73205081,
                1.73205081,  1.73205081])
        """
        # Create the arrays for unit vectors for each link. These each get an
        # additional array element at the end with the value zero. This allows
        # any references to "link ID -1" in the node_inlink_matrix and
        # node_outlink_matrix to refer to the zero value in this extra element,
        # so that when we're summing up link unit vectors, or multiplying by a
        # nonexistent unit vector, we end up just treating these as zero.
        self._link_unit_vec_x = numpy.zeros(self.number_of_links + 1)
        self._link_unit_vec_y = numpy.zeros(self.number_of_links + 1)

        # Calculate the unit vectors using triangle similarity and the
        # Pythagorean Theorem.
        dx = self.node_x[self.node_at_link_head] - \
            self.node_x[self.node_at_link_tail]
        dy = self.node_y[self.node_at_link_head] - \
            self.node_y[self.node_at_link_tail]
        self._link_unit_vec_x[:self.number_of_links] = dx / self.link_length
        self._link_unit_vec_y[:self.number_of_links] = dy / self.link_length

        # While we're at it, calculate the unit vector sums for each node.
        # These will be useful in averaging link-based vectors at the nodes.
        self._node_unit_vector_sum_x = numpy.zeros(self.number_of_nodes)
        self._node_unit_vector_sum_y = numpy.zeros(self.number_of_nodes)
        max_num_inlinks_per_node = numpy.size(self.node_inlink_matrix, 0)
        for i in range(max_num_inlinks_per_node):
            self._node_unit_vector_sum_x += abs(
                self._link_unit_vec_x[self.node_inlink_matrix[i, :]])
            self._node_unit_vector_sum_y += abs(
                self._link_unit_vec_y[self.node_inlink_matrix[i, :]])
            self._node_unit_vector_sum_x += abs(
                self._link_unit_vec_x[self.node_outlink_matrix[i, :]])
            self._node_unit_vector_sum_y += abs(
                self._link_unit_vec_y[self.node_outlink_matrix[i, :]])

    @property
    def link_unit_vec_x(self):
        """Get array of x-component of unit vector for links.

        Examples
        --------
        >>> from landlab import RasterModelGrid
        >>> grid = RasterModelGrid((3, 3))
        >>> len(grid.link_unit_vec_x) == grid.number_of_links + 1
        True
        >>> grid.link_unit_vec_x # doctest: +NORMALIZE_WHITESPACE
        array([ 0.,  0.,  0.,  0.,  0.,  0.,
                1.,  1.,  1.,  1.,  1.,  1.,  0.])
        """
        if self._link_unit_vec_x is None:
            self._make_link_unit_vectors()
        return self._link_unit_vec_x

    @property
    def link_unit_vec_y(self):
        """Get array of y-component of unit vector for links.

        Examples
        --------
        >>> from landlab import RasterModelGrid
        >>> grid = RasterModelGrid((3, 3))
        >>> len(grid.link_unit_vec_y) == grid.number_of_links + 1
        True
        >>> grid.link_unit_vec_y # doctest: +NORMALIZE_WHITESPACE
        array([ 1.,  1.,  1.,  1.,  1.,  1.,
                0.,  0.,  0.,  0.,  0.,  0.,  0.])
        """
        if self._link_unit_vec_y is None:
            self._make_link_unit_vectors()
        return self._link_unit_vec_y

    @property
    def node_unit_vector_sum_x(self):
        """Get array of x-component of unit vector sums at each node.

        Examples
        --------
        >>> from landlab import RasterModelGrid
        >>> grid = RasterModelGrid((3, 3))
        >>> len(grid.node_unit_vector_sum_x) == grid.number_of_nodes
        True
        >>> grid.node_unit_vector_sum_x
        array([ 1.,  2.,  1.,  1.,  2.,  1.,  1.,  2.,  1.])
        """
        if self._node_unit_vector_sum_x is None:
            self._make_link_unit_vectors()
        return self._node_unit_vector_sum_x

    @property
    def node_unit_vector_sum_y(self):
        """Get array of y-component of unit vector sums at each node.

        Examples
        --------
        >>> from landlab import RasterModelGrid
        >>> grid = RasterModelGrid((3, 3))
        >>> len(grid.node_unit_vector_sum_y) == grid.number_of_nodes
        True
        >>> grid.node_unit_vector_sum_y
        array([ 1.,  1.,  1.,  2.,  2.,  2.,  1.,  1.,  1.])
        """
        if self._node_unit_vector_sum_y is None:
            self._make_link_unit_vectors()
        return self._node_unit_vector_sum_y

    def map_link_vector_to_nodes(self, q):
        r"""Map data defined on links to nodes.

        Given a variable defined on links, breaks it into x and y components
        and assigns values to nodes by averaging each node's attached links.

        Parameters
        ----------
        q : ndarray of floats (1D, length = number of links in grid)
            Variable defined on links

        Returns
        -------
        ndarray, ndarray
            x and y components of variable mapped to nodes (1D,
            length = number of nodes)

        See Also
        --------
        _make_link_unit_vectors : sets up unit vectors at links and unit-vector
                                  sums at nodes

        Notes
        -----
        THIS ALGORITHM IS NOT CORRECT AND NEEDS TO BE CHANGED!

        The concept here is that q contains a vector variable that is defined
        at each link. The magnitude is given by the value of q, and the
        direction is given by the orientation of the link, as described by
        its unit vector.

        To map the link-vector values to the nodes, we break the values into
        x- and y-components according to each link's unit vector. The
        x-component of q at a node is a weighted sum of the x-components of the
        links that are attached to that node. A good way to appreciate this
        is by example. Consider a 3x4 raster grid:

            8--14---9--15--10--16--11
            |       |       |       |
            4       5       6       7
            |       |       |       |
            4--11---5---12--6---13--7
            |       |       |       |
            0       1       2       3
            |       |       |       |
            0---8---1---9---2--10---3

        Imagine that for each node, we were to add up the unit vector
        components for each connected link; in other words, add up all the x
        components of the unit vectors associated with each link, and add up
        all the y components. Here's what that would look like for the above
        grid ("vsx" and "vsy" stand for "vector sum x" and "vector sum y"):

            Corner nodes (0, 3, 8, 11): vsx = 1, vsy = 1
            Bottom and top nodes (1-2, 9-10): vsx = 2, vsy = 1
            Left and right nodes (4, 7): vsx = 1, vsy = 2
            All others: vsx = 2, vsy = 2

        The process of creating unit-vector sums at nodes is handled by
        ModelGrid._make_link_unit_vectors() (and, for raster grids, by the
        overriding method RasterModelGrid._make_link_unit_vectors()). The node
        unit-vector sums are then stored in self.node_unit_vector_sum_x and
        self.node_unit_vector_sum_y.

        How would you use this? Suppose you have a vector variable q defined at
        links. What's the average at the nodes? We'll define the average as
        follows.  The terminology here is: :math:`q = (u,v)` represents the
        vector quantity defined at links, :math:`Q = (U,V)` represents its
        definition at nodes, :math:`(m,n)` represents the unit vector
        components at a link, and :math:`(S_x,S_y)` represents the unit-vector
        sum at a given node.

        ..math::

            U_i = \sum_{j=1}^{L_i} q_j m_j / S_{xi}
            V_i = \sum_{j=1}^{L_i} q_j n_j / S_{yi}

        Suppose that the vector q is uniform and equal to one.
        Then, at node 0 in the above grid, this works out to:

        ..math::

            U_0 = (q_0 m_0) / 1 + (q_8 m_8) / 1 = (1 0)/ 1 + (1 1)/1 = 1
            V_0 = (q_0 n_0) / 1 + (q_8 n_8) / 1 = (1 1) / 1 + (1 0) / 1 = 1

        At node 1, in the bottom row but not a corner, we add up the values
        of **q** associated with THREE links. The x-vector sum of these links
        is 2 because there are two horizontal links, each with an x- unit
        vector value of unity.  The y-vector sum is 1 because only one of the
        three (link #1) has a non-zero y component (equal to one). Here is
        how the numbers work out:

        ..math::

            U_1 = (q_1 m_1) / 2 + (q_8 m_8) / 2 + (q_9 m_9) / 2
                = (1 0) / 2 + (1 1) / 2 + (1 1) / 2 = 1
            V_1 = (q_1 n_1) / 1 + (q_8 n_8) / 1 + (q_9 n_9) / 1
                = (1 1) / 1 + (1 0) / 1 + (1 0) / 1 = 1

        At node 5, in the interior, there are four connected links (two
        in-links and two out-links; two horizontal and two vertical). So, we
        add up the q values associated with all four:

        U_5 = (q_1 m_1) / 2 + (q_5 m_5) / 2 + (q_11 m_11) / 2 + (q_12 m_12) / 2
            = (1 0) / 2 + (1 0) / 2 + (1 1) / 2 + (1 1) / 2 = 1

        V_5 = (q_1 n_1) / 2 + (q_5 n_5) / 2 + (q_11 n_11) / 2 + (q_12 n_12) / 2
            = (1 1) / 2 + (1 1) / 2 + (1 0) / 2 + (1 0) / 2 = 1

        To do this calculation efficiently, we use the following algorithm:

        FOR each row in node_inlink_matrix (representing one inlink @ each
        node)
        * Multiply the link's q value by its unit x component ...
          ... divide by node's unit vector sum in x ...
          ... and add it to the node's total q_x
        * Multiply the link's q value by its unit y component ...
          ... divide by node's unit vector sum in y ...
          ... and add it to the node's total q_y

        Examples
        --------

        Example 1: q[:] = 1. Vector magnitude is :math:`\sqrt{2}`, direction is
        :math:`(1,1)`.

        >>> import numpy as np
        >>> import landlab as ll
        >>> rmg = ll.RasterModelGrid(3, 4, 2.0)
        >>> rmg.node_unit_vector_sum_x
        array([ 1.,  2.,  2.,  1.,  1.,  2.,  2.,  1.,  1.,  2.,  2.,  1.])
        >>> rmg.node_unit_vector_sum_y
        array([ 1.,  1.,  1.,  1.,  2.,  2.,  2.,  2.,  1.,  1.,  1.,  1.])
        >>> q = np.ones(rmg.number_of_links)
        >>> nvx, nvy = rmg.map_link_vector_to_nodes(q)
        >>> nvx
        array([ 1.,  1.,  1.,  1.,  1.,  1.,  1.,  1.,  1.,  1.,  1.,  1.])
        >>> nvy
        array([ 1.,  1.,  1.,  1.,  1.,  1.,  1.,  1.,  1.,  1.,  1.,  1.])

        Example 2: Vector magnitude is 5, angle is 30 degrees from horizontal,
        forming a 3-4-5 triangle.
        >>> q[:8] = 3.
        >>> q[8:] = 4.
        >>> nvx, nvy = rmg.map_link_vector_to_nodes(q)
        >>> nvx
        array([ 4.,  4.,  4.,  4.,  4.,  4.,  4.,  4.,  4.,  4.,  4.,  4.])
        >>> nvy
        array([ 3.,  3.,  3.,  3.,  3.,  3.,  3.,  3.,  3.,  3.,  3.,  3.])

        ..todo::

            Fix and finish example 3 below.

        Example 3: Hexagonal grid with vector as above. Here, q is
        pre-calculated to have the right values to represent a uniform
        vector with magnitude 5 and orientation 30 degrees counter-clockwise
        from horizontal.
        # >>> hmg = ll.HexModelGrid(3, 2, 2.0)
        # >>> q = np.array([4.598, 0.598, -4., -4.598, 4., -0.598, -0.598,
        # ...     -4., -4.598, -0.598, 4., -4.598])
        """

        # Create the arrays to hold the node-based values of the x and y
        # components of the vector (q)
        node_vec_x = numpy.zeros(self.number_of_nodes)
        node_vec_y = numpy.zeros(self.number_of_nodes)

        # Break the link-based vector input variable, q, into x- and
        # y-components.
        # Notes:
        #   1) We make the arrays 1 element longer than the number of links,
        #       so that references to -1 in the node-link matrices will refer
        #       to the last element of these two arrays, which will contain
        #       zeros. (Same trick as in the flux divergence functions)
        #   2) This requires memory allocation. Because this function might be
        #       called repeatedly, it would be good to find a way to
        #       pre-allocate to improve speed.
        qx = numpy.zeros(self.number_of_links + 1)
        qy = numpy.zeros(self.number_of_links + 1)
        qx[:self.number_of_links] = q * \
            self.link_unit_vec_x[:self.number_of_links]
        qy[:self.number_of_links] = q * \
            self.link_unit_vec_y[:self.number_of_links]

        # Loop over each row in the node_inlink_matrix and node_outlink_matrix.
        # This isn't a big loop! In a raster grid, these have only two rows
        # each; in an unstructured grid, it depends on the grid geometry;
        # for a hex grid, there are up to 6 rows.
        n_matrix_rows = numpy.size(self.node_inlink_matrix, 0)
        for i in range(n_matrix_rows):
            node_vec_x += qx[self.node_inlink_matrix[i, :]]
            node_vec_x += qx[self.node_outlink_matrix[i, :]]
            node_vec_y += qy[self.node_inlink_matrix[i, :]]
            node_vec_y += qy[self.node_outlink_matrix[i, :]]
        node_vec_x /= self.node_unit_vector_sum_x
        node_vec_y /= self.node_unit_vector_sum_y

        return node_vec_x, node_vec_y

    def display_grid(self, draw_voronoi=False):
        """Display the grid."""
        import matplotlib.pyplot as plt

        # Plot nodes, colored by boundary vs interior
        plt.plot(self.node_x[self.core_nodes],
                 self.node_y[self.core_nodes], 'go')
        plt.plot(self.node_x[self.boundary_nodes],
                 self.node_y[self.boundary_nodes], 'ro')

        # Draw links
        for i in range(self.number_of_links):
            plt.plot([self.node_x[self.node_at_link_tail[i]],
                      self.node_x[self.node_at_link_head[i]]],
                     [self.node_y[self.node_at_link_tail[i]],
                      self.node_y[self.node_at_link_head[i]]], 'k-')

        # Draw active links
        for link in self.active_link_ids:
            plt.plot([self.node_x[self.node_at_link_tail[link]],
                      self.node_x[self.node_at_link_head[link]]],
                     [self.node_y[self.node_at_link_tail[link]],
                      self.node_y[self.node_at_link_head[link]]], 'g-')

        # If caller asked for a voronoi diagram, draw that too
        if draw_voronoi:
            from scipy.spatial import Voronoi, voronoi_plot_2d
            pts = numpy.zeros((self.number_of_nodes, 2))
            pts[:, 0] = self.node_x
            pts[:, 1] = self.node_y
            vor = Voronoi(pts)
            voronoi_plot_2d(vor)

        plt.show()

    def is_boundary(self, ids, boundary_flag=None):
        """Check if nodes are boundary nodes.

        Check if nodes at given *ids* are boundary nodes. Use the
        *boundary_flag* to specify a particular boundary type status flag.

        Parameters
        ----------
        ids : ndarray
            Node IDs to check.
        boundary_flag : int, optional
            A boundary type to check for.

        Returns
        -------
        ndarray
            Array of booleans indicating if nodes are boundary nodes.
        """
        if boundary_flag is None:
            return ~ (self.node_status[ids] == CORE_NODE)
        else:
            return self.node_status[ids] == boundary_flag

    def get_boundary_nodes(self):
        """Boundary nodes of a grid.

        Gat ids of all open and closed boundary nodes in the grid.

        Returns
        -------
        ndarray
            IDs of boundary nodes.
        """
        return as_id_array(numpy.where(self.node_status != 0)[0])

    def _assign_boundary_nodes_to_grid_sides(self):
        """Assign boundary nodes to a quadrant.

        For each boundary node, determines whether it belongs to the left,
        right, top or bottom of the grid, based on its distance from the grid's
        centerpoint (mean (x,y) position). Returns lists of nodes on each of
        the four grid sides. Assumes self.node_status, self.number_of_nodes,
        self.boundary_nodes, self._node_x, and self._node_y have been
        initialized.

        Examples
        --------
        >>> import landlab as ll
        >>> m = ll.HexModelGrid(5, 3, 1.0)
        >>> [l,r,t,b] = m._assign_boundary_nodes_to_grid_sides()
        >>> l
        array([ 7, 12,  3])
        >>> r
        array([11, 15,  6])
        >>> t
        array([16, 18, 17])
        >>> b
        array([0, 2, 1])
        """
        # Calculate x and y distance from centerpoint
        diff_x = self.node_x[self.boundary_nodes] - numpy.mean(self.node_x)
        diff_y = self.node_y[self.boundary_nodes] - numpy.mean(self.node_y)

        return _sort_points_into_quadrants(diff_x, diff_y, self.boundary_nodes)

    @deprecated
    def set_inactive_boundaries(self, bottom_is_inactive, right_is_inactive,
                                top_is_inactive, left_is_inactive):
        """Set boundaries to inactive.

        .. note:: Deprecated since version 0.6.
            Due to imprecise terminology. Use :func:`set_closed_boundaries`
            instead.

        Handles boundary conditions by setting each of the four sides of the
        rectangular grid to either 'inactive' or 'active (fixed value)' status.
        Arguments are booleans indicating whether the bottom, right, top, and
        left are inactive (True) or not (False).

        For an inactive boundary:
            - the nodes are flagged CLOSED_BOUNDARY
            - the links between them and the adjacent core nodes are
              inactive (so they appear on link-based lists, but not
              active_link-based lists)

        This means that if you call the calculate_gradients_at_active_links
        method, the inactive boundaries will be ignored: there can be no
        gradients or fluxes calculated, because the links that connect to that
        edge of the grid are not included in the calculation. So, setting a
        grid edge to CLOSED_BOUNDARY is a convenient way to impose a no-flux
        boundary condition. Note, however, that this applies to the grid as a
        whole, rather than a particular variable that you might use in your
        application. In other words, if you want a no-flux boundary in one
        variable but a different boundary condition for another, then use
        another method.

        The following example sets the top and left boundaries as inactive in a
        four-row by five-column grid that initially has all boundaries active
        and all boundary nodes coded as FIXED_VALUE_BOUNDARY (=1):

        Examples
        --------
        >>> import landlab as ll
        >>> rmg = ll.HexModelGrid(5, 3, 1.0) # rows, columns, spacing
        >>> rmg.number_of_active_links
        30
        >>> rmg.node_status # doctest: +NORMALIZE_WHITESPACE
        array([1, 1, 1, 1, 0, 0, 1, 1, 0, 0, 0, 1, 1, 0, 0, 1, 1, 1, 1],
              dtype=int8)
        >>> rmg.set_inactive_boundaries(False, False, True, True)
        >>> rmg.number_of_active_links
        21
        >>> rmg.node_status # doctest: +NORMALIZE_WHITESPACE
        array([1, 1, 1, 4, 0, 0, 1, 4, 0, 0, 0, 1, 4, 0, 0, 1, 4, 4, 4],
               dtype=int8)
        """
        if self._DEBUG_TRACK_METHODS:
            six.print_('ModelGrid.set_inactive_boundaries')

        [left_edge, right_edge, top_edge, bottom_edge] = \
            self._assign_boundary_nodes_to_grid_sides()

        if bottom_is_inactive:
            self.node_status[bottom_edge] = CLOSED_BOUNDARY
        else:
            self.node_status[bottom_edge] = FIXED_VALUE_BOUNDARY

        if right_is_inactive:
            self.node_status[right_edge] = CLOSED_BOUNDARY
        else:
            self.node_status[right_edge] = FIXED_VALUE_BOUNDARY

        if top_is_inactive:
            self.node_status[top_edge] = CLOSED_BOUNDARY
        else:
            self.node_status[top_edge] = FIXED_VALUE_BOUNDARY

        if left_is_inactive:
            self.node_status[left_edge] = CLOSED_BOUNDARY
        else:
            self.node_status[left_edge] = FIXED_VALUE_BOUNDARY

        self.update_links_nodes_cells_to_new_BCs()

    def set_closed_nodes(self, nodes):
        """Make nodes closed boundaries.

        Sets the given nodes' boundary condition statuses to CLOSED (==4),
        and resets the list of active links to reflect any changes.
        """
        self.node_status[nodes] = CLOSED_BOUNDARY
        self.update_links_nodes_cells_to_new_BCs()

    def get_distances_of_nodes_to_point(self, coord, get_az=None,
                                        node_subset=None,
                                        out_distance=None, out_azimuth=None):
        """Get distances for nodes to a given point.

        Returns an array of distances for each node to a provided point.
        If "get_az" is set to 'angles', returns both the distance array and an
        array of azimuths from up/north. If it is set to 'displacements', it
        returns the azimuths as a 2xnnodes array of x and y displacements.
        If it is not set, returns just the distance array.

        If "node_subset" is set as an ID, or list/array/etc of IDs method
        returns just the distance (and optionally azimuth) for that node.
        Point is provided as a tuple (x,y).

        If out_distance (& out_azimuth) are provided, these arrays are used to
        store the outputs. This is recommended for memory management reasons if
        you are working with node subsets.

        .. note::

            Angles are returned in radians but measured clockwise from
            north.

        Parameters
        ----------
        coord : tuple of float
            Coodinates of point as (x, y).
        get_az: {None, 'angles', 'displacements'}, optional
            Optionally calculate azimuths as either angles or displacements.
            The calculated values will be returned along with the distances
            as the second item of a tuple.
        node_subset : array_like, optional
            Calculate distances on a subset of grid nodes. The default is to
            calculate distances from the provided points to all nodes.
        out_distance : array_like, optional
            If provided, put the calculated distances here. Otherwise,
            create a new array.
        out_azimuth : array_like, optional
            If provided, put the calculated distances here. Otherwise,
            create a new array.

        Returns
        -------
        ndarray or tuple of ndarray
            If *get_az* is ``None`` return the array of distances. Otherwise,
            return a tuple of distances and azimuths.

        Notes
        -----
        Once you start working with node subsets in Landlab, which can change
        size between loops, it's quite possible for Python's internal memory
        management to crap out after large numbers of loops (~>10k). This is
        to do with the way it block allocates memory for arrays of differing
        lengths, then cannot free this memory effectively.
        The solution - as implemented here - is to pre-allocate all arrays as
        nnodes long, then only work with the first [len_subset] entries by
        slicing (in a pseudo-C-style). Care has to be taken not to
        "accidentally" allow Python to allocate a new array you don't have
        control over.
        Then, to maintain efficient memory allocation, we create some "dummy"
        nnode-long arrays to store intermediate parts of the solution in.

        Examples
        --------
        >>> from landlab import RasterModelGrid
        >>> grid = RasterModelGrid((4, 5))

        Calculate distances from point at (2., 1.) to a subset of nodes on
        the grid.

        >>> grid.get_distances_of_nodes_to_point((2, 1),
        ...     node_subset=(2, 6, 7, 8, 12))
        array([ 1.,  1.,  0.,  1.,  1.])

        Calculate distances from a point to all nodes on the grid.

        >>> dist = grid.get_distances_of_nodes_to_point((2, 1))
        >>> dist.shape == (grid.number_of_nodes, )
        True
        >>> dist.take((2, 6, 7, 8, 12))
        array([ 1.,  1.,  0.,  1.,  1.])

        Put the distances into a buffer.

        >>> out = np.empty(grid.number_of_nodes, dtype=float)
        >>> dist = grid.get_distances_of_nodes_to_point((2, 1),
        ...     out_distance=out)
        >>> out is dist
        True
        >>> out.take((2, 6, 7, 8, 12))
        array([ 1.,  1.,  0.,  1.,  1.])

        Calculate azimuths along with distances. The azimuths are calculated
        in radians but measured clockwise from north.

        >>> (_, azim) = grid.get_distances_of_nodes_to_point((2, 1),
        ...     get_az='angles')
        >>> azim.take((2, 6, 7, 8, 12)) * 180. / np.pi
        array([ 180.,  270.,    0.,   90.,    0.])
        >>> (_, azim) = grid.get_distances_of_nodes_to_point((2, 1),
        ...     get_az='angles', node_subset=(1, 3, 11, 13))
        >>> azim * 180. / np.pi
        array([ 225.,  135.,  315.,   45.])

        When calculating displacements, the first row contains displacements
        in x and the second displacements in y.

        >>> (_, azim) = grid.get_distances_of_nodes_to_point((2, 1),
        ...     get_az='displacements', node_subset=(2, 6, 7, 8, 12))
        >>> azim
        array([[ 0., -1.,  0.,  1.,  0.],
               [-1.,  0.,  0.,  0.,  1.]])
        """
        if len(coord) != 2:
            raise ValueError('coordinate must iterable of length 2')

        if get_az not in (None, 'displacements', 'angles'):
            raise ValueError('get_az not understood')

        if node_subset is not None and numpy.any(numpy.isnan(node_subset)):
            node_subset = None

        if node_subset is not None:
            if not isinstance(node_subset, numpy.ndarray):
                node_subset = numpy.array(node_subset)
            node_subset = node_subset.reshape((-1, ))
            len_subset = node_subset.size
        else:
            len_subset = self.number_of_nodes

        if out_distance is None:
            out_distance = numpy.empty(len_subset, dtype=numpy.float)
        if out_distance.size != len_subset:
            raise ValueError('output array size mismatch for distances')

        if get_az is not None:
            if get_az == 'displacements':
                az_shape = (2, len_subset)
            else:
                az_shape = (len_subset, )
            if out_azimuth is None:
                out_azimuth = numpy.empty(az_shape, dtype=numpy.float)
            if out_azimuth.shape != az_shape:
                raise ValueError('output array mismatch for azimuths')

        azimuths_as_displacements = numpy.empty((2, self.number_of_nodes))
        dummy_nodes_1 = numpy.empty(self.number_of_nodes)
        dummy_nodes_2 = numpy.empty(self.number_of_nodes)
        dummy_nodes_3 = numpy.empty(self.number_of_nodes)

        if node_subset is None:
            azimuths_as_displacements[0] = (self.node_x - coord[0])
            azimuths_as_displacements[1] = (self.node_y - coord[1])
        else:
            azimuths_as_displacements[0, :len_subset] = (
                self.node_x[node_subset] - coord[0])
            azimuths_as_displacements[1, :len_subset] = (
                self.node_y[node_subset] - coord[1])

        numpy.square(azimuths_as_displacements[0, :len_subset],
                     out=dummy_nodes_1[:len_subset])
        numpy.square(azimuths_as_displacements[1, :len_subset],
                     out=dummy_nodes_2[:len_subset])
        numpy.add(dummy_nodes_1[:len_subset], dummy_nodes_2[:len_subset],
                  out=dummy_nodes_3[:len_subset])
        numpy.sqrt(dummy_nodes_3[:len_subset], out=out_distance)

        if get_az:
            if get_az == 'displacements':
                out_azimuth[:] = azimuths_as_displacements[:, :len_subset]
            elif get_az == 'angles':
                numpy.arctan2(
                    azimuths_as_displacements[0, :len_subset],
                    azimuths_as_displacements[1, :len_subset],
                    out=out_azimuth[:len_subset])

                less_than_zero = numpy.empty(self.number_of_nodes, dtype=bool)
                numpy.less(out_azimuth, 0., out=less_than_zero[:len_subset])
                out_azimuth[less_than_zero[:len_subset]] += 2. * numpy.pi

            return out_distance, out_azimuth
        else:
            return out_distance

    @property
    def all_node_distances_map(self):
        """Get distances from every node to every other node.

        Examples
        --------
        >>> from landlab import RasterModelGrid
        >>> grid = RasterModelGrid((3, 4))
        >>> distances = grid.all_node_distances_map

        The shape of the array is ``number_of_nodes`` by ``number_of_nodes``
        and distance from a node to itself is zero.

        >>> distances.shape
        (12, 12)
        >>> distances.diagonal()
        array([ 0.,  0.,  0.,  0.,  0.,  0.,  0.,  0.,  0.,  0.,  0.,  0.])

        The distances from the first node to all nodes in its row and all the
        nodes in its column.

        >>> distances[0, :4]
        array([ 0.,  1.,  2.,  3.])
        >>> distances[0, ::4]
        array([ 0.,  1.,  2.])
        """
        if self._all_node_distances_map is None:
            self.build_all_node_distances_azimuths_maps()
        return self._all_node_distances_map

    @property
    def all_node_azimuths_map(self):
        """Get azimuths from every node to every other node.

        Examples
        --------
        >>> import numpy as np
        >>> from landlab import RasterModelGrid
        >>> grid = RasterModelGrid((3, 4))
        >>> angles = grid.all_node_azimuths_map

        The shape of the array is ``number_of_nodes`` by ``number_of_nodes``
        and azimuth from a node to itself is zero.

        >>> angles.shape
        (12, 12)
        >>> angles.diagonal()
        array([ 0.,  0.,  0.,  0.,  0.,  0.,  0.,  0.,  0.,  0.,  0.,  0.])

        Angles are measured in radians and increase clockwise starting at
        north.

        >>> angles *= 180. / np.pi
        >>> angles[0, :4]
        array([  0.,  90.,  90.,  90.])
        >>> angles[0, ::4]
        array([ 0.,  0.,  0.])
        >>> angles[0, ::5]
        array([  0.,  45.,  45.])
        """
        if self._all_node_azimuths_map is None:
            self.build_all_node_distances_azimuths_maps()
        return self._all_node_azimuths_map

    def build_all_node_distances_azimuths_maps(self):
        """Build distance-azimuth maps.

        This function creates and stores in the grid field two ``nnodes`` by
        ``nnodes`` arrays that map the distances and azimuths of all nodes
        in the grid to all nodes in the grid.

        This is useful if your module needs to make repeated lookups of
        distances between the same nodes, but does potentially use up a lot
        of memory so should be used with caution.

        The map is symmetrical, so it does not matter whether rows are
        "from" or "to".

        The arrays are called:
        - ``self.all_node_distances_map``
        - ``self.all_node_azimuths_map``

        Returns
        -------
        tuple of ndarrays
            Tuple of (distances, azimuths)
        """
        self._all_node_distances_map = numpy.empty((self.number_of_nodes,
                                                    self.number_of_nodes))
        self._all_node_azimuths_map = numpy.empty((self.number_of_nodes,
                                                   self.number_of_nodes))

        node_coords = numpy.empty((self.number_of_nodes, 2))
        node_coords[:, 0] = self.node_x
        node_coords[:, 1] = self.node_y

        for i in range(self.number_of_nodes):
            (self._all_node_distances_map[i, :],
             self._all_node_azimuths_map[i, :]) = (
                 self.get_distances_of_nodes_to_point(
                     (node_coords[i, 0], node_coords[i, 1]), get_az='angles'))

        assert numpy.all(self._all_node_distances_map >= 0.)

        return self._all_node_distances_map, self._all_node_azimuths_map


add_module_functions_to_class(ModelGrid, 'mappers.py', pattern='map_*')


if __name__ == '__main__':
    import doctest
    doctest.testmod()<|MERGE_RESOLUTION|>--- conflicted
+++ resolved
@@ -959,13 +959,8 @@
         else:
             raise ValueError('only zero or one arguments accepted')
 
-<<<<<<< HEAD
-    def node_activelinks2(self, *args):
-        """node_activelinks2([node_ids])
-=======
     def active_links_at_node2(self, *args):
         """active_links_at_node2([node_ids])
->>>>>>> ea20fc01
         Get active links attached to nodes.
 
         Parameters
