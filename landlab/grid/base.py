#! /usr/env/python
"""Python implementation of ModelGrid, a base class used to create and manage
grids for 2D numerical models.

Do NOT add new documentation here. Grid documentation is now built in a
semi-automated fashion. To modify the text seen on the web, edit the
files `docs/text_for_[gridfile].py.txt`.
"""
import fnmatch
from functools import lru_cache

import numpy as np
import xarray as xr

from landlab.utils.decorators import make_return_array_immutable

from ..core import load_params
from ..core.utils import add_module_functions_to_class
from ..field.graph_field import GraphFields
from ..layers.eventlayers import EventLayersMixIn
from ..layers.materiallayers import MaterialLayersMixIn
from ..utils.decorators import cache_result_in_object
from . import grid_funcs as gfuncs
from .decorators import override_array_setitem_and_reset, return_readonly_id_array
from .linkstatus import LinkStatus, set_status_at_link
from .nodestatus import NodeStatus

#: Indicates an index is, in some way, *bad*.
BAD_INDEX_VALUE = -1
# DEJH thinks the user should be able to override this value if they want

# Map names grid elements to the ModelGrid attribute that contains the count
# of that element in the grid.
_ARRAY_LENGTH_ATTRIBUTES = {
    "node": "number_of_nodes",
    "patch": "number_of_patches",
    "link": "number_of_links",
    "corner": "number_of_corners",
    "face": "number_of_faces",
    "cell": "number_of_cells",
    "active_link": "number_of_active_links",
    "active_face": "number_of_active_faces",
    "core_node": "number_of_core_nodes",
    "core_cell": "number_of_core_cells",
}

# Fields whose sizes can not change.
_SIZED_FIELDS = {"node", "link", "patch", "corner", "face", "cell"}


def _sort_points_into_quadrants(x, y, nodes):
    """Divide x, y points into quadrants.

    Divide points with locations given in the *x*, and *y* arrays into north,
    south, east, and west quadrants. Returns nodes contained in quadrants
    (west, east, north, south).

    Parameters
    ----------
    x : array_like
        X-coordinates of points.
    y : array_like
        Y-coordinates of points.
    nodes : array_like
        Nodes associated with points.

    Returns
    -------
    tuple of array_like
        Tuple of nodes in each coordinate. Nodes are grouped as
        (*east*, *north*, *west*, *south*).

    Examples
    --------
    >>> import numpy as np
    >>> from landlab.grid.base import _sort_points_into_quadrants
    >>> x = np.array([0, 1, 0, -1])
    >>> y = np.array([1, 0, -1, 0])
    >>> nodes = np.array([1, 2, 3, 4])
    >>> _sort_points_into_quadrants(x, y, nodes)
    (array([2]), array([1]), array([4]), array([3]))
    """
    above_x_axis = y > 0
    right_of_y_axis = x > 0
    closer_to_y_axis = np.abs(y) >= np.abs(x)

    north_nodes = nodes[above_x_axis & closer_to_y_axis]
    south_nodes = nodes[(~above_x_axis) & closer_to_y_axis]
    east_nodes = nodes[right_of_y_axis & (~closer_to_y_axis)]
    west_nodes = nodes[(~right_of_y_axis) & (~closer_to_y_axis)]

    return (east_nodes, north_nodes, west_nodes, south_nodes)


def _default_axis_names(n_dims):
    """Name of each axis.

    Parameters
    ----------
    n_dims : int
        Number of spatial dimensions.

    Returns
    -------
    tuple of str
        Name of each axis.

    Examples
    --------
    >>> from landlab.grid.base import _default_axis_names
    >>> _default_axis_names(1)
    ('x',)
    >>> _default_axis_names(2)
    ('x', 'y')
    >>> _default_axis_names(3)
    ('x', 'y', 'z')
    """
    _DEFAULT_NAMES = ("x", "y", "z")
    return _DEFAULT_NAMES[:n_dims]


def _default_axis_units(n_dims):
    """Unit names for each axis.

    Parameters
    ----------
    n_dims : int
        Number of spatial dimensions.

    Returns
    -------
    tuple of str
        Units of each axis.

    Examples
    --------
    >>> from landlab.grid.base import _default_axis_units
    >>> _default_axis_units(1)
    ('-',)
    >>> _default_axis_units(2)
    ('-', '-')
    >>> _default_axis_units(3)
    ('-', '-', '-')
    """
    return ("-",) * n_dims


def find_true_vector_from_link_vector_pair(L1, L2, b1x, b1y, b2x, b2y):
    r"""Separate a pair of links with vector values into x and y components.

    The concept here is that a pair of adjacent links attached to a node are
    projections of a 'true' but unknown vector. This function finds and returns
    the x and y components of this true vector. The trivial case is the
    situation in which the two links are orthogonal and aligned with the grid
    axes, in which case the vectors of these two links *are* the x and y
    components.

    Parameters
    ----------
    L1, L2 : float
        Values (magnitudes) associated with the two links
    b1x, b1y, b2x, b2y : float
        Unit vectors of the two links

    Returns
    -------
    ax, ay : float
        x and y components of the 'true' vector

    Notes
    -----
    The function does an inverse vector projection. Suppose we have a given
    'true' vector :math:`a`, and we want to project it onto two other lines
    with unit vectors (b1x,b1y) and (b2x,b2y). In the context of Landlab,
    the 'true' vector is some unknown vector quantity, which might for
    example represent the local water flow velocity. The lines represent two
    adjacent links in the grid.

    Let :math:`\mathbf{a}` be the true vector, :math:`\mathbf{B}` be a
    different vector with unit vector :math:`\mathbf{b}`, and :math:`L`
    be the scalar projection of *a* onto *B*. Then,

    ..math::

        L = \mathbf{a} \dot \mathbf{b} = a_x b_x + a_y b_y,

    where :math:`(a_x,a_y)` are the components of **a** and :math:`(b_x,b_y)`
    are the components of the unit vector **b**.

    In this case, we know *b* (the link unit vector), and we want to know the
    *x* and *y* components of **a**. The problem is that we have one equation
    and two unknowns (:math:`a_x` and :math:`a_y`). But we can solve this if
    we have *two* vectors, both of which are projections of **a**. Using the
    subscripts 1 and 2 to denote the two vectors, we can obtain equations for
    both :math:`a_x` and :math:`a_y`:

    ..math::

        a_x = L_1 / b_{1x} - a_y b_{1y} / b_{1x}

        a_y = L_2 / b_{2y} - a_x b_{2x} / b_{2y}

    Substituting the second into the first,

    ..math::

        a_x = [L_1/b_{1x}-L_2 b_{1y}/(b_{1x} b_{2y})] / [1-b_{1y} b_{2x}/(b_{1x} b_{2y})]

    Hence, we find the original vector :math:`(a_x,a_y)` from two links with
    unit vectors :math:`(b_{1x},b_{1y})` and :math:`(b_{2x},b_{2y})` and
    associated values :math:`L_1` and :math:`L_2`.

    Note that the above equations require that :math:`b_{1x}>0` and
    :math:`b_{2y}>0`. If this isn't the case, we invert the order of the two
    links, which requires :math:`b_{2x}>0` and :math:`b_{1y}>0`. If none of
    these conditions is met, then we have a degenerate case.

    Examples
    --------
    The following example represents the active links in a 7-node hexagonal
    grid, with just one core node. The 'true' vector has a magnitude of 5 units
    and an orientation of 30 degrees, pointing up and to the right (i.e., the
    postive-x and postive-y quadrant), so that its vector components are 4 (x)
    and 3 (y) (in other words, it is a 3-4-5 triangle). The values assigned to
    L below are the projection of that true vector onto the six link
    vectors. The algorithm should recover the correct vector component
    values of 4 and 3. The FOR loop examines each pair of links in turn.

    >>> import numpy as np
    >>> from landlab.grid.base import find_true_vector_from_link_vector_pair
    >>> bx = np.array([0.5, -0.5, -1., -0.5, 1., 0.5])
    >>> by = np.array([0.866, 0.866, 0., -0.866, 0., -0.866])
    >>> L = np.array([4.6, 0.6, -4., -4.6, 4., -0.6])
    >>> for i in range(5):
    ...     ax, ay = find_true_vector_from_link_vector_pair(
    ...         L[i], L[i+1], bx[i], by[i], bx[i+1], by[i+1])
    ...     round(ax,1), round(ay,1)
    (4.0, 3.0)
    (4.0, 3.0)
    (4.0, 3.0)
    (4.0, 3.0)
    (4.0, 3.0)
    """
    assert (b1x != 0 and b2y != 0) or (b2x != 0 and b1y != 0), "Improper unit vectors"

    if b1x != 0.0 and b2y != 0.0:
        ax = (L1 / b1x - L2 * (b1y / (b1x * b2y))) / (1.0 - (b1y * b2x) / (b1x * b2y))
        ay = L2 / b2y - ax * (b2x / b2y)
    elif b2x != 0.0 and b1y != 0.0:
        ax = (L2 / b2x - L1 * (b2y / (b2x * b1y))) / (1.0 - (b2y * b1x) / (b2x * b1y))
        ay = L1 / b1y - ax * (b1x / b1y)

    return ax, ay


class ModelGrid(GraphFields, EventLayersMixIn, MaterialLayersMixIn):

    """Base class for 2D structured or unstructured grids for numerical models.

    The idea is to have at least two inherited
    classes, RasterModelGrid and DelaunayModelGrid, that can create and
    manage grids. To this might be added a GenericModelGrid, which would
    be an unstructured polygonal grid that doesn't necessarily obey or
    understand the Delaunay triangulation, but rather simply accepts
    an input grid from the user. Also a :class:`~.HexModelGrid` for hexagonal.

    Attributes
    ----------
    at_node : dict-like
        Values at nodes.
    at_cell : dict-like
        Values at cells.
    at_link : dict-like
        Values at links.
    at_face : dict-like
        Values at faces.
    at_grid: dict-like
        Global values
    BAD_INDEX : int
        Indicates a grid element is undefined.
    BC_NODE_IS_CORE : int
        Indicates a node is *core*.
    BC_NODE_IS_FIXED_VALUE : int
        Indicates a boundary node has a fixed value.
    BC_NODE_IS_FIXED_GRADIENT : int
        Indicates a boundary node has a fixed gradient.
    BC_NODE_IS_LOOPED : int
        Indicates a boundary node is wrap-around.
    BC_NODE_IS_CLOSED : int
        Indicates a boundary node is closed
    BC_LINK_IS_ACTIVE : int
        Indicates a link is *active*, and can carry flux.
    BC_LINK_IS_FIXED : int
        Indicates a link has a fixed gradient value, and behaves as a boundary
    BC_LINK_IS_INACTIVE : int
        Indicates a link is *inactive*, and cannot carry flux.

    Other Parameters
    ----------------
    axis_name : tuple, optional
        Name of axes
    axis_units : tuple, optional
        Units of coordinates
    """

    #: Indicates a node is *bad index*.
    BAD_INDEX = BAD_INDEX_VALUE

    #: Indicates a node is *core*.
    BC_NODE_IS_CORE = NodeStatus.CORE
    #: Indicates a boundary node has a fixed value.
    BC_NODE_IS_FIXED_VALUE = NodeStatus.FIXED_VALUE
    #: Indicates a boundary node has a fixed gradient.
    BC_NODE_IS_FIXED_GRADIENT = NodeStatus.FIXED_GRADIENT
    #: Indicates a boundary node is wrap-around.
    BC_NODE_IS_LOOPED = NodeStatus.LOOPED
    #: Indicates a boundary node is closed
    BC_NODE_IS_CLOSED = NodeStatus.CLOSED

    #: Indicates a link is *active*, and can carry flux
    BC_LINK_IS_ACTIVE = LinkStatus.ACTIVE
    #: Indicates a link has a fixed gradient value, and behaves as a boundary
    BC_LINK_IS_FIXED = LinkStatus.FIXED
    #: Indicates a link is *inactive*, and cannot carry flux
    BC_LINK_IS_INACTIVE = LinkStatus.INACTIVE

    #: Grid elements on which fields can be placed.
    VALID_LOCATIONS = ("node", "link", "patch", "corner", "face", "cell", "grid")

    at_node = {}  # : Values defined at nodes
    at_link = {}  # : Values defined at links
    at_patch = {}  # : Values defined at patches
    at_corner = {}  # : Values defined at corners
    at_face = {}  # : Values defined at faces
    at_cell = {}  # : Values defined at cells
    at_grid = {}  # : Values defined at grid

    @classmethod
    def from_file(cls, file_like):
        """Create grid from a file-like object.

        File to load either as a file-like object, path to an existing file, or
        the contents of a file as a string.

        Parameters
        ----------
        file_like :
            File-like object, filepath, or string.

        Examples
        --------
        >>> from io import StringIO
        >>> from landlab import RasterModelGrid
        >>> filelike = StringIO('''
        ... shape:
        ...     - 3
        ...     - 4
        ... xy_spacing: 2
        ... ''')
        >>> grid = RasterModelGrid.from_file(filelike)
        >>> grid.x_of_node
        array([ 0.,  2.,  4.,  6.,  0.,  2.,  4.,  6.,  0.,  2.,  4.,  6.])
        >>> grid.y_of_node
        array([ 0.,  0.,  0.,  0.,  2.,  2.,  2.,  2.,  4.,  4.,  4.,  4.])
        """
        params = load_params(file_like)
        return cls.from_dict(params)

    @classmethod
    def from_dict(cls, params):
        """Create grid from dictionary.

        Parameters
        ----------
        params : dictionary
            Dictionary of required parameters to create a model grid.

        Examples
        --------
        >>> from landlab import RasterModelGrid
        >>> params = {"shape": (3,4), "xy_spacing": 2}
        >>> grid = RasterModelGrid.from_dict(params)
        >>> grid.x_of_node
        array([ 0.,  2.,  4.,  6.,  0.,  2.,  4.,  6.,  0.,  2.,  4.,  6.])
        >>> grid.y_of_node
        array([ 0.,  0.,  0.,  0.,  2.,  2.,  2.,  2.,  4.,  4.,  4.,  4.])
        """
        return cls(**params)

    def __init__(self, **kwds):
        axis_units = kwds.pop("xy_axis_units", "-")
        axis_name = kwds.pop("xy_axis_name", ("x", "y"))

        super().__init__()

        self.new_field_location("node", self.number_of_nodes)
        self.new_field_location("link", self.number_of_links)
        self.new_field_location("patch", self.number_of_patches)
        self.new_field_location("corner", self.number_of_corners)
        self.new_field_location("face", self.number_of_faces)
        self.new_field_location("cell", self.number_of_cells)
        self.new_field_location("grid", None)
        self.default_group = "node"

        # self.axis_name = kwds.get("axis_name", _default_axis_names(self.ndim))
        # self.axis_units = kwds.get("axis_units", _default_axis_units(self.ndim))

        self._ref_coord = tuple(kwds.get("xy_of_reference", (0.0, 0.0)))
        self._link_length = None
        self._all_node_distances_map = None
        self._all_node_azimuths_map = None
        self.bc_set_code = 0

        self._axis_units = tuple(np.broadcast_to(axis_units, self.ndim))
        self._axis_name = tuple(np.broadcast_to(axis_name, self.ndim))

    def fields(self, include="*", exclude=None):
        """List of fields held by the grid.

        Parameters
        ----------
        include : str, or iterable of str, optional
            Glob-style pattern for field names to include.
        exclude : str, or iterable of str, optional
            Glob-style pattern for field names to exclude.

        Returns
        -------
        set
            Filtered set of canonical field names held by the grid

        Examples
        --------
        >>> from landlab import RasterModelGrid
        >>> grid = RasterModelGrid((3, 4))
        >>> _ = grid.add_full("elevation", 3.0, at="node")
        >>> _ = grid.add_full("elevation", 4.0, at="link")
        >>> _ = grid.add_full("temperature", 5.0, at="node")

        >>> sorted(grid.fields())
        ['at_link:elevation', 'at_node:elevation', 'at_node:temperature']
        >>> sorted(grid.fields(include="at_node*"))
        ['at_node:elevation', 'at_node:temperature']
        >>> sorted(grid.fields(include="at_node*", exclude="*temp*"))
        ['at_node:elevation']
        """
        if isinstance(include, str):
            include = [include]
        if isinstance(exclude, str):
            exclude = [exclude]

        canonical_names = set()
        for at in self.groups | set(["layer"]):
            canonical_names.update(["at_{0}:{1}".format(at, name) for name in self[at]])

        names = set()
        for pattern in include:
            names.update(fnmatch.filter(canonical_names, pattern))
        for pattern in exclude or []:
            names.difference_update(fnmatch.filter(canonical_names, pattern))

        return names

    def as_dataset(self, include="*", exclude=None):
        """Create an xarray Dataset representation of a grid.

        Parameters
        ----------
        include : str or iterable or str
            Glob-style patterns of fields to include in the dataset.
        exclude : str or iterable or str
            Glob-style patterns of fields to exclude from the dataset.

        Returns
        -------
        Dataset
            An xarray Dataset representation of a *ModelGrid*.
        """
        names = self.fields(include=include, exclude=exclude)

        layer_names = set([name for name in names if name.startswith("at_layer")])
        names.difference_update(layer_names)

        data = {}
        for name in names:
            dim, field_name = name[len("at_") :].split(":")
            data[name] = ((dim,), getattr(self, "at_" + dim)[field_name])

        for name in layer_names:
            dim, field_name = name[len("at_") :].split(":")
            data[name] = (("layer", "cell"), self.at_layer[field_name])

        data["status_at_node"] = (("node",), self.status_at_node)

        return xr.Dataset(data)

    @property
    def xy_of_reference(self):
        """Return the coordinates (x, y) of the reference point.

        For RasterModelGrid and HexModelGrid the reference point is the
        minimum of x_of_node and of y_of_node. By default it is (0, 0). For
        VoronoiDelaunayGrid the reference point is (0, 0). For RadialModelGrid
        it is the (x, y) of the center point.

        The intention of these coordinates is to provide a method to store
        the large float values of projected coordinates.

        Example
        -------

        >>> from landlab import RasterModelGrid
        >>> rmg = RasterModelGrid((4, 5),
        ...       xy_of_reference = (12345, 678910))
        >>> rmg.xy_of_reference
        (12345, 678910)
        >>> rmg.xy_of_reference = (98765, 43210)
        >>> rmg.xy_of_reference
        (98765, 43210)
        """
        return self._ref_coord

    @xy_of_reference.setter
    def xy_of_reference(self, new_xy_of_reference):
        """Set a new value for the model grid xy_of_reference."""
        self._ref_coord = (new_xy_of_reference[0], new_xy_of_reference[1])

    @property
    def ndim(self):
        """Number of spatial dimensions of the grid.

        LLCATS: GINF
        """
        return 2

    @property
    @override_array_setitem_and_reset("reset_status_at_node")
    def status_at_node(self):
        """Get array of the boundary status for each node.

        Examples
        --------
        >>> import numpy as np
        >>> from landlab import LinkStatus, NodeStatus, RasterModelGrid
        >>> mg = RasterModelGrid((4, 5))
        >>> mg.status_at_node.reshape((4, 5))
        array([[1, 1, 1, 1, 1],
               [1, 0, 0, 0, 1],
               [1, 0, 0, 0, 1],
               [1, 1, 1, 1, 1]], dtype=uint8)
        >>> np.any(mg.status_at_link == LinkStatus.FIXED)
        False

        >>> mg.status_at_node[mg.nodes_at_left_edge] = NodeStatus.FIXED_GRADIENT
        >>> mg.status_at_node.reshape((4, 5))
        array([[2, 1, 1, 1, 1],
               [2, 0, 0, 0, 1],
               [2, 0, 0, 0, 1],
               [2, 1, 1, 1, 1]], dtype=uint8)
        >>> np.any(mg.status_at_link == LinkStatus.FIXED)  # links auto-update
        True

        LLCATS: NINF BC
        """
        return self._node_status

    @status_at_node.setter
    def status_at_node(self, new_status):
        """Set the array of node boundary statuses."""
        self._node_status[:] = new_status[:]
        self.reset_status_at_node()

    @property
    @cache_result_in_object()
    @return_readonly_id_array
    def active_adjacent_nodes_at_node(self):
        """Adjacent nodes for each grid node.

        For each grid node, get the adjacent nodes ordered
        counterclockwise starting from the positive x axis.

        Examples
        --------
        >>> from landlab import RasterModelGrid, HexModelGrid
        >>> grid = RasterModelGrid((4, 5))

        >>> grid.active_adjacent_nodes_at_node[(-1, 6, 2), ]
        array([[-1, -1, -1, -1],
               [ 7, 11,  5,  1],
               [-1,  7, -1, -1]])

        Setting a node to closed causes all links touching it to
        be inactive.

        >>> grid.status_at_node[6] = grid.BC_NODE_IS_CLOSED
        >>> grid.active_adjacent_nodes_at_node[(-1, 6, 2), ]
        array([[-1, -1, -1, -1],
               [-1, -1, -1, -1],
               [-1,  7, -1, -1]])

        >>> grid.active_adjacent_nodes_at_node[7]
        array([ 8, 12, -1,  2])
        >>> grid.active_adjacent_nodes_at_node[2]
        array([-1,  7, -1, -1])

        >>> grid = HexModelGrid((3, 2))
        >>> grid.status_at_node[0] = grid.BC_NODE_IS_CLOSED
        >>> grid.active_adjacent_nodes_at_node
        array([[-1, -1, -1, -1, -1, -1],
               [-1,  3, -1, -1, -1, -1],
               [ 3, -1, -1, -1, -1, -1],
               [ 4,  6,  5,  2, -1,  1],
               [-1,  3, -1, -1, -1, -1],
               [-1, -1,  3, -1, -1, -1],
               [-1,  3, -1, -1, -1, -1]])

        LLCATS: NINF CONN BC
        """
        return np.choose(
            self.status_at_link[self.links_at_node] == LinkStatus.ACTIVE,
            (-1, self.adjacent_nodes_at_node),
        )

    @property
    @make_return_array_immutable
    @cache_result_in_object()
    def active_link_dirs_at_node(self):
        """Link flux directions at each node: 1=incoming flux, -1=outgoing
        flux, 0=no flux. Note that inactive links receive zero, but active and
        fixed links are both reported normally.

        Returns
        -------
        (NODES, LINKS) ndarray of int
            Link directions relative to the nodes of a grid. The shape of the
            matrix will be number of nodes rows by max number of links per
            node. A zero indicates no link at this position.

        Examples
        --------
        >>> from landlab import RasterModelGrid
        >>> grid = RasterModelGrid((4, 3))
        >>> grid.status_at_node[grid.nodes_at_left_edge] = grid.BC_NODE_IS_CLOSED
        >>> grid.active_link_dirs_at_node # doctest: +NORMALIZE_WHITESPACE
        array([[ 0,  0,  0,  0], [ 0, -1,  0,  0], [ 0,  0,  0,  0],
               [ 0,  0,  0,  0], [-1, -1,  0,  1], [ 0,  0,  1,  0],
               [ 0,  0,  0,  0], [-1, -1,  0,  1], [ 0,  0,  1,  0],
               [ 0,  0,  0,  0], [ 0,  0,  0,  1], [ 0,  0,  0,  0]],
               dtype=int8)

        LLCATS: NINF LINF CONN
        """
        return np.choose(
            self.link_status_at_node == LinkStatus.ACTIVE, (0, self.link_dirs_at_node)
        )

    @property
    @make_return_array_immutable
    @cache_result_in_object()
    def link_status_at_node(self):
        return self.status_at_link[self.links_at_node]

    @property
    @return_readonly_id_array
    @cache_result_in_object()
    def core_nodes(self):
        """Get array of core nodes.

        Examples
        --------
        >>> from landlab import RasterModelGrid
        >>> mg = RasterModelGrid((4, 5))
        >>> mg.core_nodes
        array([ 6,  7,  8, 11, 12, 13])

        LLCATS: NINF BC
        """
        return np.where(self.status_at_node == NodeStatus.CORE)[0]

    @property
    @return_readonly_id_array
    def boundary_nodes(self):
        """Get array of boundary nodes.

        Examples
        --------
        >>> from landlab import RasterModelGrid
        >>> mg = RasterModelGrid((4, 5))
        >>> mg.boundary_nodes
        array([ 0,  1,  2,  3,  4,  5,  9, 10, 14, 15, 16, 17, 18, 19])

        LLCATS: NINF BC
        """
        try:
            return self._boundary_nodes
        except AttributeError:
            (boundary_node_ids,) = np.where(self._node_status != NodeStatus.CORE)
            return boundary_node_ids

    @property
    @return_readonly_id_array
    def open_boundary_nodes(self):
        """Get array of open boundary nodes.

        Examples
        --------
        >>> from landlab import RasterModelGrid
        >>> mg = RasterModelGrid((4, 5))
        >>> for edge in (mg.nodes_at_left_edge, mg.nodes_at_right_edge,
        ...              mg.nodes_at_bottom_edge):
        ...     mg.status_at_node[edge] = mg.BC_NODE_IS_CLOSED
        >>> mg.open_boundary_nodes
        array([16, 17, 18])

        LLCATS: NINF BC
        """
        (open_boundary_node_ids,) = np.where(
            (self._node_status != self.BC_NODE_IS_CLOSED)
            & (self._node_status != self.BC_NODE_IS_CORE)
        )
        return open_boundary_node_ids

    @property
    @return_readonly_id_array
    def closed_boundary_nodes(self):
        """Get array of closed boundary nodes.

        Examples
        --------
        >>> from landlab import RasterModelGrid
        >>> mg = RasterModelGrid((4, 5))
        >>> mg.status_at_node[mg.nodes_at_top_edge] = mg.BC_NODE_IS_CLOSED
        >>> mg.closed_boundary_nodes
        array([15, 16, 17, 18, 19])

        LLCATS: NINF BC
        """
        (closed_boundary_node_ids,) = np.where(
            self._node_status == self.BC_NODE_IS_CLOSED
        )
        return closed_boundary_node_ids

    @property
    @return_readonly_id_array
    def fixed_gradient_boundary_nodes(self):
        """Get array of fixed gradient boundary nodes.

        Examples
        --------
        >>> from landlab import RasterModelGrid
        >>> mg = RasterModelGrid((4, 5))
        >>> mg.status_at_node[mg.nodes_at_top_edge] = mg.BC_NODE_IS_FIXED_GRADIENT
        >>> mg.fixed_gradient_boundary_nodes
        array([15, 16, 17, 18, 19])

        LLCATS: NINF BC
        """
        (fixed_gradient_boundary_node_ids,) = np.where(
            self._node_status == self.BC_NODE_IS_FIXED_GRADIENT
        )
        return fixed_gradient_boundary_node_ids

    @property
    @return_readonly_id_array
    def fixed_gradient_boundary_node_fixed_link(self):
        """An array of the fixed_links connected to fixed gradient boundary
        nodes.

        Note that on a raster, some nodes (notably the corners) can be
        `NodeStatus.FIXED_GRADIENT`, but not have a true `LinkStatus.FIXED` neighboring
        link. In such cases, the link returned will be a closed link joining
        the corner node to a neighboring `NodeStatus.FIXED_GRADIENT` node (see
        example).

        An AssertionError will be raised if for some reason a
        `NodeStatus.FIXED_GRADIENT` node exists which has neither a
        `NodeStatus.FIXED_GRADIENT` neighbor, or a `LinkStatus.FIXED`.

        Examples
        --------
        >>> from landlab import RasterModelGrid
        >>> grid = RasterModelGrid((3, 4))
        >>> leftedge = grid.nodes_at_left_edge
        >>> grid.status_at_node[leftedge] = grid.BC_NODE_IS_FIXED_GRADIENT
        >>> grid.fixed_gradient_boundary_nodes
        array([0, 4, 8])
        >>> grid.fixed_gradient_boundary_node_fixed_link
        array([ 3,  7, 10])
        """
        try:
            return self._fixed_gradient_boundary_node_links
        except AttributeError:
            self._create_fixed_gradient_boundary_node_links()
            return self._fixed_gradient_boundary_node_links

    @property
    @return_readonly_id_array
    def fixed_gradient_boundary_node_anchor_node(self):
        """Returns the node at the other end of the fixed link for a fixed
        gradient boundary node.

        Degenerate `NodeStatus.FIXED_GRADIENT` nodes (e.g., corners) are handled as
        in :func:`fixed_gradient_boundary_node_fixed_link`, by pointing to a
        neighboring `NodeStatus.FIXED_GRADIENT` node.

        Examples
        --------
        >>> from landlab import RasterModelGrid
        >>> grid = RasterModelGrid((3, 4))
        >>> leftedge = grid.nodes_at_left_edge
        >>> grid.status_at_node[leftedge] = grid.BC_NODE_IS_FIXED_GRADIENT
        >>> grid.fixed_gradient_boundary_nodes
        array([0, 4, 8])
        >>> grid.fixed_gradient_boundary_node_fixed_link
        array([ 3,  7, 10])
        >>> grid.fixed_gradient_boundary_node_anchor_node
        array([4, 5, 4])
        """
        try:
            return self._fixed_gradient_boundary_node_anchor_node
        except AttributeError:
            self._create_fixed_gradient_boundary_node_anchor_node()
            return self._fixed_gradient_boundary_node_anchor_node

    def _create_fixed_gradient_boundary_node_links(self):
        """Builds a data structure to hold the fixed_links which control the
        values of any `NodeStatus.FIXED_GRADIENT` nodes in the grid.

        An AssertionError will be raised if for some reason a
        `NodeStatus.FIXED_GRADIENT` node exists which has neither a
        `NodeStatus.FIXED_GRADIENT` neighbor, or a `LinksStatus.FIXED`.
        """
        self._fixed_grad_links_created = True
        self._fixed_gradient_boundary_node_links = np.empty_like(
            self.fixed_gradient_boundary_nodes, dtype=int
        )
        fix_nodes = self.fixed_gradient_boundary_nodes
        neighbor_links = self.links_at_node[fix_nodes]  # -1s
        boundary_exists = self.link_dirs_at_node[fix_nodes]
        # next line retains -1 indexes
        link_stat_badind = self.status_at_link[neighbor_links] == LinkStatus.FIXED
        true_connection = np.logical_and(link_stat_badind, boundary_exists)
        true_fix_nodes = true_connection.sum(axis=1).astype(bool)
        self._fixed_gradient_boundary_node_links[true_fix_nodes] = neighbor_links[
            true_connection
        ]
        # resolve any corner nodes
        neighbor_nodes = self.adjacent_nodes_at_node[fix_nodes]  # BAD_INDEX_VALUEs
        neighbor_nodes[neighbor_nodes == self.BAD_INDEX] = -1
        fixed_grad_neighbor = np.logical_and(
            (self.status_at_node[neighbor_nodes] == NodeStatus.FIXED_GRADIENT),
            boundary_exists,
        )
        # ^True when NodeStatus.FIXED_GRADIENT for real
        # winnow it down to only one possibility for fixed_grad neighbor:
        which_neighbor = np.argmax(fixed_grad_neighbor, axis=1)
        indexing_range = np.arange(fixed_grad_neighbor.shape[0])
        a_link_to_fixed_grad = neighbor_links[indexing_range, which_neighbor]
        corners = np.logical_not(true_fix_nodes)
        assert np.all(fixed_grad_neighbor[indexing_range, which_neighbor][corners])
        self._fixed_gradient_boundary_node_links[corners] = a_link_to_fixed_grad[
            corners
        ]

    def _create_fixed_gradient_boundary_node_anchor_node(self):
        """Builds a data structure to hold the nodes which anchor the values of
        any `NodeStatus.FIXED_GRADIENT` nodes in the grid, i.e., those at the other
        ends of the `LinkStatus.FIXED`.

        An AssertionError will be raised if for some reason a
        `NodeStatus.FIXED_GRADIENT` node exists which has neither a
        `NodeStatus.FIXED_GRADIENT` neighbor, or a `LinkStatus.FIXED`.
        """
        self._fixed_grad_links_created = True
        fix_grad_nodes = self.fixed_gradient_boundary_nodes
        self._fixed_gradient_boundary_node_anchor_node = np.empty_like(fix_grad_nodes)
        heads_and_tails = np.empty((fix_grad_nodes.size, 2))
        which_one = np.empty_like(heads_and_tails, dtype=bool)
        heads_and_tails[:, 0] = self.node_at_link_head[
            self.fixed_gradient_boundary_node_fixed_link
        ]
        heads_and_tails[:, 1] = self.node_at_link_tail[
            self.fixed_gradient_boundary_node_fixed_link
        ]
        which_one[:, 0] = heads_and_tails[:, 0] == fix_grad_nodes
        which_one[:, 1] = heads_and_tails[:, 1] == fix_grad_nodes
        assert np.all(which_one.sum(axis=1) == 1)
        self._fixed_gradient_boundary_node_anchor_node = heads_and_tails[
            np.logical_not(which_one)
        ]

    @property
    @return_readonly_id_array
    @cache_result_in_object()
    def fixed_value_boundary_nodes(self):
        """Get array of fixed value boundary nodes.

        Examples
        --------
        >>> from landlab import RasterModelGrid
        >>> grid = RasterModelGrid((4, 5))

        Initially all the perimeter nodes are fixed value boundary.

        >>> grid.fixed_value_boundary_nodes
        array([ 0,  1,  2,  3,  4, 5,  9, 10, 14, 15, 16, 17, 18, 19])

        Set left, right, and bottom edges to closed.

        >>> for edge in (grid.nodes_at_left_edge, grid.nodes_at_right_edge,
        ...              grid.nodes_at_bottom_edge):
        ...     grid.status_at_node[edge] = grid.BC_NODE_IS_CLOSED

        Now nodes on just the top edge are fixed.

        >>> grid.fixed_value_boundary_nodes
        array([16, 17, 18])

        LLCATS: NINF BC
        """
        return np.where(self._node_status == NodeStatus.FIXED_VALUE)[0]

    @property
    @return_readonly_id_array
    @cache_result_in_object()
    def active_faces(self):
        """Get array of active faces.

        Examples
        --------
        >>> from landlab import RasterModelGrid
        >>> grid = RasterModelGrid((3, 4))
        >>> grid.active_faces
        array([0, 1, 2, 3, 4, 5, 6])

        >>> grid.status_at_node[6] = grid.BC_NODE_IS_CLOSED
        >>> grid.active_faces
        array([0, 2, 5])

        LLCATS: FINF BC
        """
        return self.face_at_link[self.active_links]

    @property
    @return_readonly_id_array
    @cache_result_in_object()
    def active_links(self):
        """Get array of active links.

        Examples
        --------
        >>> from landlab import RasterModelGrid
        >>> grid = RasterModelGrid((3, 4))
        >>> grid.active_links
        array([ 4,  5,  7,  8,  9, 11, 12])

        LLCATS: LINF BC
        """
        return np.where(self.status_at_link == LinkStatus.ACTIVE)[0]

    @property
    @return_readonly_id_array
    @cache_result_in_object()
    def fixed_links(self):
        """Get array of fixed links.

        Examples
        --------
        >>> from landlab import NodeStatus, RasterModelGrid
        >>> grid = RasterModelGrid((3, 4))
        >>> grid.status_at_node # doctest: +NORMALIZE_WHITESPACE
        array([1, 1, 1, 1,
               1, 0, 0, 1,
               1, 1, 1, 1], dtype=uint8)
        >>> grid.fixed_links.size
        0

        >>> grid.status_at_node[:4] = NodeStatus.FIXED_GRADIENT
        >>> grid.status_at_node # doctest: +NORMALIZE_WHITESPACE
        array([2, 2, 2, 2,
               1, 0, 0, 1,
               1, 1, 1, 1], dtype=uint8)
        >>> grid.fixed_links
        array([4, 5])

        LLCATS: LINF BC
        """
        return np.where(self.status_at_link == LinkStatus.FIXED)[0]

<<<<<<< HEAD
    @property
    @cache_result_in_object()
    @return_readonly_id_array
    def core_to_core_links(self):
        """Return an array with the IDs of all links that join two core nodes.

        Examples
        --------
        >>> from landlab import RasterModelGrid
        >>> grid = RasterModelGrid((4, 5))
        >>> grid.status_at_node[13] = grid.BC_NODE_IS_FIXED_VALUE
        >>> grid.status_at_node[2] = grid.BC_NODE_IS_CLOSED
        >>> grid.core_to_core_links
        array([10, 11, 14, 15, 19])
        """
        return self.links_by_tail_and_head_status(
            self.BC_NODE_IS_CORE, self.BC_NODE_IS_CORE
        )

    @property
    @cache_result_in_object()
    @return_readonly_id_array
    def core_to_fixed_value_links(self):
        """Return an array with the IDs of all links that a core node (tail)
        to a fixed-value node (head).

        Examples
        --------
        >>> from landlab import RasterModelGrid
        >>> grid = RasterModelGrid((4, 5))
        >>> grid.status_at_node[13] = grid.BC_NODE_IS_FIXED_VALUE
        >>> grid.status_at_node[2] = grid.BC_NODE_IS_CLOSED
        >>> grid.core_to_fixed_value_links
        array([12, 16, 20, 23, 24])
        """
        return self.links_by_tail_and_head_status(
            self.BC_NODE_IS_CORE, self.BC_NODE_IS_FIXED_VALUE
        )

    @property
    @cache_result_in_object()
    @return_readonly_id_array
    def fixed_value_to_core_links(self):
        """Return an array with the IDs of all links that join a fixed-value node (tail)
        to a core node (head).

        Examples
        --------
        >>> from landlab import RasterModelGrid
        >>> grid = RasterModelGrid((4, 5))
        >>> grid.status_at_node[13] = grid.BC_NODE_IS_FIXED_VALUE
        >>> grid.status_at_node[2] = grid.BC_NODE_IS_CLOSED
        >>> grid.fixed_value_to_core_links
        array([ 5,  7,  9, 18])
        """
        return self.links_by_tail_and_head_status(
            self.BC_NODE_IS_FIXED_VALUE, self.BC_NODE_IS_CORE
        )

=======
>>>>>>> 0c9dec17
    def links_by_tail_and_head_status(self, status_at_tail, status_at_head):
        """Return an array with the IDs of all links that join a node with
        given status_at_tail to one with given status_at_head.

        Examples
        --------
        >>> from landlab import RasterModelGrid
        >>> grid = RasterModelGrid((4, 5))
        >>> fv = grid.BC_NODE_IS_FIXED_VALUE
        >>> core = grid.BC_NODE_IS_CORE
        >>> grid.status_at_node[13] = fv
        >>> grid.status_at_node[2] = grid.BC_NODE_IS_CLOSED
        >>> grid.links_by_tail_and_head_status(core, core).tolist()
        [10, 11, 14, 15, 19]
        >>> grid.links_by_tail_and_head_status(core, fv).tolist()
        [12, 16, 20, 23, 24]
        >>> grid.links_by_tail_and_head_status(fv, core).tolist()
        [5, 7, 9, 18]
        """
        return np.where(
            np.logical_and(
                self.status_at_node[self.node_at_link_tail] == status_at_tail,
                self.status_at_node[self.node_at_link_head] == status_at_head,
            )
        )[0]

    def link_with_node_status(self, status_at_tail=None, status_at_head=None):
        """Links with a given node status.

        Parameters
        ----------
        status_at_tail : NodeStatus, optional
            Status of the link tail node.
        status_at_head : NodeStatus, optional
            Status of the link head node.

        Returns
        -------
        array of int
            Links with the given tail and head node statuses.

        Examples
        --------
        >>> from landlab import RasterModelGrid, NodeStatus
        >>> grid = RasterModelGrid((4, 5))

        >>> grid.status_at_node[13] = NodeStatus.FIXED_VALUE
        >>> grid.status_at_node[2] = NodeStatus.CLOSED
        >>> grid.link_with_node_status(
        ...     status_at_tail=NodeStatus.CORE, status_at_head=NodeStatus.CORE
        ... )
        array([10, 11, 14, 15, 19])
        >>> grid.link_with_node_status(
        ...     status_at_tail=NodeStatus.CORE, status_at_head=NodeStatus.FIXED_VALUE
        ... )
        array([12, 16, 20, 23, 24])
        >>> grid.link_with_node_status(
        ...     status_at_tail=NodeStatus.FIXED_VALUE, status_at_head=NodeStatus.CORE
        ... )
        array([ 5,  7,  9, 18])

        >>> grid.link_with_node_status(status_at_head=NodeStatus.CORE)
        array([ 5,  6,  7,  9, 10, 11, 14, 15, 18, 19])
        >>> grid.link_with_node_status(status_at_tail=NodeStatus.CORE)
        array([10, 11, 12, 14, 15, 16, 19, 20, 23, 24])
        >>> grid.link_with_node_status()
        array([ 0,  1,  2,  3,  4,  5,  6,  7,  8,  9, 10, 11, 12, 13, 14, 15, 16,
               17, 18, 19, 20, 21, 22, 23, 24, 25, 26, 27, 28, 29, 30])
        """
        masks = []
        if status_at_tail is not None:
            masks.append(self.status_at_node[self.node_at_link_tail] == status_at_tail)
        if status_at_head is not None:
            masks.append(self.status_at_node[self.node_at_link_head] == status_at_head)

        if len(masks) == 0:
            return np.arange(self.number_of_links, dtype=int)
        if len(masks) == 1:
            return np.where(masks[0])[0]
        else:
            return np.where(masks[0] & masks[1])[0]


    @property
    @cache_result_in_object()
    @return_readonly_id_array
    def node_at_core_cell(self):
        """Get array of nodes associated with core cells.

        Examples
        --------
        >>> from landlab import RasterModelGrid
        >>> grid = RasterModelGrid((4, 5))

        Initially each cell's node is core.

        >>> grid.node_at_core_cell
        array([ 6,  7,  8,
               11, 12, 13])

        Setting a node to closed causes means its cell is also
        "closed".

        >>> grid.status_at_node[8] = grid.BC_NODE_IS_CLOSED
        >>> grid.node_at_core_cell
        array([ 6,  7, 11, 12, 13])

        LLCATS: NINF CINF BC CONN
        """
        return np.where(self.status_at_node == NodeStatus.CORE)[0]

    @property
    @make_return_array_immutable
    @cache_result_in_object()
    def core_cells(self):
        """Get array of core cells.

        Examples
        --------
        >>> from landlab import RasterModelGrid
        >>> grid = RasterModelGrid((4, 5))

        Initially all of the cells are "core".

        >>> grid.core_cells
        array([0, 1, 2,
               3, 4, 5])

        Setting a node to closed causes its cell to no longer be core.

        >>> grid.status_at_node[8] = grid.BC_NODE_IS_CLOSED
        >>> grid.core_cells
        array([0, 1, 3, 4, 5])

        LLCATS: CINF BC
        """
        return self.cell_at_node[self.core_nodes]

    @property
    def number_of_active_faces(self):
        """Total number of active faces.

        Returns
        -------
        int
            Total number of active faces in the grid.

        Examples
        --------
        >>> from landlab import RasterModelGrid
        >>> grid = RasterModelGrid((3, 4))
        >>> grid.number_of_active_faces
        7

        The number of active faces is updated when a node status changes.

        >>> grid.status_at_node[6] = grid.BC_NODE_IS_CLOSED
        >>> grid.number_of_active_faces
        3

        LLCATS: FINF BC
        """
        return self.active_faces.size

    @property
    def number_of_core_nodes(self):
        """Number of core nodes.

        The number of core nodes on the grid (i.e., excluding all boundary
        nodes).

        Examples
        --------
        >>> from landlab import RasterModelGrid
        >>> grid = RasterModelGrid((4, 5))
        >>> grid.number_of_core_nodes
        6

        >>> grid.status_at_node[7] = grid.BC_NODE_IS_CLOSED
        >>> grid.number_of_core_nodes
        5

        LLCATS: NINF BC
        """
        return self.core_nodes.size

    @property
    def number_of_core_cells(self):
        """Number of core cells.

        A core cell excludes all boundary cells.

        Examples
        --------
        >>> from landlab import RasterModelGrid
        >>> grid = RasterModelGrid((4, 5))
        >>> grid.number_of_core_cells
        6

        >>> grid.status_at_node[7] = grid.BC_NODE_IS_CLOSED
        >>> grid.number_of_core_cells
        5

        LLCATS: CINF BC
        """
        return self.core_cells.size

    @property
    def number_of_active_links(self):
        """Number of active links.

        Examples
        --------
        >>> from landlab import RasterModelGrid
        >>> mg = RasterModelGrid((4, 5))
        >>> mg.number_of_active_links
        17
        >>> for edge in (mg.nodes_at_left_edge, mg.nodes_at_right_edge,
        ...              mg.nodes_at_bottom_edge):
        ...     mg.status_at_node[edge] = mg.BC_NODE_IS_CLOSED
        >>> mg.number_of_active_links
        10

        LLCATS: LINF BC
        """
        return self.active_links.size

    @property
    def number_of_fixed_links(self):
        """Number of fixed links.

        Examples
        --------
        >>> from landlab import NodeStatus, RasterModelGrid
        >>> mg = RasterModelGrid((4, 5))
        >>> mg.number_of_fixed_links
        0
        >>> mg.status_at_node[mg.nodes_at_top_edge] = NodeStatus.FIXED_GRADIENT
        >>> mg.number_of_fixed_links
        3

        LLCATS: LINF BC
        """
        return self.fixed_links.size

    def number_of_elements(self, name):
        """Number of instances of an element.

        Get the number of instances of a grid element in a grid.

        Parameters
        ----------
        name : {'node', 'cell', 'link', 'face', 'core_node', 'core_cell',
                'active_link', 'active_face'}
            Name of the grid element.

        Returns
        -------
        int
            Number of elements in the grid.

        Examples
        --------
        >>> from landlab import RasterModelGrid
        >>> mg = RasterModelGrid((4, 5))
        >>> mg.number_of_elements('node')
        20
        >>> mg.number_of_elements('core_cell')
        6
        >>> mg.number_of_elements('link')
        31
        >>> mg.number_of_elements('active_link')
        17
        >>> mg.status_at_node[8] = mg.BC_NODE_IS_CLOSED
        >>> mg.number_of_elements('link')
        31
        >>> mg.number_of_elements('active_link')
        13

        LLCATS: GINF
        """
        try:
            return getattr(self, _ARRAY_LENGTH_ATTRIBUTES[name])
        except KeyError:
            raise TypeError("{name}: element name not understood".format(name=name))

    @make_return_array_immutable
    def node_axis_coordinates(self, axis=0):
        """Get the coordinates of nodes along a particular axis.

        Return node coordinates from a given *axis* (defaulting to 0). Axis
        numbering is the same as that for numpy arrays. That is, the zeroth
        axis is along the rows, and the first along the columns.

        Parameters
        ----------
        axis : int, optional
            Coordinate axis.

        Returns
        -------
        ndarray
            Coordinates of nodes for a given axis.

        Examples
        --------
        >>> from landlab import RasterModelGrid
        >>> grid = RasterModelGrid((4, 5))
        >>> grid.node_axis_coordinates(0) # doctest: +NORMALIZE_WHITESPACE
        array([ 0., 0., 0., 0., 0.,
                1., 1., 1., 1., 1.,
                2., 2., 2., 2., 2.,
                3., 3., 3., 3., 3.])
        >>> grid.node_axis_coordinates(1) # doctest: +NORMALIZE_WHITESPACE
        array([ 0., 1., 2., 3., 4.,
                0., 1., 2., 3., 4.,
                0., 1., 2., 3., 4.,
                0., 1., 2., 3., 4.])

        LLCATS: GINF NINF MEAS
        """
        AXES = ("node_y", "node_x")
        try:
            return getattr(self, AXES[axis])
        except IndexError:
            raise ValueError("'axis' entry is out of bounds")

    @property
    def axis_units(self):
        """Get units for each axis.

        Returns
        -------
        tuple of str
            The units (as a string) for each of a grid's coordinates.

        Examples
        --------
        >>> from landlab import RasterModelGrid
        >>> mg = RasterModelGrid((4, 5), xy_spacing=(3., 2.))
        >>> mg.axis_units
        ('-', '-')
        >>> mg.axis_units = ("degrees_north", "degrees_east")
        >>> mg.axis_units
        ('degrees_north', 'degrees_east')
        >>> mg.axis_units = "m"
        >>> mg.axis_units
        ('m', 'm')

        LLCATS: GINF
        """
        return self._axis_units

    @axis_units.setter
    def axis_units(self, new_units):
        """Set the units for each coordinate axis."""
        new_units = np.broadcast_to(new_units, self.ndim)
        if len(new_units) != self.ndim:
            raise ValueError("length of units does not match grid dimension")
        self._axis_units = tuple(new_units)

    @property
    def axis_name(self):
        """Get the name of each coordinate axis.

        Returns
        -------
        tuple of str
            The names of each axis.

        Examples
        --------
        >>> from landlab import RasterModelGrid
        >>> grid = RasterModelGrid((4, 5))
        >>> grid.axis_name
        ('x', 'y')
        >>> grid.axis_name = ('lon', 'lat')
        >>> grid.axis_name
        ('lon', 'lat')

        LLCATS: GINF
        """
        return self._axis_name

    @axis_name.setter
    def axis_name(self, new_names):
        """Set the names of a grid's coordinate axes.

        Raises
        ------
        ValueError
            If the number of dimension do not match.

        Examples
        --------
        >>> from landlab import RasterModelGrid
        >>> grid = RasterModelGrid((4, 5))
        >>> grid.axis_name = ("y", "x")
        >>> grid.axis_name = ("lon", "lat")
        >>> grid.axis_name
        ('lon', 'lat')
        """
        new_names = np.broadcast_to(new_names, self.ndim)
        if len(new_names) != self.ndim:
            raise ValueError("length of names does not match grid dimension")
        self._axis_name = tuple(new_names)

    @property
    @make_return_array_immutable
    @cache_result_in_object()
    def status_at_link(self):
        """Get array of the status of all links.

        Examples
        --------
        >>> from landlab import RasterModelGrid
        >>> mg = RasterModelGrid((4, 5))
        >>> mg.status_at_node[mg.nodes_at_left_edge] = mg.BC_NODE_IS_CLOSED
        >>> mg.status_at_node[mg.nodes_at_right_edge] = mg.BC_NODE_IS_FIXED_GRADIENT
        >>> mg.status_at_link # doctest: +NORMALIZE_WHITESPACE
        array([4, 4, 4, 4, 4, 0, 0, 0, 4, 4, 0, 0, 2, 4, 0, 0, 0, 4, 4, 0, 0,
               2, 4, 0, 0, 0, 4, 4, 4, 4, 4], dtype=uint8)

        LLCATS: BC LINF
        """
        return set_status_at_link(self.status_at_node[self.nodes_at_link])

    @property
    @make_return_array_immutable
    @cache_result_in_object()
    def angle_of_link_about_head(self):
        """Find and return the angle of a link about the node at the link head.

        Because links have direction, their angle can be specified as an angle
        about either the node at the link head, or the node at the link tail.
        The default behaviour of `angle_of_link` is to return the angle about
        the link tail, but this method gives the angle about the link head.

        Examples
        --------
        >>> from landlab import HexModelGrid
        >>> import numpy as np

        >>> grid = HexModelGrid((3, 2), node_layout="hex")
        >>> np.round(grid.angle_of_link[:3] / np.pi * 3.0)
        array([ 0., 2.,  1.])
        >>> np.round(grid.angle_of_link_about_head[:3] / np.pi * 3.0)  # 60 deg segments
        array([ 3.,  5.,  4.])

        LLCATS: LINF MEAS
        """
        angles = np.arctan2(-np.sin(self.angle_of_link), -np.cos(self.angle_of_link))
        return np.mod(angles, 2.0 * np.pi, out=angles)

    def resolve_values_on_links(self, link_values, out=None):
        """Resolve the xy-components of links.

        Resolves values provided defined on links into the x and y directions.
        Returns values_along_x, values_along_y

        LLCATS: LINF
        """
        return gfuncs.resolve_values_on_links(self, link_values, out=out)

    def link_at_node_is_upwind(self, values, out=None):
        """Return a boolean the same shape as :func:`links_at_node` which flags
        links which are upwind of the node as True.

        link_at_node_is_upwind iterates across the grid and identifies the link
        values at each link connected to a node. It then uses the
        link_dirs_at_node data structure to identify links bringing flux into
        the node. It then return a boolean array the same shape as
        links_at_node flagging these links. e.g., for a raster, the returned
        array will be shape (nnodes, 4).

        Parameters
        ----------
        values : str or array
            Name of variable field defined at links, or array of values at
            links.
        out : ndarray, optional
            Buffer to place mapped values into or `None` to create a new array.
            Must be correct shape and boolean dtype.

        Returns
        -------
        ndarray
            Boolean of which links are upwind at nodes.

        Examples
        --------
        >>> import numpy as np
        >>> from landlab import RasterModelGrid

        >>> rmg = RasterModelGrid((3, 4))
        >>> rmg.at_link['grad'] = np.array([-1., -2., -1.,
        ...                                 -2., -3., -4., -5.,
        ...                                 -1., -2., -1.,
        ...                                 -1., -2., -3., -4.,
        ...                                 -1., -2., -1.])
        >>> rmg.link_at_node_is_upwind('grad')
        array([[False, False, False, False],
               [False, False,  True, False],
               [False, False,  True, False],
               [False, False,  True, False],
               [False, False, False,  True],
               [False, False,  True,  True],
               [False, False,  True,  True],
               [False, False,  True,  True],
               [False, False, False,  True],
               [False, False,  True,  True],
               [False, False,  True,  True],
               [False, False,  True,  True]], dtype=bool)

        LLCATS: LINF NINF CONN
        """
        if out is None:
            out = np.empty_like(self.links_at_node, dtype=bool)
        else:
            assert out.shape is self.links_at_node.shape
            assert out.dtype is bool
        if type(values) is str:
            vals = self.at_link[values]
        else:
            assert len(values) == self.number_of_links
            vals = values
        values_at_links = vals[self.links_at_node] * self.link_dirs_at_node
        # this procedure makes incoming links NEGATIVE
        np.less(values_at_links, 0.0, out=out)

        return out

    def link_at_node_is_downwind(self, values, out=None):
        """Return a boolean the same shape as :func:`links_at_node` which flags
        links which are downwind of the node as True.

        link_at_node_is_downwind iterates across the grid and identifies the
        link values at each link connected to a node. It then uses the
        link_dirs_at_node data structure to identify links carrying flux out of
        the node. It then return a boolean array the same shape as
        links_at_node flagging these links. e.g., for a raster, the returned
        array will be shape (nnodes, 4).

        Parameters
        ----------
        values : str or array
            Name of variable field defined at links, or array of values at
            links.
        out : ndarray, optional
            Buffer to place mapped values into or `None` to create a new array.
            Must be correct shape and boolean dtype.

        Returns
        -------
        ndarray
            Boolean of which links are downwind at nodes.

        Examples
        --------
        >>> import numpy as np
        >>> from landlab import RasterModelGrid

        >>> rmg = RasterModelGrid((3, 4))
        >>> rmg.at_link['grad'] = np.array([-1., -2., -1.,
        ...                                 -2., -3., -4., -5.,
        ...                                 -1., -2., -1.,
        ...                                 -1., -2., -3., -4.,
        ...                                 -1., -2., -1.])
        >>> rmg.link_at_node_is_downwind('grad')
        array([[ True,  True, False, False],
               [ True,  True, False, False],
               [ True,  True, False, False],
               [False,  True, False, False],
               [ True,  True, False, False],
               [ True,  True, False, False],
               [ True,  True, False, False],
               [False,  True, False, False],
               [ True, False, False, False],
               [ True, False, False, False],
               [ True, False, False, False],
               [False, False, False, False]], dtype=bool)

        LLCATS: LINF NINF CONN
        """
        if out is None:
            out = np.empty_like(self.links_at_node, dtype=bool)
        else:
            assert out.shape is self.links_at_node.shape
            assert out.dtype is bool
        if type(values) is str:
            vals = self.at_link[values]
        else:
            assert len(values) == self.number_of_links
            vals = values
        values_at_links = vals[self.links_at_node] * self.link_dirs_at_node
        # this procedure makes incoming links NEGATIVE
        np.greater(values_at_links, 0.0, out=out)

        return out

    def upwind_links_at_node(self, values, bad_index=-1):
        """Return an (nnodes, X) shape array of link IDs of which links are
        upwind of each node, according to *values* (field or array).

        X is the maximum upwind links at any node. Nodes with fewer upwind
        links than this have additional slots filled with *bad_index*. Links
        are ordered anticlockwise from east.

        Parameters
        ----------
        values : str or array
            Name of variable field defined at links, or array of values at
            links.
        bad_index : int
            Index to place in array indicating no link.

        Returns
        -------
        ndarray
            Array of upwind link IDs

        Examples
        --------
        >>> import numpy as np
        >>> from landlab import RasterModelGrid

        >>> rmg = RasterModelGrid((3, 4))
        >>> rmg.at_link['grad'] = np.array([-1., -2., -1.,
        ...                                 -2., -3., -4., -5.,
        ...                                 -1., -2., -1.,
        ...                                 -1., -2., -3., -4.,
        ...                                 -1., -2., -1.])
        >>> rmg.upwind_links_at_node('grad', bad_index=-1)
        array([[-1, -1],
               [ 0, -1],
               [ 1, -1],
               [ 2, -1],
               [ 3, -1],
               [ 7,  4],
               [ 8,  5],
               [ 9,  6],
               [10, -1],
               [14, 11],
               [15, 12],
               [16, 13]])

        LLCATS: LINF NINF CONN
        """
        if type(values) is str:
            vals = self.at_link[values]
        else:
            assert len(values) == self.number_of_links
            vals = values
        values_at_links = vals[self.links_at_node] * self.link_dirs_at_node
        # this procedure makes incoming links NEGATIVE
        unordered_IDs = np.where(values_at_links < 0.0, self.links_at_node, bad_index)
        bad_IDs = unordered_IDs == bad_index
        nnodes = self.number_of_nodes
        flat_sorter = np.argsort(bad_IDs, axis=1) + self.links_at_node.shape[
            1
        ] * np.arange(nnodes).reshape((nnodes, 1))
        big_ordered_array = unordered_IDs.ravel()[flat_sorter].reshape(
            self.links_at_node.shape
        )
        cols_to_cut = int(bad_IDs.sum(axis=1).min())

        if cols_to_cut > 0:
            return big_ordered_array[:, :-cols_to_cut]
        else:
            return big_ordered_array

    def downwind_links_at_node(self, values, bad_index=-1):
        """Return an (nnodes, X) shape array of link IDs of which links are
        downwind of each node, according to *values* (array or field).

        X is the maximum downwind links at any node. Nodes with fewer downwind
        links than this have additional slots filled with *bad_index*. Links
        are ordered anticlockwise from east.

        Parameters
        ----------
        values : str or array
            Name of variable field defined at links, or array of values at
            links.
        bad_index : int
            Index to place in array indicating no link.

        Returns
        -------
        ndarray
            Array of upwind link IDs

        Examples
        --------
        >>> import numpy as np
        >>> from landlab import RasterModelGrid

        >>> rmg = RasterModelGrid((3, 4))
        >>> rmg.at_link['grad'] = np.array([-1., -2., -1.,
        ...                                 -2., -3., -4., -5.,
        ...                                 -1., -2., -1.,
        ...                                 -1., -2., -3., -4.,
        ...                                 -1., -2., -1.])
        >>> rmg.downwind_links_at_node('grad', bad_index=rmg.BAD_INDEX)
        array([[ 0,  3],
               [ 1,  4],
               [ 2,  5],
               [ 6, -1],
               [ 7, 10],
               [ 8, 11],
               [ 9, 12],
               [13, -1],
               [14, -1],
               [15, -1],
               [16, -1],
               [-1, -1]])

        LLCATS: LINF NINF CONN
        """
        if type(values) is str:
            vals = self.at_link[values]
        else:
            assert len(values) == self.number_of_links
            vals = values
        values_at_links = vals[self.links_at_node] * self.link_dirs_at_node
        # this procedure makes incoming links NEGATIVE
        unordered_IDs = np.where(values_at_links > 0.0, self.links_at_node, bad_index)
        bad_IDs = unordered_IDs == bad_index
        nnodes = self.number_of_nodes
        flat_sorter = np.argsort(bad_IDs, axis=1) + self.links_at_node.shape[
            1
        ] * np.arange(nnodes).reshape((nnodes, 1))
        big_ordered_array = unordered_IDs.ravel()[flat_sorter].reshape(
            self.links_at_node.shape
        )
        cols_to_cut = int(bad_IDs.sum(axis=1).min())

        if cols_to_cut > 0:
            return big_ordered_array[:, :-cols_to_cut]
        else:
            return big_ordered_array

    @property
    @make_return_array_immutable
    def patches_present_at_node(self):
        """A boolean array, False where a patch has a closed node or is
        missing.

        The array is the same shape as :func:`patches_at_node`, and is designed
        to mask it.

        Note that in cases where patches may have more than 3 nodes (e.g.,
        rasters), a patch is considered still present as long as at least 3
        open nodes are present.

        Examples
        --------
        >>> from landlab import RasterModelGrid
        >>> mg = RasterModelGrid((3, 3))
        >>> mg.status_at_node[mg.nodes_at_top_edge] = mg.BC_NODE_IS_CLOSED
        >>> mg.patches_at_node
        array([[ 0, -1, -1, -1],
               [ 1,  0, -1, -1],
               [-1,  1, -1, -1],
               [ 2, -1, -1,  0],
               [ 3,  2,  0,  1],
               [-1,  3,  1, -1],
               [-1, -1, -1,  2],
               [-1, -1,  2,  3],
               [-1, -1,  3, -1]])
        >>> mg.patches_present_at_node
        array([[ True, False, False, False],
               [ True,  True, False, False],
               [False,  True, False, False],
               [False, False, False,  True],
               [False, False,  True,  True],
               [False, False,  True, False],
               [False, False, False, False],
               [False, False, False, False],
               [False, False, False, False]], dtype=bool)
        >>> 1 in mg.patches_at_node * mg.patches_present_at_node
        True
        >>> 2 in mg.patches_at_node * mg.patches_present_at_node
        False

        LLCATS: PINF NINF
        """
        try:
            return self._patches_present_mask
        except AttributeError:
            self.patches_at_node
            self._reset_patch_status()
            return self._patches_present_mask

    @property
    @make_return_array_immutable
    def patches_present_at_link(self):
        """A boolean array, False where a patch has a closed node or is
        missing.

        The array is the same shape as :func:`patches_at_link`, and is designed
        to mask it.

        Examples
        --------
        >>> from landlab import RasterModelGrid
        >>> mg = RasterModelGrid((3, 3))
        >>> mg.status_at_node[mg.nodes_at_top_edge] = mg.BC_NODE_IS_CLOSED
        >>> mg.patches_at_link
        array([[-1,  0],
               [-1,  1],
               [ 0, -1],
               [ 1,  0],
               [-1,  1],
               [ 0,  2],
               [ 1,  3],
               [ 2, -1],
               [ 3,  2],
               [-1,  3],
               [ 2, -1],
               [ 3, -1]])
        >>> mg.patches_present_at_link
        array([[False,  True],
               [False,  True],
               [ True, False],
               [ True,  True],
               [False,  True],
               [ True, False],
               [ True, False],
               [False, False],
               [False, False],
               [False, False],
               [False, False],
               [False, False]], dtype=bool)
        >>> 1 in mg.patches_at_link * mg.patches_present_at_link
        True
        >>> 2 in mg.patches_at_link * mg.patches_present_at_link
        False

        LLCATS: PINF LINF
        """
        try:
            return self._patches_present_link_mask
        except AttributeError:
            self.patches_at_node
            self._reset_patch_status()
            return self._patches_present_link_mask

    @property
    @make_return_array_immutable
    def number_of_patches_present_at_node(self):
        """Return the number of patches at a node without a closed node.

        Examples
        --------
        >>> from landlab import RasterModelGrid
        >>> mg = RasterModelGrid((3, 3))
        >>> mg.status_at_node[mg.nodes_at_top_edge] = mg.BC_NODE_IS_CLOSED
        >>> mg.patches_present_at_node
        array([[ True, False, False, False],
               [ True,  True, False, False],
               [False,  True, False, False],
               [False, False, False,  True],
               [False, False,  True,  True],
               [False, False,  True, False],
               [False, False, False, False],
               [False, False, False, False],
               [False, False, False, False]], dtype=bool)
        >>> mg.number_of_patches_present_at_node
        array([1, 2, 1, 1, 2, 1, 0, 0, 0])

        LLCATS: PINF NINF BC
        """
        try:
            return self._number_of_patches_present_at_node
        except AttributeError:
            self.patches_at_node
            self._reset_patch_status()
            return self._number_of_patches_present_at_node

    @property
    @make_return_array_immutable
    def number_of_patches_present_at_link(self):
        """Return the number of patches at a link without a closed node.

        Examples
        --------
        >>> from landlab import RasterModelGrid
        >>> mg = RasterModelGrid((3, 3))
        >>> mg.status_at_node[mg.nodes_at_top_edge] = mg.BC_NODE_IS_CLOSED
        >>> mg.patches_present_at_link
        array([[False,  True],
               [False,  True],
               [ True, False],
               [ True,  True],
               [False,  True],
               [ True, False],
               [ True, False],
               [False, False],
               [False, False],
               [False, False],
               [False, False],
               [False, False]], dtype=bool)
        >>> mg.number_of_patches_present_at_link
        array([1, 1, 1, 2, 1, 1, 1, 0, 0, 0, 0, 0])

        LLCATS: PINF LINF BC
        """
        try:
            return self._number_of_patches_present_at_link
        except AttributeError:
            self.patches_at_node
            self._reset_patch_status()
            return self._number_of_patches_present_at_link

    def _reset_patch_status(self):
        """Creates the array which stores patches_present_at_node.

        Call whenever boundary conditions are updated on the grid.
        """
        from landlab import RasterModelGrid, VoronoiDelaunayGrid

        node_status_at_patch = self.status_at_node[self.nodes_at_patch]
        if isinstance(self, RasterModelGrid):
            max_nodes_at_patch = 4
        elif isinstance(self, VoronoiDelaunayGrid):
            max_nodes_at_patch = 3
        else:
            max_nodes_at_patch = (self.nodes_at_patch > -1).sum(axis=1)
        any_node_at_patch_closed = (node_status_at_patch == self.BC_NODE_IS_CLOSED).sum(
            axis=1
        ) > (max_nodes_at_patch - 3)
        absent_patches = any_node_at_patch_closed[self.patches_at_node]
        bad_patches = np.logical_or(absent_patches, self.patches_at_node == -1)
        self._patches_present_mask = np.logical_not(bad_patches)
        self._number_of_patches_present_at_node = np.sum(
            self._patches_present_mask, axis=1
        )
        absent_patches = any_node_at_patch_closed[self.patches_at_link]
        bad_patches = np.logical_or(absent_patches, self.patches_at_link == -1)
        self._patches_present_link_mask = np.logical_not(bad_patches)
        self._number_of_patches_present_at_link = np.sum(
            self._patches_present_link_mask, axis=1
        )

    def calc_hillshade_at_node(
        self,
        alt=45.0,
        az=315.0,
        slp=None,
        asp=None,
        unit="degrees",
        elevs="topographic__elevation",
    ):
        """Get array of hillshade.

        .. codeauthor:: Katy Barnhart <katherine.barnhart@colorado.edu>

        Parameters
        ----------
        alt : float
            Sun altitude (from horizon) - defaults to 45 degrees
        az : float
            Sun azimuth (CW from north) - defaults to 315 degrees
        slp : float
            slope of cells at surface - optional
        asp : float
            aspect of cells at surface (from north) - optional (with slp)
        unit : string
            'degrees' (default) or 'radians' - only needed if slp and asp
                                                are not provided

        If slp and asp are both not specified, 'elevs' must be provided as
        a grid field name (defaults to 'topographic__elevation') or an
        nnodes-long array of elevation values. In this case, the method will
        calculate local slopes and aspects internally as part of the hillshade
        production.

        Returns
        -------
        ndarray of float
            Hillshade at each cell.

        Notes
        -----
        code taken from GeospatialPython.com example from December 14th, 2014
        DEJH found what looked like minor sign problems, and adjusted to follow
        the `ArcGIS algorithm
        <http://help.arcgis.com/en/arcgisdesktop/10.0/help/index.html#/How_Hillshade_works/009z000000z2000000/>`.

        Remember when plotting that bright areas have high values. cmap='Greys'
        will give an apparently inverted color scheme. *cmap='gray'* has white
        associated with the high values, so is recommended for plotting.

        Examples
        --------
        >>> import numpy as np
        >>> from landlab import RasterModelGrid

        >>> mg = RasterModelGrid((5, 5), xy_spacing=1.)
        >>> z = mg.x_of_node * np.tan(60. * np.pi / 180.)
        >>> mg.calc_hillshade_at_node(elevs=z, alt=30., az=210.)
        array([ 0.625,  0.625,  0.625,  0.625,  0.625,  0.625,  0.625,  0.625,
                0.625,  0.625,  0.625,  0.625,  0.625,  0.625,  0.625,  0.625,
                0.625,  0.625,  0.625,  0.625,  0.625,  0.625,  0.625,  0.625,
                0.625])

        LLCATS: NINF SURF
        """
        if slp is not None and asp is not None:
            if unit == "degrees":
                (alt, az, slp, asp) = (
                    np.radians(alt),
                    np.radians(az),
                    np.radians(slp),
                    np.radians(asp),
                )
            elif unit == "radians":
                if alt > np.pi / 2.0 or az > 2.0 * np.pi:
                    print(
                        "Assuming your solar properties are in degrees, "
                        "but your slopes and aspects are in radians..."
                    )
                    (alt, az) = (np.radians(alt), np.radians(az))
                    # ...because it would be super easy to specify radians,
                    # but leave the default params alone...
            else:
                raise TypeError("unit must be 'degrees' or 'radians'")
        elif slp is None and asp is None:
            if unit == "degrees":
                (alt, az) = (np.radians(alt), np.radians(az))
            elif unit == "radians":
                pass
            else:
                raise TypeError("unit must be 'degrees' or 'radians'")
            slp, slp_comps = self.calc_slope_at_node(elevs, return_components=True)

            asp = self.calc_aspect_at_node(
                slope_component_tuple=slp_comps, unit="radians"
            )
        else:
            raise TypeError("Either both slp and asp must be set, or neither!")

        shaded = np.sin(alt) * np.cos(slp) + np.cos(alt) * np.sin(slp) * np.cos(
            az - asp
        )

        return shaded.clip(0.0)

    @property
    @lru_cache()
    @make_return_array_immutable
    def cell_area_at_node(self):
        """Cell areas in a nnodes-long array.

        Zeros are entered at all perimeter nodes, which lack cells.

        Returns
        -------
        ndarray
            Cell areas as an n_nodes-long array.

        Examples
        --------
        >>> from landlab import RasterModelGrid
        >>> grid = RasterModelGrid((4, 5), xy_spacing=(3, 4))
        >>> grid.status_at_node[7] = grid.BC_NODE_IS_CLOSED
        >>> grid.cell_area_at_node
        array([  0.,   0.,   0.,   0.,   0.,
                 0.,  12.,  12.,  12.,   0.,
                 0.,  12.,  12.,  12.,   0.,
                 0.,   0.,   0.,   0.,   0.])

        LLCATS: CINF NINF CONN
        """
        cell_area_at_node = np.zeros(self.number_of_nodes, dtype=float)
        cell_area_at_node[self.node_at_cell] = self.area_of_cell
        return cell_area_at_node

    def reset_status_at_node(self):
        attrs = [
            "_active_link_dirs_at_node",
            "_status_at_link",
            "_active_links",
            "_fixed_links",
            "_activelink_fromnode",
            "_activelink_tonode",
            "_active_faces",
            "_core_nodes",
            "_core_cells",
            "_fixed_links",
            "_active_adjacent_nodes_at_node",
            "_fixed_value_boundary_nodes",
            "_node_at_core_cell",
            "_link_status_at_node",
        ]

        for attr in attrs:
            try:
                del self.__dict__[attr]
            except KeyError:
                pass
        try:
            self.bc_set_code += 1
        except AttributeError:
            self.bc_set_code = 0
        try:
            del self.__dict__["__node_active_inlink_matrix"]
        except KeyError:
            pass
        try:
            del self.__dict__["__node_active_outlink_matrix"]
        except KeyError:
            pass

    def set_nodata_nodes_to_closed(self, node_data, nodata_value):
        """Make no-data nodes closed boundaries.

        Sets node status to `BC_NODE_IS_CLOSED` for all nodes whose value
        of *node_data* is equal to the *nodata_value*.

        Any links connected to `BC_NODE_IS_CLOSED` nodes are automatically
        set to `LinkStatus.INACTIVE` boundary.

        Parameters
        ----------
        node_data : ndarray
            Data values.
        nodata_value : float
            Value that indicates an invalid value.

        Examples
        --------

        The following example uses the following grid::

          *--I--->o------>o------>o
          ^       ^       ^       ^
          I       I       |       |
          |       |       |       |
          *--I--->*--I--->o------>o
          ^       ^       ^       ^
          I       I       I       I
          |       |       |       |
          *--I--->*--I--->*--I--->*

        .. note::

          Links set to `LinkStatus.ACTIVE` are not shown in this diagram.

        ``*`` indicates the nodes that are set to `NodeStatus.CLOSED`

        ``o`` indicates the nodes that are set to `NodeStatus.CORE`

        ``I`` indicates the links that are set to `LinkStatus.INACTIVE`

        >>> import numpy as np
        >>> import landlab as ll
        >>> mg = ll.RasterModelGrid((3, 4))
        >>> mg.status_at_node
        array([1, 1, 1, 1, 1, 0, 0, 1, 1, 1, 1, 1], dtype=uint8)
        >>> h = np.array([-9999, -9999, -9999, -9999, -9999, -9999, 12345.,
        ...     0., -9999, 0., 0., 0.])
        >>> mg.set_nodata_nodes_to_closed(h, -9999)
        >>> mg.status_at_node
        array([4, 4, 4, 4, 4, 4, 0, 1, 4, 1, 1, 1], dtype=uint8)

        LLCATS: BC NINF
        """
        # Find locations where value equals the NODATA code and set these nodes
        # as inactive boundaries.
        nodata_locations = np.nonzero(node_data == nodata_value)
        self.status_at_node[nodata_locations] = self.BC_NODE_IS_CLOSED

    def set_nodata_nodes_to_fixed_gradient(self, node_data, nodata_value):
        """Make no-data nodes fixed gradient boundaries.

        Set node status to `BC_NODE_IS_FIXED_VALUE` for all nodes
        whose value of *node_data* is equal to *nodata_value*.

        Any links between `BC_NODE_IS_FIXED_GRADIENT` nodes and
        `BC_NODE_IS_CORE` are automatically set to `LinkStatus.FIXED` boundary
        status.

        Parameters
        ----------
        node_data : ndarray
            Data values.
        nodata_value : float
            Value that indicates an invalid value.

        Examples
        --------

        The following examples use this grid::

          *--I--->*--I--->*--I--->*--I--->*--I--->*--I--->*--I--->*--I--->*
          ^       ^       ^       ^       ^       ^       ^       ^       ^
          I       I       I       X       X       X       X       X       I
          |       |       |       |       |       |       |       |       |
          *--I--->*--I--->*--X--->o       o       o       o       o--X--->*
          ^       ^       ^       ^       ^       ^       ^       ^       ^
          I       I       I       |       |       |       |       |       I
          |       |       |       |       |       |       |       |       |
          *--I--->*--I--->*--X--->o       o       o       o       o--X--->*
          ^       ^       ^       ^       ^       ^       ^       ^       ^
          I       I       I       X       X       X       X       X       I
          |       |       |       |       |       |       |       |       |
          *--I--->*--I--->*--I--->*--I--->*--I--->*--I--->*--I--->*--I--->*

        .. note::

            Links set to `LinkStatus.ACTIVE` are not shown in this diagram.

        ``X`` indicates the links that are set to `LinkStatus.FIXED`

        ``I`` indicates the links that are set to `LinkStatus.INACTIVE`

        ``o`` indicates the nodes that are set to `NodeStatus.CORE`

        ``*`` indicates the nodes that are set to
              `BC_NODE_IS_FIXED_GRADIENT`

        >>> import numpy as np
        >>> from landlab import RasterModelGrid
        >>> rmg = RasterModelGrid((4, 9))
        >>> rmg.status_at_node # doctest: +NORMALIZE_WHITESPACE
        array([1, 1, 1, 1, 1, 1, 1, 1, 1,
               1, 0, 0, 0, 0, 0, 0, 0, 1,
               1, 0, 0, 0, 0, 0, 0, 0, 1,
               1, 1, 1, 1, 1, 1, 1, 1, 1], dtype=uint8)

        >>> z = rmg.zeros(at='node')
        >>> z = np.array([
        ...     -99., -99., -99., -99., -99., -99., -99., -99., -99.,
        ...     -99., -99., -99.,   0.,   0.,   0.,   0.,   0., -99.,
        ...     -99., -99., -99.,   0.,   0.,   0.,   0.,   0., -99.,
        ...     -99., -99., -99., -99., -99., -99., -99., -99., -99.])

        >>> rmg.set_nodata_nodes_to_fixed_gradient(z, -99)
        >>> rmg.status_at_node # doctest: +NORMALIZE_WHITESPACE
        array([2, 2, 2, 2, 2, 2, 2, 2, 2,
               2, 2, 2, 0, 0, 0, 0, 0, 2,
               2, 2, 2, 0, 0, 0, 0, 0, 2,
               2, 2, 2, 2, 2, 2, 2, 2, 2], dtype=uint8)

        >>> rmg.status_at_link # doctest: +NORMALIZE_WHITESPACE
        array([4, 4, 4, 4, 4, 4, 4, 4, 4, 4, 4, 2, 2, 2, 2, 2, 4,
               4, 4, 2, 0, 0, 0, 0, 2, 4, 4, 4, 0, 0, 0, 0, 0, 4,
               4, 4, 2, 0, 0, 0, 0, 2, 4, 4, 4, 2, 2, 2, 2, 2, 4,
               4, 4, 4, 4, 4, 4, 4, 4], dtype=uint8)

        LLCATS: BC NINF
        """
        # Find locations where value equals the NODATA code and set these nodes
        # as inactive boundaries.
        nodata_locations = np.nonzero(node_data == nodata_value)
        self.status_at_node[nodata_locations] = NodeStatus.FIXED_GRADIENT

    @property
    def unit_vector_sum_xcomponent_at_node(self):
        """Get array of x-component of unit vector sums at each node.

        Examples
        --------
        >>> from landlab import RasterModelGrid
        >>> grid = RasterModelGrid((3, 3))
        >>> len(grid.unit_vector_sum_xcomponent_at_node) == grid.number_of_nodes
        True
        >>> grid.unit_vector_sum_xcomponent_at_node
        array([ 1.,  2.,  1.,  1.,  2.,  1.,  1.,  2.,  1.])

        LLCATS: NINF MEAS
        """
        return self.unit_vector_at_node[:, 0]

    @property
    def unit_vector_sum_ycomponent_at_node(self):
        """Get array of y-component of unit vector sums at each node.

        Examples
        --------
        >>> from landlab import RasterModelGrid
        >>> grid = RasterModelGrid((3, 3))
        >>> len(grid.unit_vector_sum_ycomponent_at_node) == grid.number_of_nodes
        True
        >>> grid.unit_vector_sum_ycomponent_at_node
        array([ 1.,  1.,  1.,  2.,  2.,  2.,  1.,  1.,  1.])

        LLCATS: NINF MEAS
        """
        return self.unit_vector_at_node[:, 1]

    def map_link_vector_to_nodes(self, q):
        r"""Map data defined on links to nodes.

        Given a variable defined on links, breaks it into x and y components
        and assigns values to nodes by averaging each node's attached links.

        Parameters
        ----------
        q : ndarray of floats (1D, length = number of links in grid)
            Variable defined on links

        Returns
        -------
        ndarray, ndarray
            x and y components of variable mapped to nodes (1D,
            length = number of nodes)

        See Also
        --------
        _create_link_unit_vectors : sets up unit vectors at links and unit-vector
                                  sums at nodes

        Notes
        -----
        THIS ALGORITHM IS NOT CORRECT AND NEEDS TO BE CHANGED!

        The concept here is that q contains a vector variable that is defined
        at each link. The magnitude is given by the value of q, and the
        direction is given by the orientation of the link, as described by
        its unit vector.

        To map the link-vector values to the nodes, we break the values into
        x- and y-components according to each link's unit vector. The
        x-component of q at a node is a weighted sum of the x-components of the
        links that are attached to that node. A good way to appreciate this
        is by example. Consider a 3x4 raster grid::

            8--14---9--15--10--16--11
            |       |       |       |
            4       5       6       7
            |       |       |       |
            4--11---5---12--6---13--7
            |       |       |       |
            0       1       2       3
            |       |       |       |
            0---8---1---9---2--10---3

        Imagine that for each node, we were to add up the unit vector
        components for each connected link; in other words, add up all the x
        components of the unit vectors associated with each link, and add up
        all the y components. Here's what that would look like for the above
        grid ("vsx" and "vsy" stand for "vector sum x" and "vector sum y"):

        *  Corner nodes (0, 3, 8, 11): vsx = 1, vsy = 1
        *  Bottom and top nodes (1-2, 9-10): vsx = 2, vsy = 1
        *  Left and right nodes (4, 7): vsx = 1, vsy = 2
        *  All others: vsx = 2, vsy = 2

        The process of creating unit-vector sums at nodes is handled by
        ModelGrid._create_link_unit_vectors() (and, for raster grids, by the
        overriding method RasterModelGrid._create_link_unit_vectors()). The node
        unit-vector sums are then stored in self.node_unit_vector_sum_x and
        self.node_unit_vector_sum_y.

        How would you use this? Suppose you have a vector variable q defined at
        links. What's the average at the nodes? We'll define the average as
        follows.  The terminology here is: :math:`q = (u,v)` represents the
        vector quantity defined at links, :math:`Q = (U,V)` represents its
        definition at nodes, :math:`(m,n)` represents the unit vector
        components at a link, and :math:`(S_x,S_y)` represents the unit-vector
        sum at a given node.

        .. math::

            U_i = \sum_{j=1}^{L_i} q_j m_j / S_{xi}
            V_i = \sum_{j=1}^{L_i} q_j n_j / S_{yi}

        Suppose that the vector q is uniform and equal to one.
        Then, at node 0 in the above grid, this works out to::

            U_0 = (q_0 m_0) / 1 + (q_8 m_8) / 1 = (1 0)/ 1 + (1 1)/1 = 1
            V_0 = (q_0 n_0) / 1 + (q_8 n_8) / 1 = (1 1) / 1 + (1 0) / 1 = 1

        At node 1, in the bottom row but not a corner, we add up the values
        of **q** associated with THREE links. The x-vector sum of these links
        is 2 because there are two horizontal links, each with an x- unit
        vector value of unity.  The y-vector sum is 1 because only one of the
        three (link #1) has a non-zero y component (equal to one). Here is
        how the numbers work out::

            U_1 = (q_1 m_1) / 2 + (q_8 m_8) / 2 + (q_9 m_9) / 2
                = (1 0) / 2 + (1 1) / 2 + (1 1) / 2 = 1
            V_1 = (q_1 n_1) / 1 + (q_8 n_8) / 1 + (q_9 n_9) / 1
                = (1 1) / 1 + (1 0) / 1 + (1 0) / 1 = 1

        At node 5, in the interior, there are four connected links (two
        in-links and two out-links; two horizontal and two vertical). So, we
        add up the q values associated with all four::

            U_5 = (q_1 m_1) / 2 + (q_5 m_5) / 2 + (q_11 m_11) / 2 + (q_12 m_12) / 2
                = (1 0) / 2 + (1 0) / 2 + (1 1) / 2 + (1 1) / 2 = 1

            V_5 = (q_1 n_1) / 2 + (q_5 n_5) / 2 + (q_11 n_11) / 2 + (q_12 n_12) / 2
                = (1 1) / 2 + (1 1) / 2 + (1 0) / 2 + (1 0) / 2 = 1

        To do this calculation efficiently, we use the following algorithm::

            FOR each row in _node_inlink_matrix (representing one inlink @ each
            node)
                Multiply the link's q value by its unit x component ...
                ... divide by node's unit vector sum in x ...
                ... and add it to the node's total q_x
                Multiply the link's q value by its unit y component ...
                ... divide by node's unit vector sum in y ...
                ... and add it to the node's total q_y

        Examples
        --------

        **Example 1**

        q[:] = 1. Vector magnitude is :math:`\sqrt{2}`, direction is
        :math:`(1,1)`.

        >>> from landlab import RasterModelGrid
        >>> grid = RasterModelGrid((3, 4), xy_spacing=(2., 2.))
        >>> grid.unit_vector_at_node
        array([[ 1.,  1.],
               [ 2.,  1.],
               [ 2.,  1.],
               [ 1.,  1.],
               [ 1.,  2.],
               [ 2.,  2.],
               [ 2.,  2.],
               [ 1.,  2.],
               [ 1.,  1.],
               [ 2.,  1.],
               [ 2.,  1.],
               [ 1.,  1.]])
        >>> q = grid.ones(at='link')
        >>> grid.map_link_vector_to_nodes(q)
        array([[ 1.,  1.],
               [ 1.,  1.],
               [ 1.,  1.],
               [ 1.,  1.],
               [ 1.,  1.],
               [ 1.,  1.],
               [ 1.,  1.],
               [ 1.,  1.],
               [ 1.,  1.],
               [ 1.,  1.],
               [ 1.,  1.],
               [ 1.,  1.]])

        **Example 2**

        Vector magnitude is 5, angle is 30 degrees from horizontal,
        forming a 3-4-5 triangle.

        >>> import numpy as np
        >>> q = np.array([4., 4., 4., 3., 3., 3., 3.,
        ...               4., 4., 4., 3., 3., 3., 3.,
        ...               4., 4., 4])
        >>> grid.map_link_vector_to_nodes(q)
        array([[ 4.,  3.],
               [ 4.,  3.],
               [ 4.,  3.],
               [ 4.,  3.],
               [ 4.,  3.],
               [ 4.,  3.],
               [ 4.,  3.],
               [ 4.,  3.],
               [ 4.,  3.],
               [ 4.,  3.],
               [ 4.,  3.],
               [ 4.,  3.]])

        ..todo::

            Fix and finish example 3 below.

        Example 3: Hexagonal grid with vector as above. Here, q is
        pre-calculated to have the right values to represent a uniform
        vector with magnitude 5 and orientation 30 degrees counter-clockwise
        from horizontal.

        LLCATS: NINF LINF CONN MAP
        """
        # Break the link-based vector input variable, q, into x- and
        # y-components.
        # Notes:
        #   1) We make the arrays 1 element longer than the number of links,
        #       so that references to -1 in the node-link matrices will refer
        #       to the last element of these two arrays, which will contain
        #       zeros. (Same trick as in the flux divergence functions)
        #   2) This requires memory allocation. Because this function might be
        #       called repeatedly, it would be good to find a way to
        #       pre-allocate to improve speed.
        qx = q * self.unit_vector_at_link[:, 0]
        qy = q * self.unit_vector_at_link[:, 1]

        active_links_at_node = self.link_dirs_at_node != 0
        unit_vec_at_node = np.empty((self.number_of_nodes, 2), dtype=float)
        unit_vec_at_node[:, 0] = (qx[self.links_at_node] * active_links_at_node).sum(
            axis=1
        )
        unit_vec_at_node[:, 1] = (qy[self.links_at_node] * active_links_at_node).sum(
            axis=1
        )

        return np.divide(
            unit_vec_at_node, self.unit_vector_at_node, out=unit_vec_at_node
        )

    def node_is_boundary(self, ids, boundary_flag=None):
        """Check if nodes are boundary nodes.

        Check if nodes at given *ids* are boundary nodes. Use the
        *boundary_flag* to specify a particular boundary type status flag.

        Parameters
        ----------
        ids : ndarray
            Node IDs to check.
        boundary_flag : int, optional
            A boundary type to check for.

        Returns
        -------
        ndarray
            Array of booleans indicating if nodes are boundary nodes.

        Examples
        --------
        >>> from landlab import RasterModelGrid
        >>> mg = RasterModelGrid((4, 5))
        >>> mg.node_is_boundary([0, 6])
        array([ True, False], dtype=bool)
        >>> mg.node_is_boundary([0, 6], boundary_flag=mg.BC_NODE_IS_CLOSED)
        array([False, False], dtype=bool)

        LLCATS: NINF BC
        """
        if boundary_flag is None:
            return ~(self._node_status[ids] == NodeStatus.CORE)
        else:
            return self._node_status[ids] == boundary_flag

    def calc_distances_of_nodes_to_point(
        self, coord, get_az=None, node_subset=None, out_distance=None, out_azimuth=None
    ):
        """Get distances for nodes to a given point.

        Returns an array of distances for each node to a provided point.
        If "get_az" is set to 'angles', returns both the distance array and an
        array of azimuths from up/north. If it is set to 'displacements', it
        returns the azimuths as a 2xnnodes array of x and y displacements.
        If it is not set, returns just the distance array.

        If "node_subset" is set as an ID, or list/array/etc of IDs method
        returns just the distance (and optionally azimuth) for that node.
        Point is provided as a tuple (x,y).

        If out_distance (& out_azimuth) are provided, these arrays are used to
        store the outputs. This is recommended for memory management reasons if
        you are working with node subsets.

        .. note::

            Angles are returned in radians but measured clockwise from
            north.

        Parameters
        ----------
        coord : tuple of float
            Coodinates of point as (x, y).
        get_az: {None, 'angles', 'displacements'}, optional
            Optionally calculate azimuths as either angles or displacements.
            The calculated values will be returned along with the distances
            as the second item of a tuple.
        node_subset : array_like, optional
            Calculate distances on a subset of grid nodes. The default is to
            calculate distances from the provided points to all nodes.
        out_distance : array_like, optional
            If provided, put the calculated distances here. Otherwise,
            create a new array.
        out_azimuth : array_like, optional
            If provided, put the calculated distances here. Otherwise,
            create a new array.

        Returns
        -------
        ndarray or tuple of ndarray
            If *get_az* is ``None`` return the array of distances. Otherwise,
            return a tuple of distances and azimuths.

        Notes
        -----
        Once you start working with node subsets in Landlab, which can change
        size between loops, it's quite possible for Python's internal memory
        management to crap out after large numbers of loops (~>10k). This is
        to do with the way it block allocates memory for arrays of differing
        lengths, then cannot free this memory effectively.
        The solution - as implemented here - is to pre-allocate all arrays as
        nnodes long, then only work with the first [len_subset] entries by
        slicing (in a pseudo-C-style). Care has to be taken not to
        "accidentally" allow Python to allocate a new array you don't have
        control over.
        Then, to maintain efficient memory allocation, we create some "dummy"
        nnode-long arrays to store intermediate parts of the solution in.

        Examples
        --------
        >>> from landlab import RasterModelGrid
        >>> grid = RasterModelGrid((4, 5))

        Calculate distances from point at (2., 1.) to a subset of nodes on
        the grid.

        >>> grid.calc_distances_of_nodes_to_point((2, 1),
        ...     node_subset=(2, 6, 7, 8, 12))
        array([ 1.,  1.,  0.,  1.,  1.])

        Calculate distances from a point to all nodes on the grid.

        >>> dist = grid.calc_distances_of_nodes_to_point((2, 1))
        >>> dist.shape == (grid.number_of_nodes, )
        True
        >>> dist.take((2, 6, 7, 8, 12))
        array([ 1.,  1.,  0.,  1.,  1.])

        Put the distances into a buffer.

        >>> out = np.empty(grid.number_of_nodes, dtype=float)
        >>> dist = grid.calc_distances_of_nodes_to_point((2, 1),
        ...     out_distance=out)
        >>> out is dist
        True
        >>> out.take((2, 6, 7, 8, 12))
        array([ 1.,  1.,  0.,  1.,  1.])

        Calculate azimuths along with distances. The azimuths are calculated
        in radians but measured clockwise from north.

        >>> (_, azim) = grid.calc_distances_of_nodes_to_point((2, 1),
        ...     get_az='angles')
        >>> azim.take((2, 6, 7, 8, 12)) * 180. / np.pi
        array([ 180.,  270.,    0.,   90.,    0.])
        >>> (_, azim) = grid.calc_distances_of_nodes_to_point((2, 1),
        ...     get_az='angles', node_subset=(1, 3, 11, 13))
        >>> azim * 180. / np.pi
        array([ 225.,  135.,  315.,   45.])

        When calculating displacements, the first row contains displacements
        in x and the second displacements in y.

        >>> (_, azim) = grid.calc_distances_of_nodes_to_point((2, 1),
        ...     get_az='displacements', node_subset=(2, 6, 7, 8, 12))
        >>> azim
        array([[ 0., -1.,  0.,  1.,  0.],
               [-1.,  0.,  0.,  0.,  1.]])

        LLCATS: NINF MEAS
        """
        if len(coord) != 2:
            raise ValueError("coordinate must iterable of length 2")

        if get_az not in (None, "displacements", "angles"):
            raise ValueError("get_az not understood")

        if node_subset is not None and np.any(np.isnan(node_subset)):
            node_subset = None

        if node_subset is not None:
            if not isinstance(node_subset, np.ndarray):
                node_subset = np.array(node_subset)
            node_subset = node_subset.reshape((-1,))
            len_subset = node_subset.size
        else:
            len_subset = self.number_of_nodes

        if out_distance is None:
            out_distance = np.empty(len_subset, dtype=np.float)
        if out_distance.size != len_subset:
            raise ValueError("output array size mismatch for distances")

        if get_az is not None:
            if get_az == "displacements":
                az_shape = (2, len_subset)
            else:
                az_shape = (len_subset,)
            if out_azimuth is None:
                out_azimuth = np.empty(az_shape, dtype=np.float)
            if out_azimuth.shape != az_shape:
                raise ValueError("output array mismatch for azimuths")

        azimuths_as_displacements = np.empty((2, self.number_of_nodes))
        dummy_nodes_1 = np.empty(self.number_of_nodes)
        dummy_nodes_2 = np.empty(self.number_of_nodes)
        dummy_nodes_3 = np.empty(self.number_of_nodes)

        if node_subset is None:
            azimuths_as_displacements[0] = self.node_x - coord[0]
            azimuths_as_displacements[1] = self.node_y - coord[1]
        else:
            azimuths_as_displacements[0, :len_subset] = (
                self.node_x[node_subset] - coord[0]
            )
            azimuths_as_displacements[1, :len_subset] = (
                self.node_y[node_subset] - coord[1]
            )

        np.square(
            azimuths_as_displacements[0, :len_subset], out=dummy_nodes_1[:len_subset]
        )
        np.square(
            azimuths_as_displacements[1, :len_subset], out=dummy_nodes_2[:len_subset]
        )
        np.add(
            dummy_nodes_1[:len_subset],
            dummy_nodes_2[:len_subset],
            out=dummy_nodes_3[:len_subset],
        )
        np.sqrt(dummy_nodes_3[:len_subset], out=out_distance)

        if get_az:
            if get_az == "displacements":
                out_azimuth[:] = azimuths_as_displacements[:, :len_subset]
            elif get_az == "angles":
                np.arctan2(
                    azimuths_as_displacements[0, :len_subset],
                    azimuths_as_displacements[1, :len_subset],
                    out=out_azimuth[:len_subset],
                )

                less_than_zero = np.empty(self.number_of_nodes, dtype=bool)
                np.less(out_azimuth, 0.0, out=less_than_zero[:len_subset])
                out_azimuth[less_than_zero[:len_subset]] += 2.0 * np.pi

            return out_distance, out_azimuth
        else:
            return out_distance

    @property
    def all_node_distances_map(self):
        """Get distances from every node to every other node.

        Examples
        --------
        >>> from landlab import RasterModelGrid
        >>> grid = RasterModelGrid((3, 4))
        >>> distances = grid.all_node_distances_map

        The shape of the array is ``number_of_nodes`` by ``number_of_nodes``
        and distance from a node to itself is zero.

        >>> distances.shape == (grid.number_of_nodes, grid.number_of_nodes)
        True
        >>> distances.diagonal()
        array([ 0.,  0.,  0.,  0.,  0.,  0.,  0.,  0.,  0.,  0.,  0.,  0.])

        The distances from the first node to all nodes in its row and all the
        nodes in its column.

        >>> distances[0, :4]
        array([ 0.,  1.,  2.,  3.])
        >>> distances[0, ::4]
        array([ 0.,  1.,  2.])

        LLCATS: NINF MEAS
        """
        if self._all_node_distances_map is None:
            self._create_all_node_distances_azimuths_maps()
        return self._all_node_distances_map

    @property
    def all_node_azimuths_map(self):
        """Get azimuths from every node to every other node.

        Examples
        --------
        >>> import numpy as np
        >>> from landlab import RasterModelGrid
        >>> grid = RasterModelGrid((3, 4))
        >>> angles = grid.all_node_azimuths_map

        The shape of the array is ``number_of_nodes`` by ``number_of_nodes``
        and azimuth from a node to itself is zero.

        >>> angles.shape == (grid.number_of_nodes, grid.number_of_nodes)
        True
        >>> angles.diagonal()
        array([ 0.,  0.,  0.,  0.,  0.,  0.,  0.,  0.,  0.,  0.,  0.,  0.])

        Angles are measured in radians and increase clockwise starting at
        north.

        >>> angles *= 180. / np.pi
        >>> angles[0, :4]
        array([  0.,  90.,  90.,  90.])
        >>> angles[0, ::4]
        array([ 0.,  0.,  0.])
        >>> angles[0, ::5]
        array([  0.,  45.,  45.])

        LLCATS: NINF MEAS
        """
        if self._all_node_azimuths_map is None:
            self._create_all_node_distances_azimuths_maps()
        return self._all_node_azimuths_map

    def _create_all_node_distances_azimuths_maps(self):
        """Build distance-azimuth maps.

        This function creates and stores in the grid field two ``nnodes`` by
        ``nnodes`` arrays that map the distances and azimuths of all nodes
        in the grid to all nodes in the grid.

        This is useful if your module needs to make repeated lookups of
        distances between the same nodes, but does potentially use up a lot
        of memory so should be used with caution.

        The map is symmetrical, so it does not matter whether rows are
        "from" or "to".

        The arrays are called:
        - ``self.all_node_distances_map``
        - ``self.all_node_azimuths_map``

        Returns
        -------
        tuple of ndarrays
            Tuple of (distances, azimuths)
        """
        self._all_node_distances_map = np.empty(
            (self.number_of_nodes, self.number_of_nodes)
        )
        self._all_node_azimuths_map = np.empty(
            (self.number_of_nodes, self.number_of_nodes)
        )

        node_coords = np.empty((self.number_of_nodes, 2))
        node_coords[:, 0] = self.node_x
        node_coords[:, 1] = self.node_y

        for i in range(self.number_of_nodes):
            (
                self._all_node_distances_map[i, :],
                self._all_node_azimuths_map[i, :],
            ) = self.calc_distances_of_nodes_to_point(
                (node_coords[i, 0], node_coords[i, 1]), get_az="angles"
            )

        assert np.all(self._all_node_distances_map >= 0.0)

        return self._all_node_distances_map, self._all_node_azimuths_map

    # def node_has_boundary_neighbor(self, ids):
    def node_has_boundary_neighbor(self):
        """Check if ModelGrid nodes have neighbors that are boundary nodes.

        Checks to see if one of the eight neighbor nodes of node(s) with
        *id* has a boundary node.  Returns True if a node has a boundary node,
        False if all neighbors are interior.

        Parameters
        ----------
        ids : int, or iterable of int
            ID of node to test.

        Returns
        -------
        boolean
            ``True`` if node has a neighbor with a boundary ID,
            ``False`` otherwise.

        Examples
        --------

        ::

                0,  1,  2,  3,
              4,  5,  6,  7,  8,
            9, 10,  11, 12, 13, 14,
              15, 16, 17, 18, 19,
                20, 21, 22, 23

        >>> from landlab import HexModelGrid
        >>> grid = HexModelGrid((5, 4))
        >>> grid.node_has_boundary_neighbor()
        array([ True,  True,  True,  True,  True,  True,  True,  True,  True,
                True,  True, False, False,  True,  True,  True,  True,  True,
                True,  True,  True,  True,  True,  True], dtype=bool)

        >>> grid.node_has_boundary_neighbor()[6]
        True
        >>> grid.node_has_boundary_neighbor()[12]
        False
        >>> grid.node_has_boundary_neighbor()[((12, 0),)]
        array([False,  True], dtype=bool)

        LLCATS: NINF CONN BC
        """
        status_of_neighbor = self._node_status[self.adjacent_nodes_at_node]
        neighbor_not_core = status_of_neighbor != NodeStatus.CORE
        bad_neighbor = self.adjacent_nodes_at_node == self.BAD_INDEX
        neighbor_not_core[bad_neighbor] = False
        return np.any(neighbor_not_core, axis=1)

        # node_has_boundary_neighbor = np.any(neighbor_not_core, axis=1)
        # return node_has_boundary_neighbor[ids]


add_module_functions_to_class(ModelGrid, "mappers.py", pattern="map_*")
# add_module_functions_to_class(ModelGrid, 'gradients.py',
#                               pattern='calculate_*')
add_module_functions_to_class(ModelGrid, "gradients.py", pattern="calc_*")
add_module_functions_to_class(ModelGrid, "divergence.py", pattern="calc_*")<|MERGE_RESOLUTION|>--- conflicted
+++ resolved
@@ -987,68 +987,6 @@
         """
         return np.where(self.status_at_link == LinkStatus.FIXED)[0]
 
-<<<<<<< HEAD
-    @property
-    @cache_result_in_object()
-    @return_readonly_id_array
-    def core_to_core_links(self):
-        """Return an array with the IDs of all links that join two core nodes.
-
-        Examples
-        --------
-        >>> from landlab import RasterModelGrid
-        >>> grid = RasterModelGrid((4, 5))
-        >>> grid.status_at_node[13] = grid.BC_NODE_IS_FIXED_VALUE
-        >>> grid.status_at_node[2] = grid.BC_NODE_IS_CLOSED
-        >>> grid.core_to_core_links
-        array([10, 11, 14, 15, 19])
-        """
-        return self.links_by_tail_and_head_status(
-            self.BC_NODE_IS_CORE, self.BC_NODE_IS_CORE
-        )
-
-    @property
-    @cache_result_in_object()
-    @return_readonly_id_array
-    def core_to_fixed_value_links(self):
-        """Return an array with the IDs of all links that a core node (tail)
-        to a fixed-value node (head).
-
-        Examples
-        --------
-        >>> from landlab import RasterModelGrid
-        >>> grid = RasterModelGrid((4, 5))
-        >>> grid.status_at_node[13] = grid.BC_NODE_IS_FIXED_VALUE
-        >>> grid.status_at_node[2] = grid.BC_NODE_IS_CLOSED
-        >>> grid.core_to_fixed_value_links
-        array([12, 16, 20, 23, 24])
-        """
-        return self.links_by_tail_and_head_status(
-            self.BC_NODE_IS_CORE, self.BC_NODE_IS_FIXED_VALUE
-        )
-
-    @property
-    @cache_result_in_object()
-    @return_readonly_id_array
-    def fixed_value_to_core_links(self):
-        """Return an array with the IDs of all links that join a fixed-value node (tail)
-        to a core node (head).
-
-        Examples
-        --------
-        >>> from landlab import RasterModelGrid
-        >>> grid = RasterModelGrid((4, 5))
-        >>> grid.status_at_node[13] = grid.BC_NODE_IS_FIXED_VALUE
-        >>> grid.status_at_node[2] = grid.BC_NODE_IS_CLOSED
-        >>> grid.fixed_value_to_core_links
-        array([ 5,  7,  9, 18])
-        """
-        return self.links_by_tail_and_head_status(
-            self.BC_NODE_IS_FIXED_VALUE, self.BC_NODE_IS_CORE
-        )
-
-=======
->>>>>>> 0c9dec17
     def links_by_tail_and_head_status(self, status_at_tail, status_at_head):
         """Return an array with the IDs of all links that join a node with
         given status_at_tail to one with given status_at_head.
