--- conflicted
+++ resolved
@@ -259,17 +259,10 @@
 
     return ax, ay
 
-from ..field.graph_field import GraphFields
-
-
-class ModelGrid(GraphFields, EventLayersMixIn):
-
-<<<<<<< HEAD
-=======
+
 # class ModelGrid(ModelDataFieldsMixIn, EventLayersMixIn, MaterialLayersMixIn):
 class ModelGrid(GraphFields, EventLayersMixIn, MaterialLayersMixIn):
 
->>>>>>> 4bd95a7e
     """Base class for 2D structured or unstructured grids for numerical models.
 
     The idea is to have at least two inherited
@@ -319,20 +312,6 @@
 
         super(ModelGrid, self).__init__()
 
-<<<<<<< HEAD
-        self.new_field_location('node', self.number_of_nodes)
-        self.new_field_location('link', self.number_of_links)
-        self.new_field_location('patch', self.number_of_patches)
-        self.new_field_location('corner', self.number_of_corners)
-        self.new_field_location('face', self.number_of_faces)
-        self.new_field_location('cell', self.number_of_cells)
-        self.new_field_location('grid', None)
-        self.default_group = 'node'
-
-        self.axis_name = kwds.get('axis_name', _default_axis_names(self.ndim))
-        self.axis_units = kwds.get(
-            'axis_units', _default_axis_units(self.ndim))
-=======
         self.new_field_location("node", self.number_of_nodes)
         self.new_field_location("link", self.number_of_links)
         self.new_field_location("patch", self.number_of_patches)
@@ -341,19 +320,15 @@
         self.new_field_location("cell", self.number_of_cells)
         self.new_field_location("grid", None)
         self.default_group = "node"
->>>>>>> 4bd95a7e
 
         self._link_length = None
         self._all_node_distances_map = None
         self._all_node_azimuths_map = None
         self.bc_set_code = 0
 
-<<<<<<< HEAD
-=======
         self._axis_units = tuple(np.broadcast_to(axis_units, self.ndim))
         self._axis_name = tuple(np.broadcast_to(axis_name, self.ndim))
 
->>>>>>> 4bd95a7e
     def _create_neighbor_list(self, **kwds):
         """Create list of neighbor node IDs.
 
@@ -1778,30 +1753,6 @@
 
         # # Sort the links at each node by angle, counter-clockwise from +x
         # self._sort_links_at_node_by_angle()
-<<<<<<< HEAD
-=======
-
-    @property
-    @make_return_array_immutable
-    def angle_of_link(self):
-        """Find and return the angle of a link about the node at the link tail.
-
-        Examples
-        --------
-        >>> from landlab import HexModelGrid
-        >>> mg = HexModelGrid(3, 2)
-        >>> mg.angle_of_link / np.pi * 3.  # 60 degree segments
-        array([ 0.,  2.,  1.,  2.,  1.,  0.,  0.,  1.,  2.,  1.,  2.,  0.])
-
-        LLCATS: LINF MEAS
-        """
-        try:
-            if not self._angle_of_link_created:
-                self._create_angle_of_link()
-        except AttributeError:
-            self._create_angle_of_link()
-        return self._angle_of_link_bothends[-1]
->>>>>>> 4bd95a7e
 
     @property
     @make_return_array_immutable
