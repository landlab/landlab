--- conflicted
+++ resolved
@@ -13,19 +13,11 @@
 
         Return an array of the status of a grid's nodes. The node status can
         be one of the following:
-<<<<<<< HEAD
-        - ``CORE_NODE``
-        - ``FIXED_VALUE_BOUNDARY``
-        - ``FIXED_GRADIENT_BOUNDARY``
-        - ``LOOPED_BOUNDARY``
-        - ``CLOSED_BOUNDARY``
-=======
         - ``NodeStatus.CORE``
         - ``NodeStatus.FIXED_VALUE``
         - ``NodeStatus.FIXED_GRADIENT``
         - ``NodeStatus.LOOPED``
         - ``NodeStatus.CLOSED``
->>>>>>> 04d505db
         """
         return self._node_status
 
@@ -43,20 +35,12 @@
 
     def core_nodes(self):
         """Node IDs of all core nodes."""
-<<<<<<< HEAD
-        (core_node_ids,) = np.where(self.node_status == CORE_NODE)
-=======
         (core_node_ids,) = np.where(self.node_status == NodeStatus.CORE)
->>>>>>> 04d505db
         return core_node_ids
 
     def boundary_nodes(self):
         """Node IDs of all boundary nodes."""
-<<<<<<< HEAD
-        (boundary_node_ids,) = np.where(self.node_status != CORE_NODE)
-=======
         (boundary_node_ids,) = np.where(self.node_status != NodeStatus.CORE)
->>>>>>> 04d505db
         return boundary_node_ids
 
     def open_boundary_nodes(self):
@@ -69,11 +53,7 @@
 
     def closed_boundary_nodes(self):
         """Node id of all closed boundary nodes."""
-<<<<<<< HEAD
-        (closed_boundary_node_ids,) = np.where(self.node_status == CLOSED_BOUNDARY)
-=======
         (closed_boundary_node_ids,) = np.where(self.node_status == NodeStatus.CLOSED)
->>>>>>> 04d505db
         return closed_boundary_node_ids
 
     def fixed_gradient_boundary_nodes(self):
