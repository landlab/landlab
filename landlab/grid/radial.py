--- conflicted
+++ resolved
@@ -10,20 +10,12 @@
 
 import numpy as np
 
-<<<<<<< HEAD
-from .base import ModelGrid
-from ..graph import DualRadialGraph
-=======
 from landlab.utils.decorators import deprecated
->>>>>>> 4bd95a7e
 
 from ..graph import DualRadialGraph
 from .base import ModelGrid
 
-<<<<<<< HEAD
-=======
 
->>>>>>> 4bd95a7e
 class RadialModelGrid(DualRadialGraph, ModelGrid):
 
     """Grid of concentric circles.
@@ -69,15 +61,11 @@
 
     >>> omg = RadialModelGrid(2)
     >>> omg.number_of_nodes
-<<<<<<< HEAD
     20
 
     >>> omg.radius_at_node
     array([ 2.,  2.,  2.,  2.,  1.,  2.,  1.,  1.,  2.,  2.,  0.,  2.,  1.,
             1.,  2.,  1.,  2.,  2.,  2.,  2.])
-=======
-    19
->>>>>>> 4bd95a7e
     """
 
     def __init__(self, num_shells=0, dr=1.0, origin_x=0.0, origin_y=0.0, **kwds):
@@ -124,18 +112,10 @@
         >>> omg.number_of_nodes
         19
         """
-<<<<<<< HEAD
-        shape = (num_shells + 1, 6)
-        spacing = dr
-        origin = origin_y, origin_x
+        # shape = (num_shells + 1, 6)
+        # spacing = dr
+        # origin = origin_y, origin_x
 
-        DualRadialGraph.__init__(self, shape, spacing=spacing, origin=origin)
-        ModelGrid.__init__(self, **kwds)
-
-        self._node_status = np.full(self.number_of_nodes,
-                                    self.BC_NODE_IS_CORE, dtype=np.uint8)
-        self._node_status[self.perimeter_nodes] = self.BC_NODE_IS_FIXED_VALUE
-=======
         if "xy_of_center" not in kwds:
             DualRadialGraph.__init__(
                 self,
@@ -146,7 +126,13 @@
         else:
             DualRadialGraph.__init__(self, (num_shells, int(2. * np.pi / dr)), **kwds)
         ModelGrid.__init__(self, **kwds)
->>>>>>> 4bd95a7e
+
+        # DualRadialGraph.__init__(self, shape, spacing=spacing, origin=origin)
+        # ModelGrid.__init__(self, **kwds)
+
+        self._node_status = np.full(self.number_of_nodes,
+                                    self.BC_NODE_IS_CORE, dtype=np.uint8)
+        self._node_status[self.perimeter_nodes] = self.BC_NODE_IS_FIXED_VALUE
 
     @classmethod
     def from_dict(cls, params):
@@ -157,63 +143,4 @@
         dr = params.get("dr", 1.)
         origin = params.get("origin", (0., 0.))
 
-<<<<<<< HEAD
-        return cls(num_shells=num_shells, dr=dr, origin_x=origin[0],
-                   origin_y=origin[1])
-=======
-        return cls(num_shells=num_shells, dr=dr, origin_x=origin[0], origin_y=origin[1])
-
-    def _initialize(self, num_shells, dr, origin_x=0.0, origin_y=0.0):
-        [pts, npts] = self._create_radial_points(num_shells, dr)
-        self._n_shells = int(num_shells)
-        self._dr = dr
-        super(RadialModelGrid, self)._initialize(pts[:, 0], pts[:, 1])
-
-    def _create_radial_points(self, num_shells, dr, origin_x=0.0, origin_y=0.0):
-        """Create a set of points on concentric circles.
-
-        Creates and returns a set of (x,y) points placed in a series of
-        concentric circles around the origin.
-        """
-        shells = np.arange(0, num_shells) + 1
-        twopi = 2 * np.pi
-        # number of points in each shell
-        n_pts_in_shell = np.round(twopi * shells)
-        dtheta = twopi / n_pts_in_shell
-        npts = int(sum(n_pts_in_shell) + 1)
-        pts = np.zeros((npts, 2))
-        r = shells * dr
-        startpt = 1
-        for i in np.arange(0, num_shells):
-            theta = dtheta[i] * np.arange(0, n_pts_in_shell[i]) + dtheta[i] / (i + 1)
-            ycoord = r[i] * np.sin(theta)
-            if np.isclose(ycoord[-1], 0.):
-                # this modification necessary to force the first ring to
-                # follow our new CCW from E numbering convention (DEJH, Nov15)
-                ycoord[-1] = 0.
-                pts[startpt : (startpt + int(n_pts_in_shell[i])), 0] = np.roll(
-                    r[i] * np.cos(theta), 1
-                )
-                pts[startpt : (startpt + int(n_pts_in_shell[i])), 1] = np.roll(
-                    ycoord, 1
-                )
-            else:
-                pts[startpt : (startpt + int(n_pts_in_shell[i])), 0] = r[i] * np.cos(
-                    theta
-                )
-                pts[startpt : (startpt + int(n_pts_in_shell[i])), 1] = ycoord
-            startpt += int(n_pts_in_shell[i])
-        pts[:, 0] += origin_x
-        pts[:, 1] += origin_y
-
-        return pts, npts
-
-    @property
-    @deprecated(use="spacing_of_shells", version=1.0)
-    def shell_spacing(self):
-        """Fixed distance between shells.
-
-        LLCATS: DEPR GINF MEAS
-        """
-        return self.spacing_of_shells
->>>>>>> 4bd95a7e
+        return cls(num_shells=num_shells, dr=dr, origin_x=origin[0], origin_y=origin[1])