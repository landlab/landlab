#! /usr/bin/env python
"""Calculate gradients of quantities over links.

Gradient calculation functions
++++++++++++++++++++++++++++++

.. autosummary::

    ~landlab.grid.gradients.calc_grad_at_link
    ~landlab.grid.gradients.calc_diff_at_link
"""

import numpy as np

from landlab.core.utils import radians_to_degrees
from landlab.utils.decorators import use_field_name_or_array


@use_field_name_or_array("node")
def calc_grad_at_link(grid, node_values, out=None):
    """Calculate gradients of node values at links.

    Calculates the gradient in `node_values` at each link in the grid,
    returning an array of length `number_of_links`.

    Parameters
    ----------
    grid : ModelGrid
        A ModelGrid.
    node_values : ndarray or field name (x number of nodes)
        Values at grid nodes.
    out : ndarray, optional (x number of links)
        Buffer to hold the result.

    Returns
    -------
    ndarray
        Gradients across active links.

    Examples
    --------
    >>> from landlab import RasterModelGrid
    >>> rg = RasterModelGrid((3, 4), xy_spacing=10.0)
    >>> z = rg.add_zeros('node', 'topographic__elevation')
    >>> z[5] = 50.0
    >>> z[6] = 36.0
    >>> calc_grad_at_link(rg, z)  # there are 17 links
    array([ 0. ,  0. ,  0. ,  0. ,  5. ,  3.6,  0. ,  5. , -1.4, -3.6,  0. ,
           -5. , -3.6,  0. ,  0. ,  0. ,  0. ])

    >>> from landlab import HexModelGrid
    >>> hg = HexModelGrid((3, 3), spacing=10.0)
    >>> z = hg.add_zeros("topographic__elevation", at="node", clobber=True)
    >>> z[4] = 50.0
    >>> z[5] = 36.0
    >>> calc_grad_at_link(hg, z)  # there are 11 faces
    array([ 0. ,  0. ,  0. ,  5. ,  5. ,  3.6,  3.6,  0. ,  5. , -1.4, -3.6,
            0. , -5. , -5. , -3.6, -3.6,  0. ,  0. ,  0. ])

    LLCATS: LINF GRAD
    """
    if out is None:
        out = grid.empty(at="link")
    return np.divide(
        node_values[grid.node_at_link_head] - node_values[grid.node_at_link_tail],
        grid.length_of_link,
        out=out,
    )


<<<<<<< HEAD
=======
@deprecated(use="calc_grad_at_link", version="1.0beta")
def calc_grad_of_active_link(grid, node_values, out=None):
    """Calculate gradients at active links.

    Examples
    --------
    >>> import pytest
    >>> import numpy as np
    >>> from landlab import RasterModelGrid
    >>> grid = RasterModelGrid((3, 4))
    >>> z = np.array([0., 0., 0., 0.,
    ...               1., 1., 1., 1.,
    ...               3., 3., 3., 3.])
    >>> with pytest.deprecated_call():
    ...     grid.calc_grad_of_active_link(z)
    array([ 1.,  1.,  0.,  0.,  0.,  2.,  2.])

    This method is *deprecated*. Instead, use ``calc_grad_at_link``.

    >>> vals = grid.calc_grad_at_link(z)
    >>> vals[grid.active_links]
    array([ 1.,  1.,  0.,  0.,  0.,  2.,  2.])

    LLCATS: DEPR
    """
    return calc_grad_at_active_link(grid, node_values, out)


@deprecated(use="calc_grad_at_link", version="1.0beta")
@use_field_name_or_array("node")
def calc_grad_at_active_link(grid, node_values, out=None):
    """Calculate gradients of node values over active links.

    Calculates the gradient in *quantity* node values at each active link in
    the grid.

    Parameters
    ----------
    grid : ModelGrid
        A ModelGrid.
    node_values : ndarray or field name
        Values at grid nodes.
    out : ndarray, optional
        Buffer to hold the result.

    Returns
    -------
    ndarray
        Gradients across active links.

    LLCATS: DEPR LINF GRAD
    """
    if out is None:
        out = np.empty(len(grid.active_links), dtype=float)
    return np.divide(
        np.diff(node_values[grid.nodes_at_link[grid.active_links]], axis=1).flatten(),
        grid.length_of_link[grid.active_links],
        out=out,
    )


@deprecated(use="calc_grad_at_link", version="1.0beta")
@use_field_name_or_array("node")
def calculate_gradients_at_faces(grid, node_values, out=None):
    """Calculate gradients of node values over faces.

    Calculate and return gradient in *node_values* at each face in the grid.
    Gradients are calculated from the nodes at either end of the link that
    crosses each face.

    Parameters
    ----------
    grid : ModelGrid
        A ModelGrid.
    node_values : ndarray or field name
        Values at grid nodes.
    out : ndarray, optional
        Buffer to hold the result.

    Returns
    -------
    ndarray (x number of faces)
        Gradients across faces.

    Examples
    --------
    >>> from landlab import RasterModelGrid
    >>> rg = RasterModelGrid((3, 4), xy_spacing=10.0)
    >>> z = rg.add_zeros('node', 'topographic__elevation')
    >>> z[5] = 50.0
    >>> z[6] = 36.0
    >>> calculate_gradients_at_faces(rg, z)  # there are 7 faces
    array([ 5. ,  3.6,  5. , -1.4, -3.6, -5. , -3.6])

    >>> from landlab import HexModelGrid
    >>> hg = HexModelGrid((3, 3), spacing=10.0)
    >>> z = hg.add_zeros("topographic__elevation", at="node", clobber=True)
    >>> z[4] = 50.0
    >>> z[5] = 36.0
    >>> calculate_gradients_at_faces(hg, z)  # there are 11 faces
    array([ 5. ,  5. ,  3.6,  3.6,  5. , -1.4, -3.6, -5. , -5. , -3.6, -3.6])

    LLCATS: DEPR GRAD
    """
    if out is None:
        out = grid.empty(at="face")
    laf = grid.link_at_face
    return np.divide(
        node_values[grid.node_at_link_head[laf]]
        - node_values[grid.node_at_link_tail[laf]],
        grid.length_of_link[laf],
        out=out,
    )


>>>>>>> 73470a74
@use_field_name_or_array("node")
def calc_diff_at_link(grid, node_values, out=None):
    """Calculate differences of node values over links.

    Calculates the difference in quantity *node_values* at each link in the
    grid.

    Parameters
    ----------
    grid : ModelGrid
        A ModelGrid.
    node_values : ndarray or field name
        Values at grid nodes.
    out : ndarray, optional
        Buffer to hold the result.

    Returns
    -------
    ndarray
        Differences across links.

    Examples
    --------
    >>> import numpy as np
    >>> from landlab import RasterModelGrid
    >>> rmg = RasterModelGrid((3, 3))
    >>> z = np.zeros(9)
    >>> z[4] = 1.
    >>> rmg.calc_diff_at_link(z)
    array([ 0.,  0.,  0.,  1.,  0.,  1., -1.,  0., -1.,  0.,  0.,  0.])

    LLCATS: LINF GRAD
    """
    if out is None:
        out = grid.empty(at="link")
    node_values = np.asarray(node_values)
    return np.subtract(
        node_values[grid.node_at_link_head],
        node_values[grid.node_at_link_tail],
        out=out,
    )


def calc_unit_normal_at_patch(grid, elevs="topographic__elevation"):
    """Calculate and return the unit normal vector <a, b, c> to a patch.

    Parameters
    ----------
    grid : ModelGrid
        A ModelGrid.
    elevs : str or ndarray, optional
        Field name or array of node values.

    Returns
    -------
    nhat : num-patches x length-3 array
        The unit normal vector <a, b, c> to each patch.

    Examples
    --------
    >>> from landlab import HexModelGrid
    >>> mg = HexModelGrid((3, 3))
    >>> z = mg.node_x * 3. / 4.
    >>> mg.calc_unit_normal_at_patch(z)
    array([[-0.6,  0. ,  0.8],
           [-0.6,  0. ,  0.8],
           [-0.6,  0. ,  0.8],
           [-0.6,  0. ,  0.8],
           [-0.6,  0. ,  0.8],
           [-0.6,  0. ,  0.8],
           [-0.6,  0. ,  0.8],
           [-0.6,  0. ,  0.8],
           [-0.6,  0. ,  0.8],
           [-0.6,  0. ,  0.8]])

    LLCATS: PINF GRAD
    """
    try:
        z = grid.at_node[elevs]
    except TypeError:
        z = elevs
    # conceptualize patches as sets of 3 nodes, PQR
    diff_xyz_PQ = np.empty((grid.number_of_patches, 3))
    # ^this is the vector (xQ-xP, yQ-yP, zQ-yP)
    diff_xyz_PR = np.empty((grid.number_of_patches, 3))
    P = grid.nodes_at_patch[:, 0]
    Q = grid.nodes_at_patch[:, 1]
    R = grid.nodes_at_patch[:, 2]
    x_P = grid.node_x[P]
    y_P = grid.node_y[P]
    z_P = z[P]
    diff_xyz_PQ[:, 0] = grid.node_x[Q] - x_P
    diff_xyz_PQ[:, 1] = grid.node_y[Q] - y_P
    diff_xyz_PQ[:, 2] = z[Q] - z_P
    diff_xyz_PR[:, 0] = grid.node_x[R] - x_P
    diff_xyz_PR[:, 1] = grid.node_y[R] - y_P
    diff_xyz_PR[:, 2] = z[R] - z_P
    # cross product is orthogonal to both vectors, and is the normal
    # n = <a, b, c>, where plane is ax + by + cz = d
    nhat = np.cross(diff_xyz_PQ, diff_xyz_PR)  # <a, b, c>
    nmag = np.sqrt(np.square(nhat).sum(axis=1))

    return nhat / nmag.reshape(grid.number_of_patches, 1)


def calc_slope_at_patch(
    grid, elevs="topographic__elevation", ignore_closed_nodes=True, unit_normal=None
):
    """Calculate the slope (positive magnitude of gradient) at patches.

    If ignore_closed_nodes is True, closed nodes do not affect slope
    calculations. If a closed node is present in a patch, the
    patch slope is set to zero.

    Parameters
    ----------
    grid : ModelGrid
        A ModelGrid.
    elevs : str or ndarray, optional
        Field name or array of node values.
    ignore_closed_nodes : bool
        If True, do not incorporate values at closed nodes into the calc.
    unit_normal : array with shape (num_patches, 3) (optional)
        The unit normal vector to each patch, if already known.

    Returns
    -------
    slopes_at_patch : n_patches-long array
        The slope (positive gradient magnitude) of each patch.

    Examples
    --------
    >>> import numpy as np
    >>> from landlab import RasterModelGrid
    >>> mg = RasterModelGrid((4, 5))
    >>> z = mg.node_x
    >>> S = mg.calc_slope_at_patch(elevs=z)
    >>> S.size == mg.number_of_patches
    True
    >>> np.allclose(S, np.pi / 4.)
    True

    LLCATS: PINF GRAD
    """
    if unit_normal is not None:
        assert unit_normal.shape[1] == 3
        nhat = unit_normal
    else:
        nhat = grid.calc_unit_normal_at_patch(elevs)
    dotprod = nhat[:, 2]  # by definition
    cos_slopes_at_patch = dotprod  # ...because it's now a unit vector
    slopes_at_patch = np.arccos(cos_slopes_at_patch)

    if ignore_closed_nodes:
        badnodes = grid.status_at_node[grid.nodes_at_patch] == grid.BC_NODE_IS_CLOSED
        bad_patches = badnodes.sum(axis=1) > 0
        slopes_at_patch[bad_patches] = 0.0

    return slopes_at_patch


def calc_grad_at_patch(
    grid,
    elevs="topographic__elevation",
    ignore_closed_nodes=True,
    unit_normal=None,
    slope_magnitude=None,
):
    """Calculate the components of the gradient at each patch.

    If ignore_closed_nodes is True, closed nodes do not affect gradient
    calculations. If a closed node is present in a patch, the
    patch gradient is set to zero in both x and y directions.

    Parameters
    ----------
    grid : ModelGrid
        A ModelGrid.
    elevs : str or ndarray, optional
        Field name or array of node values.
    ignore_closed_nodes : bool
        If True, do not incorporate values at closed nodes into the calc.
    unit_normal : array with shape (num_patches, 3) (optional)
        The unit normal vector to each patch, if already known.
    slope_magnitude : array with size num_patches (optional)
        The slope of each patch, if already known.

    Returns
    -------
    gradient_tuple : (x_component_at_patch, y_component_at_patch)
        Len-2 tuple of arrays giving components of gradient in the x and y
        directions, in the units of *units*.

    Examples
    --------
    >>> import numpy as np
    >>> from landlab import RasterModelGrid
    >>> mg = RasterModelGrid((4, 5))
    >>> z = mg.node_y
    >>> (x_grad, y_grad) = mg.calc_grad_at_patch(elevs=z)
    >>> np.allclose(y_grad, np.pi / 4.)
    True
    >>> np.allclose(x_grad, 0.)
    True

    LLCATS: PINF GRAD
    """
    if unit_normal is not None:
        assert unit_normal.shape[1] == 3
        nhat = unit_normal
    else:
        nhat = grid.calc_unit_normal_at_patch(elevs)
    if slope_magnitude is not None:
        assert slope_magnitude.size == grid.number_of_patches
        slopes_at_patch = slope_magnitude
    else:
        slopes_at_patch = grid.calc_slope_at_patch(
            elevs=elevs, ignore_closed_nodes=ignore_closed_nodes, unit_normal=nhat
        )
    theta = np.arctan2(-nhat[:, 1], -nhat[:, 0])
    x_slope_patches = np.cos(theta) * slopes_at_patch
    y_slope_patches = np.sin(theta) * slopes_at_patch

    return (x_slope_patches, y_slope_patches)


def calc_slope_at_node(
    grid,
    elevs="topographic__elevation",
    method="patch_mean",
    ignore_closed_nodes=True,
    return_components=False,
    **kwds
):
    """Array of slopes at nodes, averaged over neighboring patches.

    Produces a value for node slope (i.e., mean gradient magnitude)
    at each node in a manner analogous to a GIS-style slope map.
    It averages the gradient on each of the
    patches surrounding the node, creating a value for node slope that
    better incorporates nonlocal elevation information. Directional
    information can still be returned through use of the return_components
    keyword.

    Note that under these definitions, it is not always true that::

        mag, cmp = mg.calc_slope_at_node(z)
        mag ** 2 == cmp[0] ** 2 + cmp[1] ** 2  # not always true

    If ignore_closed_nodes is False, all proximal elevation values will be used
    in the calculation. If True, only unclosed nodes are used.

    Parameters
    ----------
    grid : ModelGrid
        A ModelGrid.
    elevs : str or ndarray, optional
        Field name or array of node values.
    method : {'patch_mean', 'Horn'}
        By equivalence to the raster version, `'patch_mean'` returns a scalar
        mean on the patches; `'Horn'` returns a vector mean on the patches.
    ignore_closed_nodes : bool
        If True, do not incorporate values at closed nodes into the calc.
    return_components : bool
        If True, return a tuple, (array_of_magnitude,
        (array_of_slope_x_radians, array_of_slope_y_radians)).
        If false, return an array of floats of the slope magnitude.

    Returns
    -------
    float array or length-2 tuple of float arrays
        If return_components, returns (array_of_magnitude,
        (array_of_slope_x_radians, array_of_slope_y_radians)).
        If not return_components, returns an array of slope magnitudes.

    Examples
    --------
    >>> import numpy as np
    >>> from landlab import RadialModelGrid, RasterModelGrid
    >>> mg = RasterModelGrid((4, 5))
    >>> z = mg.node_x
    >>> slopes = mg.calc_slope_at_node(elevs=z)
    >>> np.allclose(slopes, 45. / 180. * np.pi)
    True

    >>> mg = RasterModelGrid((4, 5))
    >>> z = - mg.node_y
    >>> slope_mag, cmp = mg.calc_slope_at_node(elevs=z,
    ...                                        return_components=True)
    >>> np.allclose(slope_mag, np.pi / 4.)
    True
    >>> np.allclose(cmp[0], 0.)
    True
    >>> np.allclose(cmp[1], - np.pi / 4.)
    True

    >>> mg = RadialModelGrid(n_rings=3)
    >>> z = mg.radius_at_node
    >>> slope_at_node = np.round(mg.calc_slope_at_node(elevs=z), decimals=5)

    >>> nodes_at_ring = [
    ...     np.where(np.isclose(mg.radius_at_node, radius)) for radius in range(3)
    ... ]
    >>> slope_at_node[nodes_at_ring[0]]
    array([ 0.85707])
    >>> slope_at_node[nodes_at_ring[1]]
    array([ 0.79417,  0.79417,  0.79417,  0.79417,  0.79417,  0.79417])
    >>> slope_at_node[nodes_at_ring[2]]
    array([ 0.77542,  0.78453,  0.78453,  0.77542,  0.77542,  0.78453,
            0.78453,  0.77542,  0.77542,  0.78453,  0.78453,  0.77542])

    LLCATS: NINF GRAD SURF
    """
    if method not in ("patch_mean", "Horn"):
        raise ValueError("method name not understood")

    if not ignore_closed_nodes:
        patches_at_node = np.ma.masked_where(
            grid.patches_at_node == -1, grid.patches_at_node, copy=False
        )
    else:
        patches_at_node = np.ma.masked_where(
            np.logical_not(grid.patches_present_at_node),
            grid.patches_at_node,
            copy=False,
        )

    nhat = grid.calc_unit_normal_at_patch(elevs=elevs)
    slopes_at_patch = grid.calc_slope_at_patch(
        elevs=elevs, ignore_closed_nodes=ignore_closed_nodes, unit_normal=nhat
    )

    # now CAREFUL - patches_at_node is MASKED
    slopes_at_node_unmasked = slopes_at_patch[patches_at_node]
    slopes_at_node_masked = np.ma.array(
        slopes_at_node_unmasked, mask=patches_at_node.mask
    )
    slope_mag = np.mean(slopes_at_node_masked, axis=1).data

    if return_components or method == "Horn":
        (x_slope_patches, y_slope_patches) = grid.calc_grad_at_patch(
            elevs=elevs,
            unit_normal=nhat,
            ignore_closed_nodes=ignore_closed_nodes,
            slope_magnitude=slopes_at_patch,
        )
        x_slope_unmasked = x_slope_patches[patches_at_node]
        x_slope_masked = np.ma.array(x_slope_unmasked, mask=patches_at_node.mask)
        x_slope = np.mean(x_slope_masked, axis=1).data
        y_slope_unmasked = y_slope_patches[patches_at_node]
        y_slope_masked = np.ma.array(y_slope_unmasked, mask=patches_at_node.mask)
        y_slope = np.mean(y_slope_masked, axis=1).data
        mean_grad_x = x_slope
        mean_grad_y = y_slope

        if method == "Horn":
            slope_mag = np.arctan(
                np.sqrt(np.tan(y_slope_masked) ** 2 + np.tan(x_slope_masked) ** 2)
            )
            return slope_mag
        else:
            return slope_mag, (mean_grad_x, mean_grad_y)

    else:
        return slope_mag


def calc_aspect_at_node(
    grid,
    slope_component_tuple=None,
    elevs="topographic__elevation",
    unit="degrees",
    ignore_closed_nodes=True,
):
    """Get array of aspect of a surface.

    Calculates at returns the aspect of a surface. Aspect is returned as
    radians clockwise of north, unless input parameter units is set to
    'degrees'.

    If slope_component_tuple is provided, i.e., (slope_x, slope_y), the
    aspect will be calculated from these data.

    If it is not, it will be derived from elevation data at the nodes,
    which can either be a string referring to a grid field (default:
    'topographic__elevation'), or an nnodes-long numpy array of the
    values themselves.

    If ignore_closed_nodes is False, all proximal elevation values will be used
    in the calculation. If True, only unclosed nodes are used.

    Parameters
    ----------
    grid : ModelGrid
        A ModelGrid.
    slope_component_tuple : (slope_x_array, slope_y_array) (optional)
        Tuple of components of slope in the x and y directions, defined
        on nodes, if already known. If not, provide *elevs*.
    elevs : str or array (optional)
        Node field name or node array of elevations.
        If *slope_component_tuple* is not provided, must be set, but unused
        otherwise.
    unit : {'degrees', 'radians'}
        Controls the unit that the aspect is returned as.
    ignore_closed_nodes : bool
        If True, do not incorporate values at closed nodes into the calc.

    Examples
    --------
    >>> from landlab import RasterModelGrid
    >>> mg = RasterModelGrid((4, 4))
    >>> z = mg.node_x ** 2 + mg.node_y ** 2
    >>> mg.calc_aspect_at_node(elevs=z)
    array([ 225.        ,  240.16585039,  255.2796318 ,  258.69006753,
            209.83414961,  225.        ,  243.54632481,  248.77808974,
            194.7203682 ,  206.45367519,  225.        ,  231.94498651,
            191.30993247,  201.22191026,  218.05501349,  225.        ])
    >>> z = z.max() - z
    >>> mg.calc_aspect_at_node(elevs=z)
    array([ 45.        ,  60.16585039,  75.2796318 ,  78.69006753,
            29.83414961,  45.        ,  63.54632481,  68.77808974,
            14.7203682 ,  26.45367519,  45.        ,  51.94498651,
            11.30993247,  21.22191026,  38.05501349,  45.        ])

    >>> mg = RasterModelGrid((4, 4), xy_spacing=(3., 2.))
    >>> z = mg.node_x ** 2 + mg.node_y ** 2
    >>> mg.calc_aspect_at_node(elevs=z)
    array([ 236.30993247,  247.52001262,  259.97326008,  262.40535663,
            220.75264634,  234.41577266,  251.13402374,  255.29210302,
            201.54258265,  215.47930877,  235.73541937,  242.24162456,
            196.69924423,  209.43534223,  229.19345757,  236.30993247])

    Note that a small amount of asymmetry arises at the grid edges due
    to the "missing" nodes beyond the edge of the grid.

    LLCATS: NINF SURF
    """
    if slope_component_tuple:
        if not isinstance(slope_component_tuple, (tuple, list)):
            raise TypeError("slope_component_tuple must be tuple")
        if len(slope_component_tuple) != 2:
            raise ValueError("slope_component_tuple must be of length 2")
    else:
        try:
            elev_array = grid.at_node[elevs]
        except (KeyError, TypeError):
            assert elevs.size == grid.number_of_nodes
            elev_array = elevs

        _, slope_component_tuple = grid.calc_slope_at_node(
            elevs=elev_array,
            ignore_closed_nodes=ignore_closed_nodes,
            return_components=True,
        )

    angle_from_x_ccw = np.arctan2(-slope_component_tuple[1], -slope_component_tuple[0])

    if unit == "degrees":
        return radians_to_degrees(angle_from_x_ccw)
    elif unit == "radians":
        angle_from_north_cw = (5.0 * np.pi / 2.0 - angle_from_x_ccw) % (2.0 * np.pi)
        return angle_from_north_cw
    else:
        raise TypeError("unit must be 'degrees' or 'radians'")<|MERGE_RESOLUTION|>--- conflicted
+++ resolved
@@ -68,124 +68,6 @@
     )
 
 
-<<<<<<< HEAD
-=======
-@deprecated(use="calc_grad_at_link", version="1.0beta")
-def calc_grad_of_active_link(grid, node_values, out=None):
-    """Calculate gradients at active links.
-
-    Examples
-    --------
-    >>> import pytest
-    >>> import numpy as np
-    >>> from landlab import RasterModelGrid
-    >>> grid = RasterModelGrid((3, 4))
-    >>> z = np.array([0., 0., 0., 0.,
-    ...               1., 1., 1., 1.,
-    ...               3., 3., 3., 3.])
-    >>> with pytest.deprecated_call():
-    ...     grid.calc_grad_of_active_link(z)
-    array([ 1.,  1.,  0.,  0.,  0.,  2.,  2.])
-
-    This method is *deprecated*. Instead, use ``calc_grad_at_link``.
-
-    >>> vals = grid.calc_grad_at_link(z)
-    >>> vals[grid.active_links]
-    array([ 1.,  1.,  0.,  0.,  0.,  2.,  2.])
-
-    LLCATS: DEPR
-    """
-    return calc_grad_at_active_link(grid, node_values, out)
-
-
-@deprecated(use="calc_grad_at_link", version="1.0beta")
-@use_field_name_or_array("node")
-def calc_grad_at_active_link(grid, node_values, out=None):
-    """Calculate gradients of node values over active links.
-
-    Calculates the gradient in *quantity* node values at each active link in
-    the grid.
-
-    Parameters
-    ----------
-    grid : ModelGrid
-        A ModelGrid.
-    node_values : ndarray or field name
-        Values at grid nodes.
-    out : ndarray, optional
-        Buffer to hold the result.
-
-    Returns
-    -------
-    ndarray
-        Gradients across active links.
-
-    LLCATS: DEPR LINF GRAD
-    """
-    if out is None:
-        out = np.empty(len(grid.active_links), dtype=float)
-    return np.divide(
-        np.diff(node_values[grid.nodes_at_link[grid.active_links]], axis=1).flatten(),
-        grid.length_of_link[grid.active_links],
-        out=out,
-    )
-
-
-@deprecated(use="calc_grad_at_link", version="1.0beta")
-@use_field_name_or_array("node")
-def calculate_gradients_at_faces(grid, node_values, out=None):
-    """Calculate gradients of node values over faces.
-
-    Calculate and return gradient in *node_values* at each face in the grid.
-    Gradients are calculated from the nodes at either end of the link that
-    crosses each face.
-
-    Parameters
-    ----------
-    grid : ModelGrid
-        A ModelGrid.
-    node_values : ndarray or field name
-        Values at grid nodes.
-    out : ndarray, optional
-        Buffer to hold the result.
-
-    Returns
-    -------
-    ndarray (x number of faces)
-        Gradients across faces.
-
-    Examples
-    --------
-    >>> from landlab import RasterModelGrid
-    >>> rg = RasterModelGrid((3, 4), xy_spacing=10.0)
-    >>> z = rg.add_zeros('node', 'topographic__elevation')
-    >>> z[5] = 50.0
-    >>> z[6] = 36.0
-    >>> calculate_gradients_at_faces(rg, z)  # there are 7 faces
-    array([ 5. ,  3.6,  5. , -1.4, -3.6, -5. , -3.6])
-
-    >>> from landlab import HexModelGrid
-    >>> hg = HexModelGrid((3, 3), spacing=10.0)
-    >>> z = hg.add_zeros("topographic__elevation", at="node", clobber=True)
-    >>> z[4] = 50.0
-    >>> z[5] = 36.0
-    >>> calculate_gradients_at_faces(hg, z)  # there are 11 faces
-    array([ 5. ,  5. ,  3.6,  3.6,  5. , -1.4, -3.6, -5. , -5. , -3.6, -3.6])
-
-    LLCATS: DEPR GRAD
-    """
-    if out is None:
-        out = grid.empty(at="face")
-    laf = grid.link_at_face
-    return np.divide(
-        node_values[grid.node_at_link_head[laf]]
-        - node_values[grid.node_at_link_tail[laf]],
-        grid.length_of_link[laf],
-        out=out,
-    )
-
-
->>>>>>> 73470a74
 @use_field_name_or_array("node")
 def calc_diff_at_link(grid, node_values, out=None):
     """Calculate differences of node values over links.
