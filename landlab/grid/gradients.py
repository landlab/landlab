--- conflicted
+++ resolved
@@ -7,24 +7,13 @@
 .. autosummary::
 
     ~landlab.grid.gradients.calc_grad_at_link
-<<<<<<< HEAD
-
-=======
-    ~landlab.grid.gradients.calculate_gradients_at_faces
-    ~landlab.grid.gradients.calculate_diff_at_links
-    ~landlab.grid.gradients.calculate_diff_at_active_links
->>>>>>> b9df909c
+    ~landlab.grid.gradients.calc_diff_at_link
 """
 
 import numpy as np
 
 from landlab.core.utils import radians_to_degrees
-<<<<<<< HEAD
-from landlab.grid.base import CLOSED_BOUNDARY
 from landlab.utils.decorators import use_field_name_or_array
-=======
-from landlab.utils.decorators import deprecated, use_field_name_or_array
->>>>>>> b9df909c
 
 
 @use_field_name_or_array("node")
