--- conflicted
+++ resolved
@@ -8,24 +8,11 @@
 """
 
 import numpy as np
-<<<<<<< HEAD
-import xarray as xr
-
-from landlab.field.scalar_data_fields import FieldError
-=======
-
->>>>>>> 04d505db
+
 from landlab.utils import structured_grid as sgrid
 from landlab.utils.decorators import make_return_array_immutable
 
 from ..core.utils import add_module_functions_to_class, as_id_array
-<<<<<<< HEAD
-from ..graph import DualUniformRectilinearGraph
-from . import raster_funcs as rfuncs
-from .base import CORE_NODE, FIXED_VALUE_BOUNDARY, LOOPED_BOUNDARY, ModelGrid
-from .decorators import return_id_array
-from .diagonals import DiagonalsMixIn
-=======
 from ..field import FieldError
 from ..graph import DualUniformRectilinearGraph
 from ..io import write_esri_ascii
@@ -35,7 +22,6 @@
 from .decorators import return_id_array
 from .diagonals import DiagonalsMixIn
 from .nodestatus import NodeStatus
->>>>>>> 04d505db
 
 
 def _node_has_boundary_neighbor(mg, id, method="d8"):
@@ -261,15 +247,6 @@
         )
 
         self._node_status = np.full(
-<<<<<<< HEAD
-            self.number_of_nodes, self.BC_NODE_IS_CORE, dtype=np.uint8
-        )
-        self._node_status[self.perimeter_nodes] = self.BC_NODE_IS_FIXED_VALUE
-
-        if bc is None:
-            bc = {"right": "open", "top": "open", "left": "open", "bottom": "open"}
-
-=======
             self.number_of_nodes, NodeStatus.CORE, dtype=np.uint8
         )
         self._node_status[self.perimeter_nodes] = NodeStatus.FIXED_VALUE
@@ -277,7 +254,6 @@
         if bc is None:
             bc = {"right": "open", "top": "open", "left": "open", "bottom": "open"}
 
->>>>>>> 04d505db
         if "closed" in bc.values():
             self.set_closed_boundaries_at_grid_edges(*grid_edge_is_closed_from_dict(bc))
 
@@ -2241,11 +2217,7 @@
         nodata_value are set to ``BC_NODE_IS_CLOSED`` (grid.status_at_node == 4). All
         nodes with data values are set to CORE_NODES (grid.status_at_node ==
         0), with the exception that the outlet node is set to a
-<<<<<<< HEAD
-        FIXED_VALUE_BOUNDARY (grid.status_at_node == 1).
-=======
         BC_NODE_IS_FIXED_VALUE (grid.status_at_node == 1).
->>>>>>> 04d505db
 
         Note that the outer ring of the raster is set to ``BC_NODE_IS_CLOSED``, even
         if there are nodes that have values.  The only exception to this would
@@ -2372,11 +2344,7 @@
         self.set_nodata_nodes_to_closed(node_data, nodata_value)
 
         # set the boundary condition (fixed value) at the outlet_node
-<<<<<<< HEAD
-        self.status_at_node[outlet_id] = FIXED_VALUE_BOUNDARY
-=======
         self.status_at_node[outlet_id] = NodeStatus.FIXED_VALUE
->>>>>>> 04d505db
 
 
 def _guess_format_from_name(path):
