--- conflicted
+++ resolved
@@ -409,7 +409,6 @@
                 *grid_edge_is_closed_from_dict(bc_at_edges))
 
         self.looped_node_properties = {}
-<<<<<<< HEAD
             
         # List of looped neighbor cells (all 8 neighbors) for
         # given *cell ids* can be created if requested by the user.
@@ -418,8 +417,6 @@
         # List of second ring looped neighbor cells (all 16 neighbors) for
         # given *cell ids* can be created if requested by the user.
         self._looped_second_ring_cell_neighbor_list_created = False
-=======
->>>>>>> 9471def8
 
     def __setstate__(self, state_dict):
         """Set state for of RasterModelGrid from pickled state_dict."""
