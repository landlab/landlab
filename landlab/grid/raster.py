--- conflicted
+++ resolved
@@ -60,42 +60,6 @@
 _node_has_boundary_neighbor = np.vectorize(_node_has_boundary_neighbor, excluded=["mg"])
 
 
-<<<<<<< HEAD
-class RasterModelGridPlotter(object):
-
-    """MixIn that provides plotting functionality.
-
-    Inhert from this class to provide a ModelDataFields object with the
-    method function, ``imshow``, that plots a data field.
-    """
-
-    def imshow(self, group, var_name, **kwds):
-        """Plot a data field.
-
-        This is a wrapper for `plot.imshow_grid`, and can take the same
-        keywords. See that function for full documentation.
-
-        Parameters
-        ----------
-        group : str
-            Name of group.
-        var_name : str
-            Name of field
-
-        See Also
-        --------
-        landlab.plot.imshow_grid
-
-        :meta landlab: info-grid
-        """
-        from landlab.plot import imshow_grid
-
-        kwds["values_at"] = group
-        imshow_grid(self, var_name, **kwds)
-
-
-=======
->>>>>>> 064f3d30
 def grid_edge_is_closed_from_dict(boundary_conditions):
     """Get a list of closed-boundary status at grid edges.
 
