#! /usr/env/python
"""
A class used to create and manage regular raster grids for 2D numerical models
in Landlab.

Do NOT add new documentation here. Grid documentation is now built in a semi-
automated fashion. To modify the text seen on the web, edit the files
`docs/text_for_[gridfile].py.txt`.
"""

import numpy as np
import six
from six.moves import range

from landlab.field.scalar_data_fields import FieldError
from landlab.grid.structured_quad import (
    cells as squad_cells,
    links as squad_links,
)
from landlab.utils import structured_grid as sgrid
from landlab.utils.decorators import deprecated, make_return_array_immutable

from . import raster_funcs as rfuncs
from ..core.utils import add_module_functions_to_class, as_id_array
from ..graph import DualUniformRectilinearGraph
from ..io import write_esri_ascii
from ..io.netcdf import write_netcdf
<<<<<<< HEAD
from landlab.grid.structured_quad import links as squad_links
from landlab.grid.structured_quad import cells as squad_cells
from ..core.utils import as_id_array
from ..core.utils import add_module_functions_to_class
from .decorators import return_id_array, return_readonly_id_array
from ..utils.decorators import cache_result_in_object
from . import gradients
from ..graph import DualUniformRectilinearGraph
from ..field.graph_field import GraphFields
=======
from ..utils.decorators import cache_result_in_object
from .base import (
    BAD_INDEX_VALUE,
    CLOSED_BOUNDARY,
    CORE_NODE,
    FIXED_VALUE_BOUNDARY,
    LOOPED_BOUNDARY,
    ModelGrid,
)
from .decorators import return_id_array
from .diagonals import DiagonalsMixIn
>>>>>>> 4bd95a7e


@deprecated(use="grid.node_has_boundary_neighbor", version="0.2")
def _node_has_boundary_neighbor(mg, id, method="d8"):
    """Test if a RasterModelGrid node is next to a boundary.

    Test if one of the neighbors of node *id* is a boundary node.

    Parameters
    ----------
    mg : RasterModelGrid
        Source grid
    node_id : int
        ID of node to test.
    method: string, optional
        default is d8 neighbor, other method is 'd4'

    Returns
    -------
    boolean
        ``True`` if node has a neighbor on the boundary, ``False`` otherwise.
    """
    for neighbor in mg.active_adjacent_nodes_at_node[id]:
        try:
            if mg.status_at_node[neighbor] != CORE_NODE:
                return True
        except IndexError:
            return True
    if method == "d8":
        for neighbor in mg.diagonal_adjacent_nodes_at_node[id]:
            try:
                if mg.status_at_node[neighbor] != CORE_NODE:
                    return True
            except IndexError:
                return True
    return False


def _make_arg_into_array(arg):
    """Make an argument into an iterable.

    This function tests if the provided object is a Python list or a numpy
    array. If not, attempts to cast the object to a list. If it cannot, it will
    raise a TypeError.

    Parameters
    ----------
    arg : array_like
        Input array.

    Returns
    -------
    array_like
        The input array converted to an iterable.

    Examples
    --------
    >>> from landlab.grid.raster import _make_arg_into_array
    >>> _make_arg_into_array(1)
    [1]
    >>> _make_arg_into_array((1, ))
    [1]
    >>> _make_arg_into_array([1, 2])
    [1, 2]
    >>> import numpy as np
    >>> _make_arg_into_array(np.arange(3))
    array([0, 1, 2])
    """
    ids = arg
    if not isinstance(ids, list) and not isinstance(ids, np.ndarray):
        try:
            ids = list(ids)
        except TypeError:
            ids = [ids]
    return ids


_node_has_boundary_neighbor = np.vectorize(_node_has_boundary_neighbor, excluded=["mg"])


class RasterModelGridPlotter(object):

    """MixIn that provides plotting functionality.

    Inhert from this class to provide a ModelDataFields object with the
    method function, ``imshow``, that plots a data field.
    """

    def imshow(self, group, var_name, **kwds):
        """Plot a data field.

        This is a wrapper for `plot.imshow_grid`, and can take the same
        keywords. See that function for full documentation.

        Parameters
        ----------
        group : str
            Name of group.
        var_name : str
            Name of field

        See Also
        --------
        landlab.plot.imshow_grid

        LLCATS: GINF
        """
        from landlab.plot import imshow_grid

        kwds["values_at"] = group
        imshow_grid(self, var_name, **kwds)


def grid_edge_is_closed_from_dict(boundary_conditions):
    """Get a list of closed-boundary status at grid edges.

    Get a list that indicates grid edges that are closed boundaries. The
    returned list provides a boolean that gives the boundary condition status
    for edges order as [*bottom*, *left*, *top*, *right*].

    *boundary_conditions* is a dict whose keys indicate edge location (as
    "bottom", "left", "top", "right") and values must be one of "open", or
    "closed". If an edge location key is missing, that edge is assumed to be
    *open*.

    Parameters
    ----------
    boundary_conditions : dict
        Boundary condition for grid edges.

    Returns
    -------
    list
        List of booleans indicating if an edge is a closed boundary.

    Examples
    --------
    >>> from landlab.grid.raster import grid_edge_is_closed_from_dict
    >>> grid_edge_is_closed_from_dict(dict(bottom='closed', top='open'))
    [False, False, False, True]
    >>> grid_edge_is_closed_from_dict({})
    [False, False, False, False]
    """
    for condition in boundary_conditions.values():
        if condition not in ["open", "closed"]:
            raise ValueError("%s: boundary condition type not understood", condition)

    return [
        boundary_conditions.get(loc, "open") == "closed"
        for loc in ["right", "top", "left", "bottom"]
    ]


def _old_style_args(args):
    """Test if arguments are the old-style RasterModelGrid __init__ method.

    The old way of initializing a :any:`RasterModelGrid` was like,

    .. code::
        grid = RasterModelGrid(n_rows, n_cols)

    The new way passes the grid shape as a tuple, like numpy functions,

    .. code::
        grid = RasterModelGrid((n_rows, n_cols))

    Parameters
    ----------
    args : iterable
        Arguments to a function.

    Examples
    --------
    >>> from landlab.grid.raster import _old_style_args
    >>> _old_style_args((4, 5))
    True
    >>> _old_style_args(((4, 5), ))
    False
    >>> _old_style_args(([4, 5], ))
    False
    """
    return len(args) in (2, 3) and isinstance(args[0], int)


def _parse_grid_shape_from_args(args):
    """Get grid shape from args.

    Parameters
    ----------
    args : iterable
        Arguments to a function.

    Examples
    --------
    >>> from landlab.grid.raster import _parse_grid_shape_from_args
    >>> _parse_grid_shape_from_args((3, 4))
    (3, 4)
    >>> _parse_grid_shape_from_args(((3, 4), ))
    (3, 4)
    """
    if _old_style_args(args):
        rows, cols = args[0], args[1]
    else:
        try:
            (rows, cols) = args[0]
        except ValueError:
            raise ValueError("grid shape must be tuple")
    return rows, cols


def _parse_grid_spacing_from_args(args):
    """Get grid spacing from args.

    Parameters
    ----------
    args : iterable
        Arguments to a function.

    Examples
    --------
    >>> from landlab.grid.raster import _parse_grid_spacing_from_args
    >>> _parse_grid_spacing_from_args((3, 4, 5))
    5
    >>> _parse_grid_spacing_from_args(((3, 4), 5))
    5
    """
    try:
        if _old_style_args(args):
            return args[2]
        else:
            return args[1]
    except IndexError:
        return None


<<<<<<< HEAD
from .diagonals import DiagonalsMixIn


# class RasterModelGrid(DualUniformRectilinearGraph, GraphFields, ModelGrid,
class RasterModelGrid(DiagonalsMixIn, DualUniformRectilinearGraph, ModelGrid,
                      RasterModelGridPlotter):
=======
class RasterModelGrid(
    DiagonalsMixIn, DualUniformRectilinearGraph, ModelGrid, RasterModelGridPlotter
):
>>>>>>> 4bd95a7e

    """A 2D uniform rectilinear grid.

    Create a uniform rectilinear grid that has *num_rows* and *num_cols*
    of grid nodes, with a row and column spacing of *dx*.

    Use the *bc* keyword to specify boundary_conditions along the edge nodes
    of the grid. *bc* is a dict whose keys indicate edge location (as
    "bottom", "left", "top", "right") and values must be one of "open", or
    "closed". If an edge location key is missing, that edge is assumed to be
    *open*.

    Parameters
    ----------
    shape : tuple of int
        Shape of the grid in nodes.
    spacing : float, optional
        Row and column node spacing.
    bc : dict, optional
        Edge boundary conditions.

    Examples
    --------
    Create a uniform rectilinear grid that has 4 rows and 5 columns of nodes.
    Nodes along the edges will be *open*. That is, links connecting these
    nodes to core nodes are *active*.

    >>> from landlab import RasterModelGrid
    >>> rmg = RasterModelGrid((4, 5), 1.0)
    >>> rmg.number_of_node_rows, rmg.number_of_node_columns
    (4, 5)
    >>> rmg.number_of_active_links
    17

    Set the nodes along the top edge of the grid to be *closed* boundaries.
    This means that any links touching these nodes will be *inactive*.

    >>> rmg = RasterModelGrid((4, 5), 1.0, bc={'top': 'closed'})
    >>> rmg.number_of_node_rows, rmg.number_of_node_columns
    (4, 5)
    >>> rmg.number_of_active_links
    14

    A `RasterModelGrid` can have different node spacings in the *x* and *y*
    directions.

    >>> grid = RasterModelGrid((4, 5), spacing=(1, 2))
    >>> grid.dy, grid.dx
    (1.0, 2.0)
    >>> grid.node_y # doctest: +NORMALIZE_WHITESPACE
    array([ 0., 0., 0., 0., 0.,
            1., 1., 1., 1., 1.,
            2., 2., 2., 2., 2.,
            3., 3., 3., 3., 3.])
    >>> grid.node_x # doctest: +NORMALIZE_WHITESPACE
    array([ 0., 2., 4., 6., 8.,
            0., 2., 4., 6., 8.,
            0., 2., 4., 6., 8.,
            0., 2., 4., 6., 8.])

    Notes
    -----
    The option for NOT giving rows, cols, and dx no longer works,
    because the *field* init requires num_active_cells, etc., to be
    defined. Either we force users to give arguments on instantiation,
    or set it up such that one can create a zero-node grid.
    """

    def __init__(self, *args, **kwds):
        """Create a 2D grid with equal spacing.

        Optionally takes numbers of rows and columns and cell size as
        inputs. If this are given, calls initialize() to set up the grid.
        At the moment, num_rows and num_cols MUST be specified. Both must be
        >=3 to allow correct automated setup of boundary conditions.

        Parameters
        ----------
        shape : tuple of int
            Shape of the grid in nodes.
        spacing : tuple or float, optional
            Row and column node spacing.
        bc : dict, optional
            Edge boundary conditions.
        origin : tuple, optional
            Provides the values (x, y) of the
            lower left corner of the grid. Default
            value is (0.0, 0.0)

        Returns
        -------
        RasterModelGrid
            A newly-created grid.

        Notes
        -----
        The option for NOT giving rows, cols, and dx no longer works,
        because the *field* init requires num_active_cells, etc., to be
        defined. Either we force users to give arguments on instantiation,
        or set it up such that one can create a zero-node grid.
        """
<<<<<<< HEAD
        dx = kwds.pop('dx', None)
        num_rows = kwds.pop('num_rows', None)
        num_cols = kwds.pop('num_cols', None)
        origin = kwds.pop('origin', 0.)
=======
        dx = kwds.pop("dx", None)
        num_rows = kwds.pop("num_rows", None)
        num_cols = kwds.pop("num_cols", None)
        origin = kwds.pop("origin", None) or (0., 0.)
>>>>>>> 4bd95a7e

        if num_rows is None and num_cols is None:
            num_rows, num_cols = _parse_grid_shape_from_args(args)
        elif len(args) > 0:
            raise ValueError(
                "number of args must be 0 when using keywords for grid shape"
            )

        if dx is None:
            dx = kwds.pop("spacing", _parse_grid_spacing_from_args(args) or 1.)

        if num_rows <= 0 or num_cols <= 0:
<<<<<<< HEAD
            raise ValueError('number of rows and columns must be positive')

        shape = (num_rows, num_cols)
        spacing = np.asfarray(np.broadcast_to(dx, (2, )))
        origin = np.asfarray(np.broadcast_to(origin, (2, )))

        DualUniformRectilinearGraph.__init__(self, shape, spacing=spacing,
                                             origin=origin)
        ModelGrid.__init__(self, **kwds)

        self._node_status = np.full(self.number_of_nodes,
                                    self.BC_NODE_IS_CORE, dtype=np.uint8)
        self._node_status[self.perimeter_nodes] = self.BC_NODE_IS_FIXED_VALUE

        self._DEBUG_TRACK_METHODS = False
        bc_at_edges = kwds.pop('bc', {'right': 'open', 'top': 'open',
                                      'left': 'open', 'bottom': 'open'})
        if 'closed' in bc_at_edges.values():
            self.set_closed_boundaries_at_grid_edges(
                *grid_edge_is_closed_from_dict(bc_at_edges))
=======
            raise ValueError("number of rows and columns must be positive")

        shape = (num_rows, num_cols)
        spacing = np.asfarray(np.broadcast_to(dx, (2,)))
        origin = np.asfarray(np.broadcast_to(origin, (2,)))

        DualUniformRectilinearGraph.__init__(
            self, shape, spacing=spacing, origin=origin
        )
        ModelGrid.__init__(self, **kwds)

        self._node_status = np.full(
            self.number_of_nodes, self.BC_NODE_IS_CORE, dtype=np.uint8
        )
        self._node_status[self.perimeter_nodes] = self.BC_NODE_IS_FIXED_VALUE

        self._DEBUG_TRACK_METHODS = False
        bc_at_edges = kwds.pop(
            "bc", {"right": "open", "top": "open", "left": "open", "bottom": "open"}
        )
        if "closed" in bc_at_edges.values():
            self.set_closed_boundaries_at_grid_edges(
                *grid_edge_is_closed_from_dict(bc_at_edges)
            )
>>>>>>> 4bd95a7e

        self.looped_node_properties = {}
            
        # List of looped neighbor cells (all 8 neighbors) for
        # given *cell ids* can be created if requested by the user.
        self._looped_cell_neighbor_list = None

        # List of second ring looped neighbor cells (all 16 neighbors) for
        # given *cell ids* can be created if requested by the user.
        self._looped_second_ring_cell_neighbor_list_created = False

    def __setstate__(self, state_dict):
        """Set state for of RasterModelGrid from pickled state_dict."""
        if state_dict["type"] != "RasterModelGrid":
            assert TypeError("Saved model instance not of " "RasterModelGrid type.")

        dx = state_dict["dx"]
        shape = state_dict["shape"]
        origin = state_dict["origin"]
        num_rows = shape[0]
        num_cols = shape[1]

        self._node_status = np.empty(num_rows * num_cols, dtype=np.uint8)

        # Set number of nodes, and initialize if caller has given dimensions
        self._initialize(num_rows, num_cols, dx, origin)

        super(RasterModelGrid, self).__init__()

        self.looped_node_properties = {}

        # Recreate the state of the grid and the information it new
        # about itself

        # If angle of links existed, create them
        if state_dict["_angle_of_link_created"]:
            self._create_angle_of_link()

        # If patches existed, create them
        if state_dict["_patches_created"]:
            self.nodes_at_patch
            self.links_at_patch

        # If forced cell area existed.
        if state_dict["forced_cell_areas_created"]:
            self._create_cell_areas_array_force_inactive()

        # If neighbor list existed, create them
        if state_dict["neighbor_list_created"]:
            self._create_neighbor_list()

        # Set status at links and nodes
        self.status_at_node[:] = state_dict["status_at_node"]

        # Add fields back to the grid
        for group in state_dict["_groups"].keys():
            field_set = state_dict["_groups"][group]
            fields = field_set.keys()
            for field in fields:
                # add field to
                self.add_field(
                    group,
                    field,
                    field_set[field]["value_array"],
                    units=field_set[field]["units"],
                )
        self.bc_set_code = state_dict["bc_set_code"]

    def __getstate__(self):
        """Get state for pickling."""
        # initialize state_dict
        state_dict = {}

        # save basic information about the shape and size of the grid
        state_dict["type"] = "RasterModelGrid"
        state_dict["dx"] = self.dx
        state_dict["dy"] = self.dy
        state_dict["shape"] = self.shape
        state_dict["origin"] = (self.node_x[0], self.node_y[0])
        state_dict["_axis_name"] = self._axis_name
        state_dict["_axis_units"] = self._axis_units
        state_dict["_default_group"] = self._default_group

        # save information about things that might have been created
        state_dict["_angle_of_link_created"] = self._angle_of_link_created
        state_dict["_patches_created"] = self._patches_created
        state_dict["neighbor_list_created"] = self.neighbor_list_created
        try:
            if isinstance(self._forced_cell_areas, np.ndarray):
                state_dict["forced_cell_areas_created"] = True
            else:
                state_dict["forced_cell_areas_created"] = False
        except AttributeError:
            state_dict["forced_cell_areas_created"] = False

        # save status information at nodes (status at link set based on status
        # at node
        state_dict["status_at_node"] = np.asarray(self._node_status)

        # save all fields. This is the key part, since saving ScalarDataFields, breaks
        # pickle and/or dill

        groups = {}
        for group in self._groups.keys():
            field_set_dict = {}
            fields = self._groups[group].keys()
            for field in fields:
                field_dict = {}
                field_dict["value_array"] = self.field_values(group, field)
                field_dict["units"] = self.field_units(group, field)
                field_set_dict[field] = field_dict
            groups[group] = field_set_dict

        state_dict["_groups"] = groups

        # save BC set code
        state_dict["bc_set_code"] = self.bc_set_code

        # return state_dict
        return state_dict

    @classmethod
    def from_dict(cls, params):
        """Create a RasterModelGrid from a dictionary.

        Parameters
        ----------
        params : dict_like
            Initialization parameters for a RasterModelGrid.

        Returns
        -------
        RasterModelGrid
            A newly-created grid.

        Examples
        --------
        >>> from landlab import RasterModelGrid
        >>> grid = RasterModelGrid.from_dict(
        ...     {'shape': (3, 4), 'bc': {'top': 'closed'}})
        >>> grid.number_of_nodes
        12

        LLCATS: GINF
        """
        shape = params["shape"]
        spacing = params.get("spacing", (1.,) * len(shape))
        bc = params.get("bc", {})

        return cls(shape, spacing=spacing, bc=bc)

    def _initialize(self, num_rows, num_cols, spacing, origin):
        """Set up a raster grid.

        Sets up a *num_rows* by *num_cols* grid with cell *spacing* and
        (by default) regular boundaries (that is, all perimeter cells are
        boundaries and all interior cells are active).

        The lower left corner is set through *origin*, which is a
        (lower left corner x, lower left corner y) tuple.

        To be consistent with unstructured grids, the raster grid is
        managed not as a 2D array but rather as a set of vectors that
        describe connectivity information between nodes, links, active links,
        cells, active cells, faces, patches, junctions, and corners.

        By default, all interior nodes are set to active, and all perimeter
        nodes are set as fixed value, open boundaries (type 1, see supporting
        documentation).

        Note that by default, a RasterModelGrid ONLY has links to
        orthogonal neighboring nodes. However, if you wish to work with the
        diagonal links (e.g., D8 flow routing), these functions are available
        as methods, and the diagonal links can readily be created after
        initialization.

        Examples
        --------
        >>> from landlab import RasterModelGrid, BAD_INDEX_VALUE
        >>> numrows = 20          # number of rows in the grid
        >>> numcols = 30          # number of columns in the grid
        >>> dx = 10.0             # grid cell spacing
        >>> rmg = RasterModelGrid((numrows, numcols), dx)
        >>> (rmg.number_of_nodes, rmg.number_of_cells, rmg.number_of_links,
        ...  rmg.number_of_active_links)
        (600, 504, 1150, 1054)
        >>> rmg = RasterModelGrid((4, 5))
        >>> (rmg.number_of_nodes, rmg.number_of_cells, rmg.number_of_links,
        ...  rmg.number_of_active_links)
        (20, 6, 31, 17)
        >>> rmg.status_at_node # doctest: +NORMALIZE_WHITESPACE
        array([1, 1, 1, 1, 1,
               1, 0, 0, 0, 1,
               1, 0, 0, 0, 1,
               1, 1, 1, 1, 1], dtype=uint8)
        >>> rmg.node_at_cell # doctest: +NORMALIZE_WHITESPACE
        array([ 6,  7,  8,
               11, 12, 13])
        >>> rmg.node_at_link_tail # doctest: +NORMALIZE_WHITESPACE
        array([ 0,  1,  2,  3,  0,  1,  2,  3,  4,  5,  6,  7,  8,  5,  6,  7,
                8,  9, 10, 11, 12, 13, 10, 11, 12, 13, 14, 15, 16, 17, 18])
        >>> rmg.node_at_link_head # doctest: +NORMALIZE_WHITESPACE
        array([ 1,  2,  3,  4,  5,  6,  7,  8,  9,  6,  7,  8,  9, 10, 11, 12,
               13, 14, 11, 12, 13, 14, 15, 16, 17, 18, 19, 16, 17, 18, 19])
        >>> rmg.face_at_link[20]
        12
        >>> rmg.active_links # doctest: +NORMALIZE_WHITESPACE
        array([ 5,  6,  7,  9, 10, 11, 12, 14, 15, 16, 18, 19, 20, 21, 23, 24,
               25])
        """
        if isinstance(spacing, float) or isinstance(spacing, int):
            spacing = (spacing, spacing)

        # Basic info about raster size and shape
        self._nrows = num_rows
        self._ncols = num_cols

        self._dy, self._dx = float(spacing[0]), float(spacing[1])
        self.cellarea = self.dy * self.dx

        self._node_at_cell = sgrid.node_at_cell(self.shape)
        self._cell_at_node = squad_cells.cell_id_at_nodes(self.shape).reshape((-1,))

        # We need at least one row or column of boundary cells on each
        # side, so the grid has to be at least 3x3
        assert np.min((num_rows, num_cols)) >= 3

        # Assign and store node (x,y,z) coordinates.
        #
        # The relation between node (x,y) coordinates and position is
        # illustrated here for a five-column, four-row grid. The numbers show
        # node positions, and the - and | symbols show the links connecting
        # the nodes.
        #
        # 15------16------17------18------19
        #  |       |       |       |       |
        #  |       |       |       |       |
        #  |       |       |       |       |
        # 10------11------12------13------14
        #  |       |       |       |       |
        #  |       |       |       |       |
        #  |       |       |       |       |
        #  5-------6-------7-------8-------9
        #  |       |       |       |       |
        #  |       |       |       |       |
        #  |       |       |       |       |
        #  0-------1-------2-------3-------4
        #
        (x_of_node, y_of_node) = sgrid.node_coords(
<<<<<<< HEAD
            (num_rows, num_cols), (self.dy, self.dx), (0., 0.))
=======
            (num_rows, num_cols), (self.dy, self.dx), (0., 0.)
        )
>>>>>>> 4bd95a7e

        self._xy_of_node = np.hstack(
            (x_of_node.reshape((-1, 1)), y_of_node.reshape((-1, 1)))
        )

        # Node boundary/active status:
        # Next, we set up an array of "node status" values, which indicate
        # whether a given node is an active, non-boundary node, or some type of
        # boundary. Here we default to having all perimeter nodes be active
        # fixed-value boundaries.
        self._node_status[:] = sgrid.status_at_node(
            self.shape, boundary_status=FIXED_VALUE_BOUNDARY
        )

        # Cell lists:
        # For all cells, we create a list of the corresponding node ID for
        # each cell.
        #
        # Cells and faces in a five-column, four-row grid look like this
        # (where the numbers are cell IDs and lines show faces):
        #
        # |-------|-------|-------|
        # |       |       |       |
        # |   3   |   4   |   5   |
        # |       |       |       |
        # |-------|-------|-------|
        # |       |       |       |
        # |   0   |   1   |   2   |
        # |       |       |       |
        # |-------|-------|-------|
        #

        self._links_at_node = squad_links.links_at_node(self.shape)

        # Link lists:
        # For all links, we encode the "tail" and "head" nodes, and the face
        # (if any) associated with the link. If the link does not intersect a
        # face, then face is assigned None.
        # For active links, we store the corresponding link ID.
        #
        # The numbering scheme for links in RasterModelGrid is illustrated with
        # the example of a five-column by four-row grid (each * is a node,
        # the lines show links, and the ^ and > symbols indicate the direction
        # of each link: up for vertical links, and right for horizontal ones):
        #
        #  *--27-->*--28-->*--29-->*--30-->*
        #  ^       ^       ^       ^       ^
        # 22      23      24      25      26
        #  |       |       |       |       |
        #  *--18-->*--19-->*--20-->*--21-->*
        #  ^       ^       ^       ^       ^
        # 13      14      15      16      17
        #  |       |       |       |       |
        #  *---9-->*--10-->*--11-->*--12-->*
        #  ^       ^       ^       ^       ^
        #  4       5       6       7       8
        #  |       |       |       |       |
        #  *---0-->*---1-->*---2-->*---3-->*
        #
        #   create the tail-node and head-node lists
        (node_at_link_tail, node_at_link_head) = sgrid.node_index_at_link_ends(
            self.shape
        )
        self._nodes_at_link = np.hstack(
            (node_at_link_tail.reshape((-1, 1)), node_at_link_head.reshape((-1, 1)))
        )

        # Sort them by midpoint coordinates
        self._sort_links_by_midpoint()

        # Flag indicating whether we have created patches
        self._patches_created = False

        # Flag indicating whether we have created link angles
        self._angle_of_link_created = False

        # set up the list of active links
        self._reset_link_status_list()

        # Create 2D array containing, for each node, direction of connected
        # link (1=incoming, -1=outgoing, 0=no link present at this position)
        # needs to come after BC setting
        self._create_link_dirs_at_node()

        #   set up link unit vectors and node unit-vector sums
        self._create_link_unit_vectors()

        #   set up link faces
        #
        #   Here we assume that we've already created a list of active links
        # in which all 4 boundaries are "open", such that each boundary node
        # (except the 4 corners) is connected to an adjacent interior node. In
        # this case, there will be the same number of faces as active links,
        # and the numbering of faces will be the same as the corresponding
        # active links. We start off creating a list of all None values. Only
        # those links that cross a face will have this None value replaced with
        # a face ID.
        # self._face_at_link = sgrid.face_at_link(self.shape,
        #                                         actives=self.active_links)
        self._create_cell_areas_array()

        # List of neighbors for each cell: we will start off with no
        # list. If a caller requests it via active_adjacent_nodes_at_node or
        # _create_neighbor_list, we'll create it if necessary.
        self.neighbor_list_created = False
        self._neighbor_node_dict = {}

        # List of looped neighbor cells (all 8 neighbors) for
        # given *cell ids* can be created if requested by the user.
        self._looped_cell_neighbor_list = None

        # List of second ring looped neighbor cells (all 16 neighbors) for
        # given *cell ids* can be created if requested by the user.
        self._looped_second_ring_cell_neighbor_list_created = False

    def _setup_nodes(self):
        self._nodes = np.arange(self.number_of_nodes, dtype=int).reshape(self.shape)
        return self._nodes

    @property
    @make_return_array_immutable
    def nodes(self):
        """Get a shaped array of nodes.

        Returns
        -------
        ndarray
            Node IDs in an array shaped as *number_of_node_rows* by
            *number_of_node_columns*.

        Examples
        --------
        >>> from landlab import RasterModelGrid
        >>> grid = RasterModelGrid((3, 4))
        >>> grid.nodes
        array([[ 0,  1,  2,  3],
               [ 4,  5,  6,  7],
               [ 8,  9, 10, 11]])

        You can't change node ids.

        >>> grid.nodes[0] = 99 # doctest: +IGNORE_EXCEPTION_DETAIL
        Traceback (most recent call last):
        ValueError: assignment destination is read-only

        LLCATS: NINF
        """
        return super(RasterModelGrid, self).nodes

    def _create_cell_areas_array(self):
        """Set up array of cell areas.

        This method supports the creation of the array that stores cell areas.
        It is not meant to be called manually.
        """
        self._area_of_cell = np.full(
            self.number_of_cells, self.dx * self.dy, dtype=float
        )
        return self._area_of_cell

    def _create_cell_areas_array_force_inactive(self):
        """Set up array cell areas including extra cells for perimeter nodes.

        This method supports the creation of the array that stores cell areas.
        It differs from _create_cell_areas_array in that it forces ALL nodes to
        have a surrounding cell, which is not actually the case for the generic
        perimeter node (these are unbounded). This is only possible because the
        grid is a raster.
        It is not meant to be called manually.
        """
        self._forced_cell_areas = np.full(self.shape, self.dx * self.dy, dtype=float)
        self._forced_cell_areas[(0, -1), :] = 0.
        self._forced_cell_areas[:, (0, -1)] = 0.
        self._forced_cell_areas.shape = (-1,)
        return self._forced_cell_areas

    @property
    def cell_grid_shape(self):
        """Get the shape of the cellular grid (grid with only cells).

        Returns
        -------
        shape : tuple of ints
            The shape of the cellular grid as number of cell rows and cell
            columns.

        Examples
        --------
        >>> from landlab import RasterModelGrid
        >>> grid = RasterModelGrid((3, 4))
        >>> grid.cell_grid_shape
        (1, 2)

        LLCATS: GINF CINF
        """
        return (self.number_of_cell_rows, self.number_of_cell_columns)

<<<<<<< HEAD
    @deprecated(use='vals[links_at_node]*active_link_dirs_at_node',
                version=1.0)
=======
    @deprecated(use="vals[links_at_node]*active_link_dirs_at_node", version=1.0)
>>>>>>> 4bd95a7e
    def _active_links_at_node(self, *args):
        """_active_links_at_node([node_ids])
        Active links of a node.

        Parameters
        ----------
        node_ids : int or list of ints
                   ID(s) of node(s) for which to find connected active links

        Returns
        -------
        (4, N) ndarray
            The ids of active links attached to grid nodes with
            *node_ids*. If *node_ids* is not given, return links for all of the
            nodes in the grid. Link ids are listed in clockwise order starting
            with the south link. Diagonal links are never returned.

        Examples
        --------
        >>> from landlab import RasterModelGrid
        >>> rmg = RasterModelGrid((3, 4))
        >>> rmg.links_at_node[5]
        array([ 8, 11,  7,  4])
        >>> rmg._active_links_at_node((5, 6))
        array([[ 4,  5],
               [ 7,  8],
               [11, 12],
               [ 8,  9]])
        >>> rmg._active_links_at_node()
        array([[-1, -1, -1, -1, -1,  4,  5, -1, -1, 11, 12, -1],
               [-1, -1, -1, -1, -1,  7,  8,  9, -1, -1, -1, -1],
               [-1,  4,  5, -1, -1, 11, 12, -1, -1, -1, -1, -1],
               [-1, -1, -1, -1,  7,  8,  9, -1, -1, -1, -1, -1]])

        array([[-1, -1, -1, -1, -1,  0,  1, -1, -1,  2,  3, -1],
               [-1, -1, -1, -1, -1,  4,  5,  6, -1, -1, -1, -1],
               [-1,  0,  1, -1, -1,  2,  3, -1, -1, -1, -1, -1],
               [-1, -1, -1, -1,  4,  5,  6, -1, -1, -1, -1, -1]])

        LLCATS: DEPR LINF NINF
        """
        active_links_at_node = self.links_at_node.copy()
        active_links_at_node[self.active_link_dirs_at_node == 0] = -1
        active_links_at_node = active_links_at_node[:, (3, 2, 1, 0)]

        if len(args) == 0:
            return active_links_at_node.T
        elif len(args) == 1:
            node_ids = np.broadcast_arrays(args[0])[0]
            return active_links_at_node[node_ids, :].T
        else:
<<<<<<< HEAD
            raise ValueError('only zero or one arguments accepted')
=======
            raise ValueError("only zero or one arguments accepted")
>>>>>>> 4bd95a7e

    def _create_link_unit_vectors(self):
        """Make arrays to store the unit vectors associated with each link.

        Creates self.link_unit_vec_x and self.link_unit_vec_y. These contain,
        for each link, the x and y components of the link's unit vector (that
        is, the link's x and y dimensions if it were shrunk to unit length but
        retained its orientation). The length of these arrays is the number of
        links plus one. The last entry in each array is set to zero, and is
        used to handle references to "link -1" (meaning, a non-existent link,
        whose unit vector is (0,0)).

        Also builds arrays to store the unit-vector component sums for each
        node: node_unit_vector_sum_x and node_unit_vector_sum_y. These are
        designed to be used when mapping link vector values to nodes (one takes
        the average of the x- and y-components of all connected links).

        Notes
        -----
        .. note::

            Overrides ModelGrid._create_link_unit_vectors().

        Creates the following:

        *  `self.link_unit_vec_x`, `self.link_unit_vec_y` : `ndarray`
           x and y components of unit vectors at each link (extra 0
           entries at end)
        *  `self.node_vector_sum_x`, `self.node_vector_sum_y` : `ndarray`
           Sums of x & y unit vector components for each node. Sum is over all
           links connected to a given node.

        Examples
        --------
        In the example below, the first 8 links are vertical, and have unit
        vectors (0,1), whereas the remaining links are horizontal with (1,0).
        The middle columns have x-component vector sums equal to 2 (one
        horizontal inlink and one horizontal outlink), while the middle rows
        have y-component vector sums equal to 2 (one vertical inlink and one
        vertical outlink). The rest of the entries have ones, representing the
        left and right columns (only one horizontal link) and top and bottom
        rows (only one vertical link).

        >>> from landlab import RasterModelGrid
        >>> mg = RasterModelGrid((3, 4), spacing=(2.0, 2.0))

        >>> mg.unit_vector_at_link[:, 0] # doctest: +NORMALIZE_WHITESPACE
        array([ 1.,  1.,  1.,  0.,  0.,  0.,  0.,
                1.,  1.,  1.,  0.,  0.,  0.,  0.,
                1.,  1.,  1.])
        >>> mg.unit_vector_at_link[:, 1] # doctest: +NORMALIZE_WHITESPACE
        array([ 0.,  0.,  0.,  1.,  1.,  1.,  1.,
                0.,  0.,  0.,  1.,  1.,  1.,  1.,
                0.,  0.,  0.])

        >>> mg.unit_vector_at_node[:, 0]
        array([ 1.,  2.,  2.,  1.,  1.,  2.,  2.,  1.,  1.,  2.,  2.,  1.])
        >>> mg.unit_vector_at_node[:, 1]
        array([ 1.,  1.,  1.,  1.,  2.,  2.,  2.,  2.,  1.,  1.,  1.,  1.])
        """
        unit_vec_at_link = np.zeros((self.number_of_links + 1, 2), dtype=float)
        unit_vec_at_link[self.horizontal_links, 0] = 1.
        unit_vec_at_link[self.vertical_links, 1] = 1.

        self._unit_vec_at_node = unit_vec_at_link[self.links_at_node].sum(axis=1)
        self._unit_vec_at_link = unit_vec_at_link[:-1, :]

    @property
    def extent(self):
        """Extent of the grid in the y and x-dimensions.

        Return the y and x-dimension of the grid. Because boundary nodes
        don't have cells, the dimension of the grid is
        ``((num_rows - 1) * dy, (num_columns - 1) * dx)``, not
        ``(num_rows * dy, num_cols * dx)``.

        Returns
        -------
        (y_extent, x_extent) : tuple of float
            Length of the grid in the y and x-dimensions.

        Examples
        --------
        >>> from landlab import RasterModelGrid
        >>> grid = RasterModelGrid((4, 5))
        >>> grid.extent
        (3.0, 4.0)

        >>> grid = RasterModelGrid((4, 5), 2.)
        >>> grid.extent
        (6.0, 8.0)

        >>> grid = RasterModelGrid((4, 5), spacing=(2, 3))
        >>> grid.extent
        (6.0, 12.0)

        LLCATS: GINF MEAS
        """
        # Method added 5/1/13 by DEJH, modified DEJH 4/3/14 to reflect fact
        # boundary nodes don't have defined
        return (
            (self.number_of_node_rows - 1) * self.dy,
<<<<<<< HEAD
            (self.number_of_node_columns - 1) * self.dx)
=======
            (self.number_of_node_columns - 1) * self.dx,
        )
>>>>>>> 4bd95a7e

    @property
    def grid_xdimension(self):
        """Length of the grid in the x-dimension.

        Return the x-dimension of the grid. Because boundary nodes don't have
        cells, the dimension of the grid is num_cols-1, not num_cols.

        Returns
        -------
        float
            Length of the grid in the x-dimension.

        Examples
        --------
        >>> from landlab import RasterModelGrid
        >>> grid = RasterModelGrid((4, 5))
        >>> grid.grid_xdimension
        4.0

        >>> grid = RasterModelGrid((4, 5), 0.5)
        >>> grid.grid_xdimension
        2.0

        >>> grid = RasterModelGrid((4, 5), spacing=(2, 3))
        >>> grid.grid_xdimension
        12.0

        LLCATS: GINF MEAS
        """
<<<<<<< HEAD
        return ((self.number_of_node_columns - 1) * self.dx)
=======
        return (self.number_of_node_columns - 1) * self.dx
>>>>>>> 4bd95a7e

    @property
    def grid_ydimension(self):
        """Length of the grid in the y-dimension.

        Return the y-dimension of the grid. Because boundary nodes don't have
        cells, the dimension of the grid is num_rows-1, not num_rows.

        Returns
        -------
        float
            Length of the grid in the y-dimension.

        Examples
        --------
        >>> from landlab import RasterModelGrid
        >>> grid = RasterModelGrid((4, 5))
        >>> grid.grid_ydimension
        3.0

        >>> grid = RasterModelGrid((4, 5), 0.5)
        >>> grid.grid_ydimension
        1.5

        >>> grid = RasterModelGrid((4, 5), spacing=(2, 3))
        >>> grid.grid_ydimension
        6.0

        LLCATS: GINF MEAS
        """
        # Method added 5/1/13 by DEJH, modified DEJH 4/3/14, as above.
<<<<<<< HEAD
        return ((self.number_of_node_rows - 1) * self.dy)
=======
        return (self.number_of_node_rows - 1) * self.dy
>>>>>>> 4bd95a7e

    @property
    def number_of_interior_nodes(self):
        """Number of interior nodes.

        Returns the number of interior nodes on the grid, i.e., non-perimeter
        nodes. Compare self.number_of_core_nodes.

        Examples
        --------
        >>> from landlab import RasterModelGrid
        >>> grid = RasterModelGrid((4, 5))
        >>> grid.number_of_interior_nodes
        6

        LLCATS: NINF
        """
        return sgrid.interior_node_count(self.shape)

    @property
    def number_of_cell_columns(self):
        """Number of cell columns.

        Returns the number of columns, including boundaries.

        Examples
        --------
        >>> from landlab import RasterModelGrid
        >>> grid = RasterModelGrid((4, 5))
        >>> grid.number_of_cell_columns
        3

        LLCATS: GINF NINF
        """
        return self.shape[1] - 2

    @property
    def number_of_cell_rows(self):
        """Number of cell rows.

        Returns the number of rows, including boundaries.

        Examples
        --------
        >>> from landlab import RasterModelGrid
        >>> grid = RasterModelGrid((4, 5))
        >>> grid.number_of_cell_rows
        2

        LLCATS: GINF CINF
        """
        return self.shape[0] - 2

    @property
    @deprecated(use="dx", version="0.5")
    def node_spacing(self):
        """Spacing betweem node rows and columns.

        Examples
        --------
        >>> from landlab import RasterModelGrid
        >>> grid = RasterModelGrid((4, 5))
        >>> grid.node_spacing
        1.0
        >>> grid = RasterModelGrid((4, 5), 3.0)
        >>> grid.node_spacing
        3.0

        LLCATS: DEPR GINF NINF MEAS
        """
        if self.dx != self.dy:
<<<<<<< HEAD
            raise RuntimeError('dx and dy are not the same')
        return self.dx

    @property
    @deprecated(use='cells_at_corners_of_grid', version=1.0)
=======
            raise RuntimeError("dx and dy are not the same")
        return self.dx

    @property
    @deprecated(use="cells_at_corners_of_grid", version=1.0)
>>>>>>> 4bd95a7e
    def corner_cells(self):
        """
        LLCATS: DEPR GINF CINF SUBSET
        """
        return self.cells_at_corners_of_grid

    @property
    def cells_at_corners_of_grid(self):
        """Get array of cells in cellular grid (grid with only cells) corners.

        Return the IDs to the corner cells of the cellular grid, sorted by ID.

        Returns
        -------
        (4, ) ndarray
            Array of corner node IDs.

        Examples
        --------
        >>> from landlab import RasterModelGrid
        >>> grid = RasterModelGrid((4, 5))
        >>> grid.cells_at_corners_of_grid
        array([0, 2, 3, 5])

        LLCATS: GINF CINF SUBSET
        """
        return sgrid.corners(self.cell_grid_shape)

    def is_point_on_grid(self, xcoord, ycoord):
        """Check if a point is on the grid.

        This method takes x, y coordinates and tests whether they lie within
        the grid. The limits of the grid are taken to be links connecting the
        boundary nodes. We perform a special test to detect looped boundaries.

        Coordinates can be ints or arrays of ints. If arrays, will return an
        array of the same length of boolean truth values.

        Parameters
        ----------
        xcoord : float or array_like
            The point's x-coordinate.
        ycoord : float or array_like
            The point's y-coordinate.

        Returns
        -------
        bool
            ``True`` if the point is on the grid. Otherwise, ``False``.

        Examples
        --------
        >>> from landlab import RasterModelGrid
        >>> grid = RasterModelGrid((4, 5), spacing=(2, 1))
        >>> grid.is_point_on_grid(1, 1)
        True
        >>> grid.is_point_on_grid((1, 1, 1,), (1, 3.1, 6.1))
        array([ True,  True, False], dtype=bool)
        >>> grid.is_point_on_grid((-.1, .1, 3.9, 4.1), (1, 1, 1, 1))
        array([False,  True,  True, False], dtype=bool)

        LLCATS: GINF MEAS SUBSET
        """
        xcoord, ycoord = np.asarray(xcoord), np.asarray(ycoord)

        x_condition = (xcoord > 0.) & (xcoord < (self.shape[1] - 1) * self.dx)
        y_condition = (ycoord > 0.) & (ycoord < (self.shape[0] - 1) * self.dy)

        if np.all(self._node_status[self.nodes_at_left_edge] == 3) or np.all(
            self._node_status[self.nodes_at_right_edge] == 3
        ):
            try:
                x_condition[:] = 1
            except IndexError:
                x_condition = 1
        if np.all(self._node_status[self.nodes_at_top_edge] == 3) or np.all(
            self._node_status[self.nodes_at_bottom_edge] == 3
        ):
            try:
                y_condition[:] = 1
            except IndexError:
                y_condition = 1

        return x_condition & y_condition

    def nodes_around_point(self, xcoord, ycoord):
        """Get the nodes surrounding a point.

        Return IDs of the four nodes of the area around a point with
        coordinates *xcoord*, *ycoord*. Node IDs are returned
        counter-clockwise order starting from the southwest node.

        If either *xcoord* or *ycoord* are arrays the usual numpy broadcasting
        rules apply.

        Parameters
        ----------
        xcoord : float, array-like
            x-coordinate of point
        ycoord : float, array-like
            y-coordinate of point

        Returns
        -------
        (4, N) ndarray
            IDs of nodes around the point.

        Examples
        --------
        >>> from landlab import RasterModelGrid
        >>> grid = RasterModelGrid((3, 4))
        >>> grid.nodes_around_point(.4, 1.2)
        array([4, 8, 9, 5])

        >>> grid.nodes_around_point([.9, 1.1], 1.2)
        array([[ 4,  5],
               [ 8,  9],
               [ 9, 10],
               [ 5,  6]])

        >>> grid = RasterModelGrid((3, 4), spacing=(2, 1))
        >>> grid.nodes_around_point(.5, 1.5)
        array([0, 4, 5, 1])
        >>> grid = RasterModelGrid((3, 4))
        >>> grid.nodes_around_point(.5, 1.5)
        array([4, 8, 9, 5])

        LLCATS: NINF SUBSET
        """
        xcoord, ycoord = np.broadcast_arrays(xcoord, ycoord)

        # Method added 4/29/13 by DEJH, modified 9/24/13.
<<<<<<< HEAD
        id_ = (ycoord // self.dy * self.number_of_node_columns +
               xcoord // self.dx)
=======
        id_ = ycoord // self.dy * self.number_of_node_columns + xcoord // self.dx
>>>>>>> 4bd95a7e
        try:
            id_ = int(id_)
        except TypeError:
            id_ = as_id_array(id_)
        return np.array(
            [
                id_,
                id_ + self.number_of_node_columns,
                id_ + self.number_of_node_columns + 1,
                id_ + 1,
            ]
        )

    def find_nearest_node(self, coords, mode="raise"):
        """Node nearest a point.

        Find the index to the node nearest the given x, y coordinates.
        Coordinates are provided as numpy arrays in the *coords* tuple.

        Use the *mode* keyword to specify what to do if the given coordinates
        are out-of-bounds. See :func:`np.ravel_multi_index` for a
        description of possible values for *mode*. Note that a coordinate is
        out-of-bounds if it is beyond one half the node spacing from the
        exterior nodes.

        Returns the indices of the nodes nearest the given coordinates.

        Parameters
        ----------
        coords : tuple of array-like
            Coordinates of points.
        mode : {'raise', 'wrap', 'clip'}, optional
            What to do if a point is off the grid.

        Returns
        -------
        array-like
            IDs of the nearest nodes.

        Notes
        -----
        For coordinates that are equidistant to two or more nodes, see
        the rounding rules for :func:`numpy.around`.

        Examples
        --------
        >>> from landlab import RasterModelGrid
        >>> rmg = RasterModelGrid((4, 5))
        >>> rmg.find_nearest_node([0.2, 0.2])
        0
        >>> rmg.find_nearest_node((np.array([1.6, 3.6]), np.array([2.3, .7])))
        array([12,  9])
        >>> rmg.find_nearest_node((-.4999, 1.))
        5

        LLCATS: NINF SUBSET
        """
        return rfuncs.find_nearest_node(self, coords, mode=mode)

    @property
    @cache_result_in_object()
    def length_of_link(self):
        """Get lengths of links.

        Return the link lengths in the grid, as a nlinks-long array.

        Returns
        -------
        (4, N) ndarray
            Link lengths.

        Examples
        --------
        >>> from landlab import RasterModelGrid
        >>> grid = RasterModelGrid((3, 3), spacing=(3, 4))
        >>> grid.length_of_link
        array([ 4.,  4.,  3.,  3.,  3.,  4.,  4.,  3.,  3.,  3.,  4.,  4.])

        LLCATS: LINF MEAS
        """
        length_of_link = np.empty(self.number_of_links, dtype=float)
        length_of_link[self.vertical_links] = self.dy
        length_of_link[self.horizontal_links] = self.dx

        return length_of_link

    def _create_length_of_link(self):
        """Calculate link lengths for a raster grid.

        Examples
        --------
        >>> from landlab import RasterModelGrid
        >>> grid = RasterModelGrid((3, 4), spacing=(2, 3))
        >>> grid._create_length_of_link() # doctest: +NORMALIZE_WHITESPACE
        array([ 3., 3., 3.,
                2., 2., 2., 2.,
                3., 3., 3.,
                2., 2., 2., 2.,
                3., 3., 3.])

        >>> grid = RasterModelGrid((3, 3), spacing=(1, 2))
        >>> grid._create_length_of_link() # doctest: +NORMALIZE_WHITESPACE
        array([ 2., 2.,
                1., 1., 1.,
                2., 2.,
                1., 1., 1.,
                2., 2.])

        Notes
        -----
        We initially set all lengths to dy. Then we loop over each row, setting
        the horizontal links in that row to dx.
        """
        if self._link_length is None:
            self._link_length = np.empty(self.number_of_links, dtype=float)
            self._link_length[self.vertical_links] = self.dy
            self._link_length[self.horizontal_links] = self.dx

        return self._link_length

    @deprecated(use="set_closed_boundaries_at_grid_edges", version="0.5")
    def set_inactive_boundaries(
        self, right_is_inactive, top_is_inactive, left_is_inactive, bottom_is_inactive
    ):
        """Set boundary nodes to be inactive.

        Handles boundary conditions by setting each of the four sides of the
        rectangular grid to either 'inactive' or 'active (fixed value)' status.
        Arguments are booleans indicating whether the bottom, right, top, and
        left are inactive (True) or not (False).

        For an inactive boundary:

        *  the nodes are flagged CLOSED_BOUNDARY (normally status type 4)
        *  the links between them and the adjacent interior nodes are
           inactive (so they appear on link-based lists, but not
           active_link-based lists)

        This means that if you call the calc_grad_at_active_link
        method, the inactive boundaries will be ignored: there can be no
        gradients or fluxes calculated, because the links that connect to that
        edge of the grid are not included in the calculation. So, setting a
        grid edge to CLOSED_BOUNDARY is a convenient way to impose a no-flux
        boundary condition. Note, however, that this applies to the grid as a
        whole, rather than a particular variable that you might use in your
        application. In other words, if you want a no-flux boundary in one
        variable but a different boundary condition for another, then use
        another method.

        Examples
        --------
        The following example sets the top and left boundaries as inactive in a
        four-row by five-column grid that initially has all boundaries active
        and all boundary nodes coded as FIXED_VALUE_BOUNDARY (=1):

        >>> from landlab import RasterModelGrid
        >>> rmg = RasterModelGrid((4, 5), 1.0) # rows, columns, spacing
        >>> rmg.number_of_active_links
        17
        >>> rmg.status_at_node # doctest: +NORMALIZE_WHITESPACE
        array([1, 1, 1, 1, 1, 1, 0, 0, 0, 1, 1, 0, 0, 0, 1, 1, 1, 1, 1, 1],
              dtype=uint8)
        >>> rmg.set_inactive_boundaries(False, True, True, False)
        >>> rmg.number_of_active_links
        12
        >>> rmg.status_at_node # doctest: +NORMALIZE_WHITESPACE
        array([1, 1, 1, 1, 1, 4, 0, 0, 0, 1, 4, 0, 0, 0, 1, 4, 4, 4, 4, 4],
              dtype=uint8)

        Notes
        -----
        The four corners are treated as follows:

        - bottom left = BOTTOM
        - bottom right = BOTTOM
        - top right = TOP
        - top left = TOP

        This scheme is necessary for internal consistency with looped
        boundaries.

        LLCATS: DEPR BC SUBSET
        """
        if self._DEBUG_TRACK_METHODS:
            six.print_("ModelGrid.set_inactive_boundaries")

        bottom_edge = range(0, self.number_of_node_columns)
        right_edge = range(
            2 * self.number_of_node_columns - 1,
            self.number_of_nodes - 1,
            self.number_of_node_columns,
        )
        top_edge = range(
            (self.number_of_node_rows - 1) * self.number_of_node_columns,
            self.number_of_nodes,
        )
        left_edge = range(
            self.number_of_node_columns,
            self.number_of_nodes - self.number_of_node_columns,
            self.number_of_node_columns,
        )

        if bottom_is_inactive:
            self._node_status[bottom_edge] = CLOSED_BOUNDARY
        else:
            self._node_status[bottom_edge] = FIXED_VALUE_BOUNDARY

        if right_is_inactive:
            self._node_status[right_edge] = CLOSED_BOUNDARY
        else:
            self._node_status[right_edge] = FIXED_VALUE_BOUNDARY

        if top_is_inactive:
            self._node_status[top_edge] = CLOSED_BOUNDARY
        else:
            self._node_status[top_edge] = FIXED_VALUE_BOUNDARY

        if left_is_inactive:
            self._node_status[left_edge] = CLOSED_BOUNDARY
        else:
            self._node_status[left_edge] = FIXED_VALUE_BOUNDARY

        self.reset_status_at_node()

    def set_closed_boundaries_at_grid_edges(
        self, right_is_closed, top_is_closed, left_is_closed, bottom_is_closed
    ):
        """Set boundary not to be closed.

        Sets the status of nodes along the specified side(s) of a raster
        grid (bottom, right, top, and/or left) to ``CLOSED_BOUNDARY``.

        Arguments are booleans indicating whether the bottom, left, top, and
        right are closed (``True``) or not (``False``).

        For a closed boundary:

        *  the nodes are flagged ``CLOSED_BOUNDARY`` (status type 4)
        *  all links that connect to a ``CLOSED_BOUNDARY`` node are
           flagged as inactive (so they appear on link-based lists, but
           not active_link-based lists)

        This means that if you call the calc_grad_at_active_link
        method, links connecting to closed boundaries will be ignored: there
        can be no gradients or fluxes calculated, because the links that
        connect to that edge of the grid are not included in the calculation.
        So, setting a grid edge to CLOSED_BOUNDARY is a convenient way to
        impose a no-flux boundary condition. Note, however, that this applies
        to the grid as a whole, rather than a particular variable that you
        might use in your application. In other words, if you want a no-flux
        boundary in one variable but a different boundary condition for
        another, then use another method.

        This method is a replacement for the now-deprecated method
        set_inactive_boundaries(). Unlike that method, this one ONLY sets nodes
        to CLOSED_BOUNDARY; it does not set any nodes to FIXED_VALUE_BOUNDARY.

        Parameters
        ----------
        right_is_closed : boolean
            If ``True`` right-edge nodes are closed boundaries.
        top_is_closed : boolean
            If ``True`` top-edge nodes are closed boundaries.
        left_is_closed : boolean
            If ``True`` left-edge nodes are closed boundaries.
        bottom_is_closed : boolean
            If ``True`` bottom-edge nodes are closed boundaries.

        Notes
        -----
        Note that the four corners are treated as follows:

        *  bottom left = BOTTOM
        *  bottom right = BOTTOM
        *  top right = TOP
        *  top left = TOP

        This scheme is necessary for internal consistency with looped
        boundaries.

        Examples
        --------
        The following example sets the top and left boundaries as closed in a
        four-row by five-column grid that initially has all boundaries open
        and all boundary nodes coded as FIXED_VALUE_BOUNDARY (=1):

        >>> from landlab import RasterModelGrid
        >>> rmg = RasterModelGrid((4, 5), 1.0) # rows, columns, spacing
        >>> rmg.number_of_active_links
        17
        >>> rmg.status_at_node # doctest: +NORMALIZE_WHITESPACE
        array([1, 1, 1, 1, 1, 1, 0, 0, 0, 1, 1, 0, 0, 0, 1, 1, 1, 1, 1, 1],
              dtype=uint8)
        >>> rmg.set_closed_boundaries_at_grid_edges(True, True, False, False)
        >>> rmg.number_of_active_links
        12
        >>> rmg.status_at_node # doctest: +NORMALIZE_WHITESPACE
        array([1, 1, 1, 1, 1, 1, 0, 0, 0, 4, 1, 0, 0, 0, 4, 4, 4, 4, 4, 4],
              dtype=uint8)

        LLCATS: BC SUBSET
        """
        if bottom_is_closed:
            self._node_status[self.nodes_at_bottom_edge] = self.BC_NODE_IS_CLOSED

        if right_is_closed:
<<<<<<< HEAD
            self._node_status[self.nodes_at_right_edge[1:-1]] = self.BC_NODE_IS_CLOSED
=======
            self._node_status[self.nodes_at_right_edge] = self.BC_NODE_IS_CLOSED
>>>>>>> 4bd95a7e

        if top_is_closed:
            self._node_status[self.nodes_at_top_edge] = self.BC_NODE_IS_CLOSED

        if left_is_closed:
<<<<<<< HEAD
            self._node_status[self.nodes_at_left_edge[1:-1]] = self.BC_NODE_IS_CLOSED
=======
            self._node_status[self.nodes_at_left_edge] = self.BC_NODE_IS_CLOSED
>>>>>>> 4bd95a7e

        self.reset_status_at_node()

    def set_fixed_value_boundaries_at_grid_edges(
        self,
        right_is_fixed_val,
        top_is_fixed_val,
        left_is_fixed_val,
        bottom_is_fixed_val,
        value=None,
        value_of="topographic__elevation",
    ):
        """Create fixed values boundaries.

        Sets the status of nodes along the specified side(s) of a raster
        grid---bottom, right, top, and/or left---to FIXED_VALUE_BOUNDARY.

        Arguments are booleans indicating whether the bottom, right, top, and
        left sides are to be set (True) or not (False).

        *value* controls what values are held constant at these nodes. It can
        be either a float, an array of length number_of_fixed_nodes or
        number_of_nodes (total), or left blank. If left blank, the values will
        be set from the those already in the grid fields, according to
        'value_of'.

        *value_of* controls the name of the model field that contains the
        values. Remember, if you don't set value, the fixed values will be set
        from the field values ***at the time you call this method***. If no
        values are present in the field, the module will complain but accept
        this, warning that it will be unable to automatically update boundary
        conditions (and such methods, e.g.,
        ``RasterModelGrid.update_boundary_nodes()``, will raise exceptions
        if you try).

        The status of links (active or inactive) is automatically updated to
        reflect the changes.

        The following example sets the bottom and right boundaries as
        fixed-value in a four-row by five-column grid that initially has all
        boundaries closed (i.e., flagged as node_status=4):

        Parameters
        ----------
        bottom_is_fixed_val : boolean
            Set bottom edge as fixed boundary.
        left_is_fixed_val : boolean
            Set left edge as fixed boundary.
        top_is_fixed_val : boolean
            Set top edge as fixed boundary.
        right_is_fixed_val : boolean
            Set right edge as fixed boundary.
        value : float, array or None (default).
            Override value to be kept constant at nodes.
        value_of : string.
            The name of the grid field containing the values of interest.

        Examples
        --------
        >>> from landlab import RasterModelGrid
        >>> rmg = RasterModelGrid((4, 5), spacing=(1, 1))
        >>> rmg.number_of_active_links
        17

        Put some arbitrary values in the grid fields:

        >>> import numpy as np
        >>> rmg.at_node['topographic__elevation'] = np.random.rand(20)
        >>> rmg.set_closed_boundaries_at_grid_edges(True, True, True, True)
        >>> rmg.status_at_node # doctest: +NORMALIZE_WHITESPACE
        array([4, 4, 4, 4, 4,
               4, 0, 0, 0, 4,
               4, 0, 0, 0, 4,
               4, 4, 4, 4, 4], dtype=uint8)
        >>> rmg.set_fixed_value_boundaries_at_grid_edges(
        ...     True, True, False, False)
        >>> rmg.number_of_active_links
        12
        >>> rmg.status_at_node # doctest: +NORMALIZE_WHITESPACE
        array([4, 4, 4, 4, 4,
               4, 0, 0, 0, 1,
               4, 0, 0, 0, 1,
               1, 1, 1, 1, 1], dtype=uint8)

        Note that the four corners are treated as follows:

        *  bottom left = BOTTOM
        *  bottom right = BOTTOM
        *  top right = TOP
        *  top left = TOP

        This scheme is necessary for internal consistency with looped
        boundaries.

        LLCATS: BC SUBSET
        """
        if self._DEBUG_TRACK_METHODS:
            six.print_("ModelGrid.set_closed_boundaries_at_grid_edges")

        bottom_edge = range(0, self.number_of_node_columns)
        right_edge = range(
            2 * self.number_of_node_columns - 1,
            self.number_of_nodes - 1,
            self.number_of_node_columns,
        )
        top_edge = range(
            (self.number_of_node_rows - 1) * self.number_of_node_columns,
            self.number_of_nodes,
        )
        left_edge = range(
            self.number_of_node_columns,
            self.number_of_nodes - self.number_of_node_columns,
            self.number_of_node_columns,
        )

        if bottom_is_fixed_val:
            self._node_status[bottom_edge] = FIXED_VALUE_BOUNDARY

        if right_is_fixed_val:
            self._node_status[right_edge] = FIXED_VALUE_BOUNDARY

        if top_is_fixed_val:
            self._node_status[top_edge] = FIXED_VALUE_BOUNDARY

        if left_is_fixed_val:
            self._node_status[left_edge] = FIXED_VALUE_BOUNDARY

        self.reset_status_at_node()

        # save some internal data to speed updating:
        self.fixed_value_node_properties = {}
        self.fixed_value_node_properties["boundary_node_IDs"] = as_id_array(
            np.where(self._node_status == FIXED_VALUE_BOUNDARY)[0]
        )

        if value:
            if type(value) == float or type(value) == int:
                values_to_use = float(value)
            elif type(value) == np.ndarray:
                if (
                    value.size
                    == self.fixed_value_node_properties["boundary_node_IDs"].size
                ):
                    values_to_use = value
                elif value.size == self.number_of_nodes:
                    values_to_use = value.take(
                        self.fixed_value_node_properties["boundary_node_IDs"]
                    )
                else:
                    raise TypeError(
                        "'value' must be of size nnodes or number of nodes " "to set!"
                    )
        else:
            try:
                values_to_use = self.at_node[value_of].take(
                    self.fixed_value_node_properties["boundary_node_IDs"]
                )
            except FieldError:
                pass  # we catch this case below
            else:
                # set a flag to indicate successful setting of internal values
                self.fixed_value_node_properties["internal_flag"] = True

        if not self.has_field("node", value_of):
            six.print_(
                """
                *************************************************
                WARNING: set_fixed_value_boundaries_at_grid_edges
                has not been provided with a grid field name to
                allow internal boundary condition control. You
                will not be able to automate BC control with grid
                methods like update_boundary_nodes()!
                Not expecting this error? Try calling this method
                after loading the starting conditions into the
                grid fields.
                *************************************************
                """
            )

            # set a flag to indicate no internal values
            self.fixed_value_node_properties["internal_flag"] = False
        else:
            self.fixed_value_node_properties["internal_flag"] = True
            self.fixed_value_node_properties["fixed_value_of"] = value_of
        try:
            self.fixed_value_node_properties["values"] = values_to_use
        except NameError:
            pass  # the flag will catch this case

    def set_looped_boundaries(self, top_bottom_are_looped, sides_are_looped):
        """Create wrap-around boundaries.

        Handles boundary conditions by setting corresponding parallel grid
        edges as looped "tracks_cell" (==3) status, linked to each other.
        If top_bottom_are_looped is True, the top and bottom edges will link
        to each other. If sides_are_looped is True, the left and right edges
        will link to each other.

        Looped boundaries are experimental, and not as yet well integrated into
        the Landlab framework. Many functions may not recognise them, or
        silently create unforeseen errors. Use at your own risk!

        Note that because of the symmetries this BC implies, the corner nodes
        are all paired with the bottom/top edges, not the sides.

        Parameters
        ----------
        top_bottom_are_looped : bool
            Top and bottom are wrap-around.
        sides_are_looped : bool
            Left and right sides are wrap-around.

        Examples
        --------
        >>> from landlab import RasterModelGrid
        >>> rmg = RasterModelGrid((4, 5), 1.0) # rows, columns, spacing
        >>> rmg.number_of_active_links
        17
        >>> rmg.status_at_node # doctest: +NORMALIZE_WHITESPACE
        array([1, 1, 1, 1, 1, 1, 0, 0, 0, 1, 1, 0, 0, 0, 1, 1, 1, 1, 1, 1],
              dtype=uint8)
        >>> rmg.add_zeros('topographic__elevation', at='node')
        array([ 0.,  0.,  0.,  0.,  0.,  0.,  0.,  0.,  0.,  0.,  0.,  0.,  0.,
                0.,  0.,  0.,  0.,  0.,  0.,  0.])
        >>> rmg.set_looped_boundaries(True, True)
        >>> rmg.looped_node_properties['boundary_node_IDs']
        array([ 0,  1,  2,  3,  4,  5,  9, 10, 14, 15, 16, 17, 18, 19])
        >>> rmg.looped_node_properties['linked_node_IDs']
        array([10, 11, 12, 13, 14,  8,  6, 13, 11,  5,  6,  7,  8,  9])

        LLCATS: BC SUBSET
        """
        # Added DEJH Feb 2014
        # TODO: Assign BC_statuses also to *links*

        bottom_edge = np.array(range(0, self.number_of_node_columns))
        right_edge = np.array(
            range(
                2 * self.number_of_node_columns - 1,
                self.number_of_nodes - 1,
                self.number_of_node_columns,
            )
        )
        top_edge = np.array(
            range(
                (self.number_of_node_rows - 1) * self.number_of_node_columns,
                self.number_of_nodes,
            )
        )
        left_edge = np.array(
            range(
                self.number_of_node_columns,
                (self.number_of_nodes - self.number_of_node_columns),
                self.number_of_node_columns,
            )
        )
        these_boundary_IDs = np.array([])
        these_linked_nodes = np.array([])

        if top_bottom_are_looped:
            self._node_status[bottom_edge] = LOOPED_BOUNDARY
            self._node_status[top_edge] = LOOPED_BOUNDARY
            these_boundary_IDs = np.concatenate(
                (these_boundary_IDs, bottom_edge, top_edge)
            )
            these_linked_nodes = np.concatenate(
                (
                    these_linked_nodes,
                    top_edge - self.number_of_node_columns,
                    bottom_edge + self.number_of_node_columns,
                )
            )

        if sides_are_looped:
            self._node_status[right_edge] = LOOPED_BOUNDARY
            self._node_status[left_edge] = LOOPED_BOUNDARY
            these_boundary_IDs = np.concatenate(
                (these_boundary_IDs, left_edge, right_edge)
            )
            these_linked_nodes = np.concatenate(
                (these_linked_nodes, right_edge - 1, left_edge + 1)
            )

        self.reset_status_at_node()

        if not self.looped_node_properties:
            existing_IDs = np.array([])
            existing_links = np.array([])
        else:
            unrepeated_node_entries = np.logical_not(
                np.in1d(
                    self.looped_node_properties["boundary_node_IDs"], these_linked_nodes
                )
            )
            existing_IDs = self.looped_node_properties["boundary_node_IDs"][
                unrepeated_node_entries
            ]
            existing_links = self.looped_node_properties["linked_node_IDs"][
                unrepeated_node_entries
            ]

        self.looped_node_properties = {}
        all_the_IDs = np.concatenate((these_boundary_IDs, existing_IDs))
        ID_ordering = np.argsort(all_the_IDs)
        self.looped_node_properties["boundary_node_IDs"] = as_id_array(
            all_the_IDs[ID_ordering]
        )
        self.looped_node_properties["linked_node_IDs"] = as_id_array(
            np.concatenate((these_linked_nodes, existing_links))[ID_ordering]
        )

        if np.any(
            self._node_status[self.looped_node_properties["boundary_node_IDs"]] == 2
        ):
            raise AttributeError(
                "Switching a boundary between fixed gradient and looped will "
                "result in bad BC handling! Bailing out..."
            )

    @deprecated(use="_update_links_nodes_cells_to_new_BCs", version=1.0)
    def update_boundary_nodes(self):
        """Update the boundary nodes.

        This method updates all the boundary nodes in the grid field on which
        they are set (i.e., it updates the field
        rmg.at_node[rmg.fixed_gradient_node_properties['fixed_gradient_of']]).
        It currently works only with fixed value (type 1) and fixed gradient
        (type 2) conditions. Looping must be handled internally to a component,
        and is not dealt with here.

        LLCATS: DEPR NINF BC
        """
        try:
            self.fixed_value_node_properties["boundary_node_IDs"]
        except AttributeError:
            # no fixed value boundaries have been set
            pass
        else:
            assert self.fixed_value_node_properties[
                "internal_flag"
            ], "Values were not supplied to the method that set the " "boundary conditions! You cant update automatically!"
            values_val = self.at_node[
                self.fixed_value_node_properties["fixed_value_of"]
            ]
            values_val[
                self.fixed_value_node_properties["boundary_node_IDs"]
            ] = self.fixed_value_node_properties["values"]

        try:
            values_grad = self.at_node[
                self.fixed_gradient_node_properties["fixed_gradient_of"]
            ]
            values_grad[self.fixed_gradient_node_properties["boundary_node_IDs"]] = (
                values_grad[self.fixed_gradient_node_properties["anchor_node_IDs"]]
                + self.fixed_gradient_node_properties["values_to_add"]
            )
        except AttributeError:
            # no fixed grad boundaries have been set
            pass

    # DEJH believes this needs deprecating, but it's pretty hard wired into
    # the flow router. So I've restored it for now.
    def _calculate_gradients_at_d8_active_links(self, node_values):
        """Calculate gradients over D8 active links.

        MAY 16: Landlab's handling of diagonal links may soon be enhanced;
        methods like this may be soon superceded.

        Parameters
        ----------
        node_values : ndarray
            Values at nodes.

        Examples
        --------
        >>> from landlab import RasterModelGrid
        >>> import numpy as np
        >>> grid = RasterModelGrid((3, 4), spacing=(3, 4))
        >>> z = np.array([3., 3., 3., 3.,
        ...               3., 3., 0., 0.,
        ...               3., 0., 0., 0.])
        >>> grid._calculate_gradients_at_d8_active_links(z)
        ...     # doctest: +NORMALIZE_WHITESPACE
        array([ 0.  , -1.  ,  0.  , -0.75,  0.  , -1.  ,  0.  ,  0.  , -0.6 ,
                0.  , -0.6 ,  0.  , -0.6 ,  0.  , 0. ])

        LLCATS: LINF GRAD
        """
        active_links = self.active_d8
        diagonal_links = squad_links.is_diagonal_link(self.shape, active_links)
        active_links = active_links[~diagonal_links]

        vertical_links = squad_links.is_vertical_link(self.shape, active_links)
        horizontal_links = squad_links.is_horizontal_link(self.shape, active_links)

        diffs = np.diff(node_values[self.nodes_at_link[self.active_links]], axis=1)

        diffs[vertical_links] /= self.dy
        diffs[horizontal_links] /= self.dx

        diag_dist = np.sqrt(self.dy ** 2. + self.dx ** 2.)
        diagonal_link_slopes = (
            np.diff(node_values[self.nodes_at_diagonal[self.active_diagonals]], axis=1)
            / diag_dist
        )

        return np.concatenate((diffs.flatten(), diagonal_link_slopes.flatten()))

    def _calculate_gradients_at_d8_links(self, node_values):
        """Calculate gradients over all D8 links.

        MAY 16: Landlab's handling of diagonal links may soon be enhanced;
        methods like this may be soon superceded.

        Parameters
        ----------
        node_values : ndarray
            Values at nodes.

        Examples
        --------
        >>> from landlab import RasterModelGrid
        >>> import numpy as np
        >>> grid = RasterModelGrid((3, 4), spacing=(3, 4))
        >>> z = np.array([3., 3., 3., 3.,
        ...               3., 3., 0., 0.,
        ...               3., 0., 0., 0.])
        >>> grid._calculate_gradients_at_d8_links(z)
        ...     # doctest: +NORMALIZE_WHITESPACE
        array([ 0. ,  0. , -0.6,  0. , -0.6, -0.6, -0.6,  0. , -0.6,  0. ,  0. ,
                0. ])

        LLCATS: LINF GRAD
        """
        diag_dist = np.sqrt(self.dy ** 2. + self.dx ** 2.)
        diagonal_link_slopes = (
            node_values[self.nodes_at_diagonal[:, 1]]
            - node_values[self.nodes_at_diagonal[:, 0]]
        ) / diag_dist

        return diagonal_link_slopes

    @deprecated(use="set_closed_boundaries_at_grid_edges", version="0.1")
    def update_noflux_boundaries(self, u, bc=None):
        """Deprecated.

        Sets the value of u at all noflux boundary cells equal to the
        value of their interior neighbors, as recorded in the
        "boundary_nbrs" array.

        LLCATS: DEPR BC
        """

        if bc is None:
            bc = self.default_bc

        inds = bc.boundary_code[id] == bc.LOOPED_BOUNDARY
        u[self.boundary_cells[inds]] = u[bc.tracks_cell[inds]]

        return u

    def node_vector_to_raster(self, u, flip_vertically=False):
        """Unravel an array of node values.

        Converts node vector *u* to a 2D array and returns it, so that it
        can be plotted, output, etc.

        If the *flip_vertically* keyword is True, this function returns an
        array that has the rows in reverse order. This is useful for use in
        plot commands (such as the image display functions) that puts the
        first row at the top of the image. In the landlab coordinate system,
        the first row is thought to be at the bottom. Thus, a flipped matrix
        will plot in the landlab style with the first row at the bottom.

        The returned array is a view of *u*, not a copy.

        See also
        --------
        RasterModelGrid.nodes
            An equivalent property, but without the option to flip the grid.

        Examples
        --------
        >>> from landlab import RasterModelGrid
        >>> rmg = RasterModelGrid((4, 5), 1.0)
        >>> u = rmg.zeros(centering='node')
        >>> u = u + range(0, len(u))
        >>> u # doctest: +NORMALIZE_WHITESPACE
        array([ 0.,   1.,   2.,   3.,   4.,   5.,   6.,   7.,   8.,   9.,  10.,
               11.,  12.,  13.,  14.,  15.,  16.,  17.,  18.,  19.])
        >>> ur = rmg.node_vector_to_raster(u)
        >>> ur
        array([[  0.,   1.,   2.,   3.,   4.],
               [  5.,   6.,   7.,   8.,   9.],
               [ 10.,  11.,  12.,  13.,  14.],
               [ 15.,  16.,  17.,  18.,  19.]])
        >>> ur = rmg.node_vector_to_raster(u, flip_vertically=True)
        >>> ur
        array([[ 15.,  16.,  17.,  18.,  19.],
               [ 10.,  11.,  12.,  13.,  14.],
               [  5.,   6.,   7.,   8.,   9.],
               [  0.,   1.,   2.,   3.,   4.]])

        LLCATS: GINF NINF
        """
        return sgrid.reshape_array(self.shape, u, flip_vertically=flip_vertically)

    def cell_vector_to_raster(self, u, flip_vertically=False):
        """Unravel a 1D array.

        Converts cell vector u to a 2D array and returns it,
        so that it can be plotted, output, etc.

        If the optional argument flip_vertically=True, the function returns an
        array that has the rows in reverse order, for use in plot commands
        (such as the image display functions) that put the (0,0) axis at the
        top left instead of the bottom left.

        Examples
        --------
        >>> from landlab import RasterModelGrid
        >>> rmg = RasterModelGrid((4, 5), 1.0)
        >>> u = rmg.zeros(centering='cell')
        >>> u = u + range(0, len(u))
        >>> u
        array([ 0.,  1.,  2.,  3.,  4.,  5.])
        >>> ur = rmg.cell_vector_to_raster(u)
        >>> ur
        array([[ 0.,  1.,  2.],
               [ 3.,  4.,  5.]])
        >>> ur = rmg.cell_vector_to_raster(u, flip_vertically=True)
        >>> ur
        array([[ 3.,  4.,  5.],
               [ 0.,  1.,  2.]])

        LLCATS: GINF CINF
        """
        return sgrid.reshape_array(
            (self.shape[0] - 2, self.shape[1] - 2), u, flip_vertically=flip_vertically
        )

    def roll_nodes_ud(self, data_name, shift, interior_only=False):
        """Roll (shift) specified data on nodes up or down in a raster grid.

        Similar to the Numpy roll() function, in that it shifts node values up
        by *shift* rows, wrapping the data in the top row(s) around to the
        bottom. If the *interior_only* is set, data along the left and right
        grid edges are not changed.

        Note that the contents of the *data_name* field are changed.

        Parameters
        ----------
        data_name : string
            Name of node-data item attached to grid.
        shift : int
            Number of rows to shift upward.
        interior_only : bool, optional
            If True, data along left and right edges are not shifted

        Examples
        --------
        >>> from landlab import RasterModelGrid
        >>> rmg = RasterModelGrid((4, 3), 1.)
        >>> data = rmg.add_zeros('test_data', at='node')
        >>> data[:] = np.arange(12)
        >>> rmg.roll_nodes_ud('test_data', 1)
        >>> data # doctest: +NORMALIZE_WHITESPACE
        array([ 9.,  10.,  11.,   0.,   1.,   2.,   3.,   4.,   5.,   6.,   7.,
                8.])
        >>> rmg.roll_nodes_ud('test_data', 2)
        >>> data # doctest: +NORMALIZE_WHITESPACE
        array([ 3.,   4.,   5.,   6.,   7.,   8.,   9.,  10.,  11.,   0.,   1.,
                2.])
        >>> rmg.roll_nodes_ud('test_data', 1, interior_only=True)
        >>> data # doctest: +NORMALIZE_WHITESPACE
        array([ 3.,   1.,   5.,   6.,   4.,   8.,   9.,   7.,  11.,   0.,  10.,
                2.])

        LLCATS: NINF
        """
        # Get the data
        data = self.at_node[data_name]

        # Get the IDs of the nodes in the top row, and number of rows and cols
        top_ids = self.nodes_at_top_edge
        ncols = self.number_of_node_columns
        nrows = self.number_of_node_rows

        # To handle "interior only" option, we use the variable *offset*,
        # which is zero if shifting everything, and 1 if shifting just the
        # interior -- we use this to go from column 1 to column N-2 (instead
        # of 0 to N-1) when interior_only is True.
        if interior_only:
            offset = 1
            top_ids = top_ids[1 : ncols - 1]
        else:
            offset = 0

        # Remember the top N rows
        top_rows_to_move = np.zeros((shift, ncols - 2 * offset))
        for i in range(0, shift):
            top_rows_to_move[shift - (i + 1), :] = data[top_ids - i * ncols]

        # Go row by row, starting from top
        for i in range(nrows - shift):
            to_row = nrows - (i + 1)
            from_row = to_row - shift
            data[ncols * to_row + offset : ncols * (to_row + 1) - offset] = data[
                ncols * from_row + offset : ncols * (from_row + 1) - offset
            ]

        # now replace the bottom *shift* rows
        for i in range(0, shift):
            data[ncols * i + offset : ncols * (i + 1) - offset] = top_rows_to_move[i, :]

    def REMOVE_create_neighbor_list(self, bad_index=BAD_INDEX_VALUE):
        """Create list of neighbor node IDs.

        Creates a list of IDs of neighbor nodes for each node, as a
        2D array. Only record neighbor nodes that are on the other end of an
        *active* link. Nodes attached to *inactive* links or neighbor nodes
        that would be outside of the grid are given an ID of
        :const:`~landlab.grid.base.BAD_INDEX_VALUE`.

        Neighbors are ordered as [*right*, *top*, *left*, *bottom*].
        """
        # assert(self.neighbor_list_created == False)
        # this method can now be called to create multiple neighbor lists with
        # different BAD_INDEX_VALUES
        # note self.nieghbor_nodes is no longer created... but nobody should be
        # calling it direct anyway.

        neighbor_nodes = sgrid.neighbor_node_array(
            self.shape,
            closed_boundary_nodes=self.closed_boundary_nodes,
            open_boundary_nodes=self.open_boundary_nodes,
            inactive=bad_index,
        ).T

        self.neighbor_list_created = True
        return neighbor_nodes

    @deprecated(use="node_has_boundary_neighbor", version=1.0)
    def has_boundary_neighbor(self, ids, method="d8"):
        """
        LLCATS: DEPR NINF CONN BC
        """
        return self.node_has_boundary_neighbor(ids, method=method)

    def node_has_boundary_neighbor(self, ids, method="d8"):
        """Check if nodes have neighbors that are boundary nodes.

        Checks to see if one of the eight neighbor nodes of node(s) with
        *id* has a boundary node.  Returns True if a node has a boundary node,
        False if all neighbors are interior.

        Examples
        --------
        >>> from landlab import RasterModelGrid
        >>> mg = RasterModelGrid((5, 5))
        >>> mg.node_has_boundary_neighbor(6)
        True
        >>> mg.node_has_boundary_neighbor(12)
        False
        >>> mg.node_has_boundary_neighbor([12, -1])
        array([False,  True], dtype=bool)

        >>> mg.node_has_boundary_neighbor(25)
        Traceback (most recent call last):
            ...
        IndexError: index 25 is out of bounds for axis 0 with size 25

        LLCATS: NINF CONN BC
        """
        ans = _node_has_boundary_neighbor(self, ids, method=method)

        if ans.ndim == 0:
            return bool(ans)
        else:
            return ans

    @deprecated(use="node_is_core", version="0.5")
    def is_interior(self, *args):
        """is_interior([ids])
        Check of a node is an interior node.

        Returns an boolean array of truth values for each node ID provided;
        True if the node is an interior node, False otherwise.
        If no IDs are provided, method returns a boolean array for every node.

        (Interior status is typically indicated by a value of 0 in
        node_status.)

        LLCATS: DEPR NINF BC
        """
        # NG changed this.
        # Modified DEJH May 2014 to accept simulaneous tests of multiple nodes;
        # should still be back-conmpatible.
        try:
            node_ids = args[0]
        except IndexError:  # return all nodes
            return np.equal(self._node_status, CORE_NODE)
        else:
            return np.equal(self._node_status[node_ids], CORE_NODE)

    @deprecated(use="node_is_core", version=1.0)
    def is_core(self, *args):
        """
        LLCATS: DEPR NINF BC
        """
        return self.node_is_core(*args)

    def node_is_core(self, *args):
        """node_is_core([ids])
        Check if a node is a core node.

        Returns an boolean array of truth values for each node ID provided;
        True if the node is a core node, False otherwise.
        If no IDs are provided, method returns a boolean array for every node.

        (Core status is typically indicated by a value of 0 in node_status.)

        LLCATS: NINF BC
        """
        # NG changed this.
        # Modified DEJH May 2014 to accept simulaneous tests of multiple nodes;
        # should still be back-conmpatible.
        try:
            node_ids = args[0]
        except IndexError:  # return all nodes
            return np.equal(self._node_status, CORE_NODE)
        else:
            return np.equal(self._node_status[node_ids], CORE_NODE)

    @deprecated(use="nodes_are_all_core", version=1.0)
    def are_all_interior(self, IDs):
        """Check if nodes are interior.

        Returns a single boolean truth value, True if all nodes with *IDs* are
        interior nodes, False if not.

        LLCATS: DEPR NINF BC
        """
        return np.all(np.equal(self._node_status[IDs], CORE_NODE))

    @deprecated(use="nodes_are_all_core", version=1.0)
    def are_all_core(self, ids):
        """
        LLCATS: DEPR NINF BC
        """
        return self.nodes_are_all_core(ids)

    def nodes_are_all_core(self, ids):
        """Check if nodes are all core.

        Returns a single boolean truth value, True if all nodes with *IDs* are
        core nodes, False if not.

        Parameters
        ----------
        ids : array-like
            Grid nodes.

        Returns
        -------
        boolean
            ``True`` if all the given nodes are *core* nodes.

        LLCATS: NINF BC
        """
        return np.all(np.equal(self._node_status[ids], CORE_NODE))

    @deprecated(use="no replacement", version=1.0)
    def face_connecting_cell_pair(self, cell_a, cell_b):
        """Get the face that connects two cells.

        Returns an array of face indices that *cell_a* and *cell_b* share.
        If the cells do not share any faces, returns an empty array.

        Examples
        --------
        >>> from landlab import RasterModelGrid
        >>> mg = RasterModelGrid((4, 5))
        >>> mg.face_connecting_cell_pair(0, 1)
        array([4])
        >>> mg.face_connecting_cell_pair(0, 2).size  # empty array returned
        0

        LLCATS: DEPR FINF CINF CONN
        """
        cell_faces = self.faces_at_cell[[cell_a, cell_b]]
        return as_id_array(
            np.intersect1d(cell_faces[0], cell_faces[1], assume_unique=True)
        )

    @return_id_array
    def grid_coords_to_node_id(self, row, col, **kwds):
        """Convert node indices to node ID.

        Returns the ID of the node at the specified *row* and *col* of the
        raster grid. Since this is a wrapper for the numpy ravel_multi_index
        function, the keyword arguments are the same as that function. In
        addition, *row* and *col* can both be either scalars or arrays (of the
        same length) to get multiple ids.

        As with ravel_multi_index use the *mode* keyword to change the
        behavior of the method when passed an out-of-range *row* or *col*.
        The default is to raise ValueError (not IndexError, as you might
        expect).

        .. note::

            The syntax assumes that first row and column are 0,
            so max entry for a mg with 4 rows and 5 cols is row=3, col=4

        Parameters
        ----------
        row : array-like
            Row of node.
        col : array-like
            Column of node.

        Returns
        -------
        ndarray
            Node IDs.

        Examples
        --------
        >>> from landlab import RasterModelGrid
        >>> mg = RasterModelGrid((4, 5))
        >>> mg.grid_coords_to_node_id(2, 3)
        13

        >>> mg.grid_coords_to_node_id([2, 0], [3, 4])
        array([13,  4])

        LLCATS: NINF SUBSET MEAS
        """
        return np.ravel_multi_index((row, col), self.shape, **kwds)

    def _unit_test(self):
        """Stub for adding unit tests to RasterModelGrid."""
        pass

    def calc_unit_normal_at_patch(self, elevs="topographic__elevation"):
        """Calculate and return the unit normal vector <a, b, c> to a patch.

        This method is not defined on a raster, as there is no unique unit
        normal for a square patch. Use
        `_calc_unit_normals_to_patch_subtriangles` instead.

        LLCATS: PINF GRAD
        """
        raise NotImplementedError(
            "This method is not defined on a raster, as there is no unique "
            "unit normal for a square patch. Use "
            "`_calc_unit_normals_to_patch_subtriangles` instead."
        )

    @deprecated(use="calc_aspect_at_node", version=1.0)
    def calculate_aspect_at_nodes_bestFitPlane(self, id, val):
        """Aspect at nodes.

        .. codeauthor:: Katy Barnhart <katherine.barnhart@colorado.edu>

        Calculates the aspect at each node based on the elevation of
        the node and its neighbors using a best fit plane calculated
        using single value decomposition.

        Parameters
        ----------
        id : array-like
            ID of nodes at which to calculate the aspect.
        val : ndarray
            Elevation at all nodes

        Returns
        -------
        ndarray
            Aspect at the nodes given by id

        LLCATS: DEPR NINF SURF
        """
        # additional note, KRB has written three codes in raster.py
        # one to calculate slope, one to calculate aspect, and one
        # to calculate both

        # get the list of neighboring nodes for the nodes given by id
        n = self.active_adjacent_nodes_at_node[id]
        a = []

        # for each node in id make a list with the node id and the ids of
        # its neighbors.

        # determine the values for the x, y, and z coordinates of each node,
        # pass these to rfuncs.calculate_slope_aspect_bfp to calculate the
        # slope and aspect.

        indBool = n != BAD_INDEX_VALUE

        for i in range(len(id)):
            # make a list of the neighbor nodes and
            # check that none of the nodes are bad

            ns = list(n[0][indBool[0]])
            ns.append(id[i])

            x = self.node_x[ns]
            y = self.node_y[ns]
            z = val[ns]
            slope, aspect = rfuncs.calculate_slope_aspect_bfp(x, y, z)
            a.append(aspect)
            del ns
        # return aspect alone
        return a

    @deprecated(use="calc_slope_at_node", version=1.0)
    def calculate_slope_at_nodes_bestFitPlane(self, id, val):
        """Slope of best-fit plane at nodes.

        .. codeauthor:: Katy Barnhart <katherine.barnhart@colorado.edu>

        Calculates the slope at each node based on the elevation of
        the node and its neighbors using a best fit plane calculated
        using single value decomposition.

        Parameters
        ----------
        id : array-like
            ID of nodes at which to calculate the aspect
        val : ndarray
            Elevation at all nodes

        Returns
        -------
        ndarray
            Slope at the nodes given by id

        LLCATS: DEPR NINF GRAD SURF
        """
        #
        # additional note, KRB has written three codes in raster.py
        # one to calculate slope, one to calculate aspect, and one
        # to calculate both

        # get the list of neighboring nodes for the nodes given by id
        n = self.active_adjacent_nodes_at_node[id]
        s = []

        # for each node in id make a list with the node id and the ids of
        # its neighbors.

        # determine the values for the x, y, and z coordinates of each node,
        # pass these to rfuncs.calculate_slope_aspect_bfp to calculate the
        # slope and aspect.

        indBool = n != BAD_INDEX_VALUE

        for i in range(len(id)):
            # make a list of the neighbor nodes and
            # check that none of the nodes are bad

            ns = list(n[0][indBool[0]])
            ns.append(id[i])

            x = self.node_x[ns]
            y = self.node_y[ns]
            z = val[ns]

            slope, _ = rfuncs.calculate_slope_aspect_bfp(x, y, z)
            s.append(slope)
            del ns
        # return slope alone
        return s

    @deprecated(use="calc_slope_at_node, calc_aspect_at_node", version=1.0)
    def calculate_slope_aspect_at_nodes_burrough(self, ids=None, vals="Elevation"):
        """Calculate topographic slope.

        Calculates the local topographic slope (i.e., the down-dip slope, and
        presented as positive), and the aspect (dip direction in degrees
        clockwise from north), at the given nodes, *ids*. All *ids* must be of
        core nodes.
        This method uses Burrough's 1998 Pg. 190 method similar to the methods
        used by ArcMap to calculate slope and aspect.

        If *ids* is not provided, the slope will be returned for nodes at all
        cells.

        *vals* is either the name of an existing grid field from which to draw
        topographic data, or an array of values to use. If an array of values
        is passed, it must be nnodes long.
        If *vals* is not provided, this method will default to trying to use
        the field 'Elevation'.

        Returns
        -------
        (slope, aspect) : tuple of float
            *slope*, a len(ids) array of slopes at each node provided.
            *aspect*, a len(ids) array of aspects at each node provided.

        Examples
        --------
        >>> import numpy as np
        >>> from landlab import RasterModelGrid
        >>> grid = RasterModelGrid((3, 4), (4, 4))
        >>> z = np.array([0., 0., 0., 0.,
        ...               3., 3., 3., 3,
        ...               6., 6., 6., 6.])
        >>> (slope,
        ...  aspect) = grid.calculate_slope_aspect_at_nodes_burrough(vals=z)
        >>> np.tan(slope)
        array([ 0.75,  0.75])
        >>> np.degrees(aspect)
        array([ 180.,  180.])

        This method is *deprecated*. Use ``calc_slope_at_node`` and
        ``calc_aspect_at_node`` instead. Notice that ``calc_slope_at_node``
        and ``calc_aspect_at_node`` return values for all nodes, not just
        core nodes. In addition, ``calc_aspect_at_node`` returns compass-style
        angles in degrees.

        >>> np.tan(grid.calc_slope_at_node(elevs=z)[grid.core_nodes])
        array([ 0.75,  0.75])
        >>> grid.calc_aspect_at_node(elevs=z)[grid.core_nodes]
        array([ 180.,  180.])

        LLCATS: DEPR NINF SURF GRAD
        """
        if ids is None:
            ids = self.node_at_cell
        if not isinstance(ids, np.ndarray):
            ids = np.array([ids])
        if isinstance(vals, str):
            vals = self.at_node[vals]
        else:
            if len(vals) != self.number_of_nodes:
                raise IndexError("*vals* was not of a compatible length!")

        neighbors = np.zeros([ids.shape[0], 4], dtype=int)
        diagonals = np.zeros([ids.shape[0], 4], dtype=int)
        # [right, top, left, bottom]
        neighbors[:, ] = self.active_adjacent_nodes_at_node[ids]
        # [topright, topleft, bottomleft, bottomright]
        diagonals[:, ] = self.diagonal_adjacent_nodes_at_node[ids]

        right = vals[neighbors[:, 0]]
        top = vals[neighbors[:, 1]]
        left = vals[neighbors[:, 2]]
        bottom = vals[neighbors[:, 3]]
        top_right = vals[diagonals[:, 0]]
        top_left = vals[diagonals[:, 1]]
        bottom_left = vals[diagonals[:, 2]]
        bottom_right = vals[diagonals[:, 3]]

<<<<<<< HEAD
        dz_dx = ((top_right + 2 * right + bottom_right) -
                 (top_left + 2 * left + bottom_left)) / (8. * self.dx)
        dz_dy = ((bottom_left + 2 * bottom + bottom_right) -
                 (top_left + 2 * top + top_right)) / (8. * self.dy)
=======
        dz_dx = (
            (top_right + 2 * right + bottom_right) - (top_left + 2 * left + bottom_left)
        ) / (8. * self.dx)
        dz_dy = (
            (bottom_left + 2 * bottom + bottom_right) - (top_left + 2 * top + top_right)
        ) / (8. * self.dy)
>>>>>>> 4bd95a7e

        slope = np.zeros([ids.shape[0]], dtype=float)
        aspect = np.zeros([ids.shape[0]], dtype=float)
        slope = np.arctan(np.sqrt(dz_dx ** 2 + dz_dy ** 2))
        aspect = np.arctan2(dz_dy, -dz_dx)
        aspect = np.pi * .5 - aspect
        aspect[aspect < 0.] = aspect[aspect < 0.] + 2. * np.pi
        aspect[slope == 0.] = -1.

        return slope, aspect

    @deprecated(use="calc_slope_at_node, calc_aspect_at_node", version=1.0)
    def calculate_slope_aspect_at_nodes_best_fit_plane(self, nodes, val):
        r"""Calculate slope aspect.

        Slope aspect of best-fit plane at nodes.

        .. codeauthor:: Katy Barnhart <katherine.barnhart@colorado.edu>

        .. note::

            THIS CODE HAS ISSUES (SN 25-Sept-14): This code didn't perform
            well on a NS facing elevation profile. Please check
            slope_aspect_routines_comparison.py under landlab\examples before
            using this.  Suggested alternative:
            calculate_slope_aspect_at_nodes_burrough

        Calculates both the slope and aspect at each node based on the
        elevation of the node and its neighbors using a best fit plane
        calculated using single value decomposition.

        Parameters
        ----------
        nodes : array-like
            ID of nodes at which to calculate the aspect
        val : ndarray
            Elevation at all nodes

        Returns
        -------
        (slope, aspect) : tuple of floats
            Tuple containing (*slope*, *aspect*)

        LLCATS: DEPR NINF GRAD SURF
        """
        # additional note, KRB has written three codes in raster.py
        # one to calculate slope, one to calculate aspect, and one
        # to calculate both

        # get the list of neighboring nodes for the nodes given by id
        node_neighbors = self.active_adjacent_nodes_at_node[nodes]
        aspects = []
        slopes = []

        # for each node in id make a list with the node id and the ids of
        # its neighbors.

        # determine the values for the x, y, and z coordinates of each node,
        # pass these to rfuncs.calculate_slope_aspect_bfp to calculate the
        # slope and aspect.

        indBool = node_neighbors != BAD_INDEX_VALUE

        for id_ in range(len(nodes)):
            # make a list of the neighbor nodes and
            # check that none of the nodes are bad
            neighbors = list(node_neighbors[0, indBool[0]])
            neighbors.append(nodes[id_])

            node_x = self.node_x[neighbors]
            node_y = self.node_y[neighbors]
            node_z = val[neighbors]
            slope, aspect = rfuncs.calculate_slope_aspect_bfp(node_x, node_y, node_z)
            aspects.append(aspect)
            slopes.append(slope)

            del neighbors
        return slopes, aspects

    def save(self, path, names=None, format=None, at=None):
        """Save a grid and fields.

        If more than one field name is specified for names when saving to ARC
        ascii, multiple files will be produced, suffixed with the field names.

        When saving to netCDF (.nc), the fields are incorporated into the
        single named .nc file.

        Parameters
        ----------
        path : str
            Path to output file.
        names : iterable of strings, optional
            List of field names to save, defaults to all if not specified.
        format : {'netcdf', 'esri-ascii'}, optional
            Output file format. Guess from file extension if not given.
        at : str
            Grid element where values are defined.

        Examples
        --------
        >>> from landlab import RasterModelGrid
        >>> import os
        >>> rmg = RasterModelGrid((4, 5))
        >>> rmg.save('./mysave.nc')
        >>> os.remove('mysave.nc') #to remove traces of this test

        LLCATS: GINF
        """
        format = format or _guess_format_from_name(path)
        path = _add_format_extension(path, format)

        if format == "netcdf":
            write_netcdf(path, self, format="NETCDF3_64BIT", names=names, at=at)
        elif format == "esri-ascii":
            write_esri_ascii(path, self, names=names)
        else:
            raise ValueError("format not understood")

    @property
    @make_return_array_immutable
    def looped_neighbors_at_cell(self):
        """
        For each cell in a raster, return the D8 neighboring cells, looping
        across grid boundaries as necessary.

        Returns lists of looped neighbor cell IDs of given *cell ids*.
        If *cell ids* are not given, it returns a 2D array of size
        (self.number_of_cells, 8).
        Order or neighbors is [ E, NE, N, NW, W, SW, S, SE ]

        Output is looped, regardless of boundary conditions! (see examples)

        Returns
        -------
        ndarray (num_cells, 8)
            The eight neighbors of each cell.

        Examples
        --------
        >>> from landlab import RasterModelGrid
        >>> grid = RasterModelGrid((4, 5))
        >>> neighbors = grid.looped_neighbors_at_cell
        >>> neighbors[1, :]
        array([2, 5, 4, 3, 0, 3, 4, 5])
        >>> neighbors[5, :]
        array([3, 0, 2, 1, 4, 1, 2, 0])
        >>> grid.looped_neighbors_at_cell[np.array([1, 5]), :]
        array([[2, 5, 4, 3, 0, 3, 4, 5],
               [3, 0, 2, 1, 4, 1, 2, 0]])

        LLCATS: DEPR CINF CONN BC
        """
        if self._looped_cell_neighbor_list is not None:
            return self._looped_cell_neighbor_list
        else:
            self._looped_cell_neighbor_list = self._create_looped_cell_neighbor_list()
            return self.looped_neighbors_at_cell

    def _create_looped_cell_neighbor_list(self):
        """Create a list of looped immediate cell neighbors (8 adjacent cells).

        Creates a list of looped immediate cell neighbors (*cell ids*) for each
        cell as a 2D array of size ( self.number_of_cells, 8 ).
        Order or neighbors is [ E, NE, N, NW, W, SW, S, SE ]

        Examples
        --------
        >>> from landlab import RasterModelGrid
        >>> grid = RasterModelGrid((4, 5))
        >>> neighbors = grid._create_looped_cell_neighbor_list()
        >>> neighbors[1]
        array([2, 5, 4, 3, 0, 3, 4, 5])
        >>> neighbors[5]
        array([3, 0, 2, 1, 4, 1, 2, 0])
        """
        # CAUTION: Some terminology concerning cells in this module
        # is asynchronous to general understanding. This is intentionally
        # left as is until further discussion among dev group.
        # Any such instances are marked with (*TC - Terminoly Caution)
        nrows, ncols = self.cell_grid_shape
        interior_cells = sgrid.interior_nodes(self.cell_grid_shape)  # *TC
        cells_at_corners_of_grid = self.cells_at_corners_of_grid  # *TC

        # The cells along the edges minus the corner cells.
        top_edge_cells = self.cell_at_node[self.nodes[-2, :]][2:-2]
        bottom_edge_cells = self.cell_at_node[self.nodes[1, :]][2:-2]
        left_edge_cells = self.cell_at_node[self.nodes[:, 1]][2:-2]
        right_edge_cells = self.cell_at_node[self.nodes[:, -2]][2:-2]

        looped_cell_neighbors = np.empty([self.number_of_cells, 8], dtype=int)

        # order = [E,NE,N,NW,W,SW,S,SE]
        for cell in range(0, self.number_of_cells):
            if cell in interior_cells:
                neighbor_ = [
                    cell + 1,
                    cell + 1 + ncols,
                    cell + ncols,
                    cell + ncols - 1,
                    cell - 1,
                    cell - ncols - 1,
                    cell - ncols,
                    cell - ncols + 1,
                ]
            elif cell in bottom_edge_cells:
                neighbor_ = [
                    cell + 1,
                    cell + 1 + ncols,
                    cell + ncols,
                    cell + ncols - 1,
                    cell - 1,
                    cell + (nrows - 1) * ncols - 1,
                    cell + (nrows - 1) * ncols,
                    cell + (nrows - 1) * ncols + 1,
                ]
            elif cell in top_edge_cells:
                neighbor_ = [
                    cell + 1,
                    cell - (nrows - 1) * ncols + 1,
                    cell - (nrows - 1) * ncols,
                    cell - (nrows - 1) * ncols - 1,
                    cell - 1,
                    cell - ncols - 1,
                    cell - ncols,
                    cell - ncols + 1,
                ]
            elif cell in right_edge_cells:
                neighbor_ = [
                    cell - ncols + 1,
                    cell + 1,
                    cell + ncols,
                    cell + ncols - 1,
                    cell - 1,
                    cell - ncols - 1,
                    cell - ncols,
                    cell - 2 * ncols + 1,
                ]
            elif cell in left_edge_cells:
                neighbor_ = [
                    cell + 1,
                    cell + ncols + 1,
                    cell + ncols,
                    cell + 2 * ncols - 1,
                    cell + ncols - 1,
                    cell - 1,
                    cell - ncols,
                    cell - ncols + 1,
                ]
            elif cell == cells_at_corners_of_grid[0]:  # SW corner
                neighbor_ = [
                    cell + 1,
                    cell + ncols + 1,
                    cell + ncols,
                    cell + 2 * ncols - 1,
                    cell + ncols - 1,
                    cell + nrows * ncols - 1,
                    cell + (nrows - 1) * ncols,
                    cell + (nrows - 1) * ncols + 1,
                ]
            elif cell == cells_at_corners_of_grid[1]:  # SE corner
                neighbor_ = [
                    cell - ncols + 1,
                    cell + 1,
                    cell + ncols,
                    cell + ncols - 1,
                    cell - 1,
                    cell + (nrows - 1) * ncols - 1,
                    cell + (nrows - 1) * ncols,
                    cell + (nrows - 2) * ncols + 1,
                ]
            elif cell == cells_at_corners_of_grid[2]:  # NW corner
                neighbor_ = [
                    cell + 1,
                    cell - (nrows - 1) * ncols + 1,
                    cell - (nrows - 1) * ncols,
                    cell - (nrows - 2) * ncols - 1,
                    cell + ncols - 1,
                    cell - 1,
                    cell - ncols,
                    cell - ncols + 1,
                ]
            elif cell == cells_at_corners_of_grid[3]:  # NE corner
                neighbor_ = [
                    cell - ncols + 1,
                    cell - nrows * ncols + 1,
                    cell - (nrows - 1) * ncols,
                    cell - (nrows - 1) * ncols - 1,
                    cell - 1,
                    cell - ncols - 1,
                    cell - ncols,
                    cell - 2 * ncols + 1,
                ]
            looped_cell_neighbors[cell] = neighbor_

        return looped_cell_neighbors

    @property
    @make_return_array_immutable
    def second_ring_looped_neighbors_at_cell(self):
        """Get list of second ring looped neighbor cell IDs (all 16 neighbors).

        Returns lists of looped second ring neighbor cell IDs of
        given *cell ids*. If *cell ids* are not given, it returns
        a 2D array of size ( self.number_of_cells, 16 ).

        The cells are the 16 which encircle the nine true neighbor cells.
        Order of neighbors: Starts with E and goes counter clockwise

        Examples
        --------
        >>> from landlab import RasterModelGrid
        >>> mg = RasterModelGrid((10, 10))
        >>> mg.second_ring_looped_neighbors_at_cell[36, :]
        array([38, 46, 54, 53, 52, 51, 50, 42, 34, 26, 18, 19, 20, 21, 22, 30])
        >>> mg.second_ring_looped_neighbors_at_cell[8, :]
        array([10, 18, 26, 25, 24, 31, 30, 22, 14,  6, 62, 63, 56, 57, 58,  2])

        ...take a look at the cell grid to understand why:
        [56, 57, 58, 59, 60, 61, 62, 63]
        [48, 49, 50, 51, 52, 53, 54, 55]
        [40, 41, 42, 43, 44, 45, 46, 47]
        [32, 33, 34, 35, 36, 37, 38, 39]
        [24, 25, 26, 27, 28, 29, 30, 31]
        [16, 17, 18, 19, 20, 21, 22, 23]
        [ 8,  9, 10, 11, 12, 13, 14, 15]
        [ 0,  1,  2,  3,  4,  5,  6,  7]

        LLCATS: CINF CONN BC
        """
        if self._looped_second_ring_cell_neighbor_list_created:
            return self.second_ring_looped_cell_neighbor_list
        else:
            self.second_ring_looped_cell_neighbor_list = (
                self._create_second_ring_looped_cell_neighbor_list()
            )
            return self.second_ring_looped_neighbors_at_cell

    def _create_second_ring_looped_cell_neighbor_list(self):
        """Create list of looped second ring cell neighbors (16 cells).

        Creates a list of looped immediate cell neighbors for each cell as a
        2D array of size ( self.number_of_cells, 16 ).
        Order or neighbors: Starts with E and goes counter clockwise
        """
        inf = self.looped_neighbors_at_cell
        second_ring = np.empty([self.number_of_cells, 16], dtype=int)
        order = np.arange(-1, 15)
        order[0] = 15
        for cell in range(0, self.number_of_cells):
            cell1, cell2, cell3, cell4 = (
                inf[cell][1],
                inf[cell][3],
                inf[cell][5],
                inf[cell][7],
            )
            ring_tw = np.concatenate(
                (
                    inf[cell1][0:4],
                    inf[cell2][2:6],
                    inf[cell3][4:8],
                    inf[cell4][6:8],
                    inf[cell4][0:2],
                )
            )[order]
            second_ring[cell] = ring_tw

        self._looped_second_ring_cell_neighbor_list_created = True
        return second_ring

    # This is deprecated as link status should only be changed by
    # changing node status.
    def set_fixed_link_boundaries_at_grid_edges(
        self,
        right_is_fixed,
        top_is_fixed,
        left_is_fixed,
        bottom_is_fixed,
        link_value=None,
        node_value=None,
        fixed_node_value_of="topographic__elevation",
        fixed_link_value_of="topographic__slope",
    ):
        """Create fixed link boundaries at the grid edges.

        Sets the status of links along the specified side(s) of a raster
        grid--- bottom vertical links, right horizontal, top vertical links,
        and/or left horizontal links ---to FIXED_LINK.

        By definition, fixed links exist between fixed gradient nodes
        (status_at_node == 2) and core nodes (status_at_node == 0). Because the
        outer ring of nodes are fixed gradient (status_at_node == 2), the links
        between them are inactive (status_at_link == 4) and are not set using
        this function (the inactive links are the top and bottom horizontal
        edge links, and left and right edge vertical edge links.)

        Arguments are booleans indicating whether the bottom, right, top, and
        left sides are to be set (True) or not (False).

        *node_value* controls what values are held constant at the fixed
        gradient nodes (status_at_node == 2). It can be either a float, an
        array of length number_of_fixed_nodes or number_of_nodes (total), or
        left blank. If left blank, the values will be set from the those
        already in the grid fields, according to 'fixed_node_value_of'.

        *link_value* controls what values are held constant at the fixed
        links (status_at_link == 2). It can be either a float, an array of
        length number_of_fixed_links or number_of_links (total), or
        left blank. If left blank, the values will be set from the those
        already in the grid fields, according to 'fixed_link_value_of'.

        *fixed_node_value_of* controls the name of the model field that
        contains the node values. Remember, if you don't set value, the fixed
        gradient node values will be set from the field values ***at the time
        you call this method***. If no values are present in the field, the
        module will complain but accept this, warning that it will be unable to
        automatically update boundary conditions (and such methods, e.g.,
        ``RasterModelGrid.update_boundary_nodes()``, will raise exceptions
        if you try).

        *fixed_link_value_of* controls the name of the model field that
        contains the fixed link values. Remember, if you don't set value, the
        fixed link values will be set from the field values ***at the time you
        call this method***. If no values are present in the field, the module
        will complain but accept this, warning that it will be unable to
        automatically update boundary conditions (and such methods, e.g.,
        ``RasterModelGrid.update_boundary_nodes()``, will raise exceptions
        if you try).

        The following example sets the bottom and right link boundaries as
        fixed-value in a four-row by nine-column grid that initially has all
        boundaries set to fixed_gradient (nodes, i.e. flagged at
        (status_at_node == 2) and fixed_link (links, i.e., flagged as
        (status_at_link == 2).

        Parameters
        ----------
        right_is_fixed : boolean
            Set right edge  horizontal links as fixed boundary.
        top_is_fixed : boolean
            Set top edge vertical links as fixed boundary.
        left_is_fixed : boolean
            Set left edge horizontal links as fixed boundary.
        bottom_is_fixed : boolean
            Set bottom edge vertical links as fixed boundary.
        link_value : float, array or None (default).
            Override value to be kept constant at links.
        node_value : float, array or None (default).
            Override value to be kept constant at nodes.
        fixed_node_value_of : string.
            The name of the grid field containing the values of interest at
            nodes.
        fixed_link_value_of : string.
            The name of the grid field containing the values of interest at
            links.

        Examples
        --------

        The following grid is used in the example::

            *--I--->*--I--->*--I--->*--I--->*--I--->*--I--->*--I--->*--I--->*
            ^       ^       ^       ^       ^       ^       ^       ^       ^
            I       X       X       X       X       X       X       X       I
            |       |       |       |       |       |       |       |       |
            *--X--->o       o       o       o       o       o       o--X--->*
            ^       ^       ^       ^       ^       ^       ^       ^       ^
            I       |       |       |       |       |       |       |       I
            |       |       |       |       |       |       |       |       |
            *--X--->o       o       o       o       o       o       o--X--->*
            ^       ^       ^       ^       ^       ^       ^       ^       ^
            I       X       X       X       X       X       X       X       I
            |       |       |       |       |       |       |       |       |
            *--I--->*--I--->*--I--->*--I--->*--I--->*--I--->*--I--->*--I--->*

        .. note::

          Links set to :any:`ACTIVE_LINK` are not indicated in this diagram.

        ``*`` indicates the nodes that are set to
        :any:`FIXED_GRADIENT BOUNDARY`

        ``o`` indicates the nodes that are set to :any:`CORE_NODE`

        ``I`` indicates the links that are set to :any:`INACTIVE_LINK`

        ``X`` indicates the links that are set to :any:`FIXED_LINK`

        >>> from landlab import RasterModelGrid
        >>> rmg = RasterModelGrid((4, 9), 1.0) # rows, columns, spacing
        >>> import numpy as np
        >>> z = np.arange(0, rmg.number_of_nodes)
        >>> s = np.arange(0, rmg.number_of_links)
        >>> rmg['node']['topographic__elevation'] = z
        >>> rmg['link']['topographic__slope'] = s
        >>> rmg.set_fixed_link_boundaries_at_grid_edges(True, True, True, True)
        >>> rmg.status_at_node # doctest: +NORMALIZE_WHITESPACE
        array([2, 2, 2, 2, 2, 2, 2, 2, 2, 2, 0, 0, 0, 0, 0, 0, 0, 2, 2, 0, 0,
               0, 0, 0, 0, 0, 2, 2, 2, 2, 2, 2, 2, 2, 2, 2], dtype=uint8)
        >>> rmg.status_at_link # doctest: +NORMALIZE_WHITESPACE
        array([4, 4, 4, 4, 4, 4, 4, 4, 4, 2, 2, 2, 2, 2, 2, 2, 4, 2, 0, 0, 0,
               0, 0, 0, 2, 4, 0, 0, 0, 0, 0, 0, 0, 4, 2, 0, 0, 0, 0, 0, 0, 2,
               4, 2, 2, 2, 2, 2, 2, 2, 4, 4, 4, 4, 4, 4, 4, 4, 4], dtype=uint8)
        >>> rmg.fixed_link_properties['fixed_gradient_of']
        'topographic__slope'
        >>> rmg.fixed_gradient_node_properties['fixed_gradient_of']
        'topographic__elevation'

        LLCATS: BC SUBSET
        """
        # Fixed link boundaries are found between core nodes (node_status==0)
        # and fixed gradient nodes (node_status==2). To assure these conditions
        # are met, we store link and node boundary IDs in arrays...
        fixed_nodes = np.array([], dtype=int)

        # Based on the inputs, we then assign boundary status. Starting
        # from the right edge (east edge) we look to see if the boolean input
        # is True or False. If true, we find the appropriate links and nodes
        # and set them to the boundary condition of FIXED_GRADIENT_BOUNDARY
        # for nodes and FIXED_LINK for links.
        if right_is_fixed:
            fixed_nodes = np.append(fixed_nodes, self.nodes_at_right_edge)

        if top_is_fixed:
            fixed_nodes = np.append(fixed_nodes, self.nodes_at_top_edge)

        if left_is_fixed:
            fixed_nodes = np.append(fixed_nodes, self.nodes_at_left_edge)

        if bottom_is_fixed:
            fixed_nodes = np.append(fixed_nodes, self.nodes_at_bottom_edge)

        fixed_nodes = np.unique(fixed_nodes)
        fixed_nodes = np.sort(fixed_nodes)

        self.status_at_node[fixed_nodes] = self.BC_NODE_IS_FIXED_GRADIENT

        # Now we are testing to see what values will be assigned to these
        # boundaries

        fixed_links = self.fixed_links

        # For links, the default is topographic slope ('topographic__slope')
        # First, see if there is a scalar value...
        if link_value is None:

            # if not, we assign the link values from the field of
            # 'topographic_slope'. If it does not exists, an error will be
            # kicked out.
            assigned_link_values = self.at_link[fixed_link_value_of][fixed_links]

        else:

            # If there IS a scalar link value, it is instead set here.
            assigned_link_values = np.ones(fixed_links.size) * link_value

        # For nodes, the default value is 'topographic__elevation'.
        if node_value is None:

            # If no scalar is found, the field values for
            # 'topographic__elevation' are used. If this field does not
            # exist, an error will be returned.
            assigned_node_values = self.at_node[fixed_node_value_of][fixed_nodes]
        else:

            # If there is a scalar, it is instead set here.
            assigned_node_values = np.ones(fixed_nodes.size) * node_value

        # Now we will set the attributes using a Python dictionary.
        # First, nodes.
        try:
            # Simply testing to make sure no boundary conditions exist...
            self.fixed_gradient_node_properties["boundary_node_IDs"]
        except AttributeError:

            # If they don't exist, we set them here.
            self.fixed_gradient_node_properties = {}

            # Setting the node ids in the dictionary.
            self.fixed_gradient_node_properties["boundary_node_IDs"] = fixed_nodes

            # What gradient was assigned to the nodes? That is set here.
            self.fixed_gradient_node_properties[
                "fixed_gradient_of"
            ] = fixed_node_value_of

            # Assigned gradient values at the nodes set in the dictionary.
            self.fixed_gradient_node_properties[
                "boundary_node_gradients"
            ] = assigned_node_values

        # Then, links
        try:
            # First, test to make sure no boundary conditions exist.
            self.fixed_link_properties["boundary_link_IDs"]

        except AttributeError:

            # If they don't exist, we set them here
            self.fixed_link_properties = {}

            # Setting the link IDs in the dictionary
            self.fixed_link_properties["boundary_link_IDs"] = fixed_links

            # What gradient are we assigning to the links? That is set here.
            self.fixed_link_properties["fixed_gradient_of"] = fixed_link_value_of

            # Assigned gradient values at the links set in the dictionary
            self.fixed_link_properties["boundary_link_gradients"] = assigned_link_values

    def set_watershed_boundary_condition(
        self,
        node_data,
        nodata_value=-9999.,
        return_outlet_id=False,
        remove_disconnected=False,
        adjacency_method="D8",
    ):
        """
        Finds the node adjacent to a boundary node with the smallest value.
        This node is set as the outlet.  The outlet node must have a data
        value.  Can return the outlet id as a one element numpy array if
        return_outlet_id is set to True.

        All nodes with nodata_value are set to CLOSED_BOUNDARY
        (grid.status_at_node == 4). All nodes with data values are set to
        CORE_NODES (grid.status_at_node == 0), with the exception that the
        outlet node is set to a FIXED_VALUE_BOUNDARY (grid.status_at_node == 1).

        Note that the outer ring (perimeter) of the raster is set to
        CLOSED_BOUNDARY, even if there are nodes that have values. The only
        exception to this would be if the outlet node is on the perimeter, which
        is acceptable.

        This routine assumes that all of the nodata_values are on the outside of
        the data values. In other words, there are no islands of nodata_values
        surrounded by nodes with data.

        This also assumes that the grid has a single watershed (that is a single
        outlet node).

        If you are considering running flow routing algorithms on this model
        grid, it is recommended that you verify the absence of non-closed nodes
        surrounded only by closed nodes. The presence of these isolated non-
        closed nodes may result from clipping a raster to a polygon and will
        prevent the flow router from functioning as intended.

        This can be acomplished by setting the
        parameter: *remove_disconnected* to True (default is False).

        This will run the function:
        set_open_nodes_disconnected_from_watershed_to_closed
        which will find any isolated open nodes that have no neigbors in the
        main watershed and set them to closed. The adjacency method used
        to assess connectivity can be set to either 'D8'(default) or 'D4' using
        the flag *adjacency_method*.

        Finally, the developer has seen cases in which DEM data that has been
        filled results in a different outlet from DEM data which has not been
        filled.  Be aware that if you identify an outlet on a filled DEM, make
        sure that the filled DEM is what is being used for your modeling.
        Otherwise, this may find a different outlet.  To force the outlet
        location, use either set_watershed_boundary_condition_outlet_coords
        or set_watershed_boundary_condition_outlet_id.

        Parameters
        ----------
        node_data : ndarray
            Data values.
        nodata_value : float, optional
            Value that indicates an invalid value.
        return_outlet_id : boolean, optional
            Indicates whether or not to return the id of the found outlet
        remove_disconnected : boolean, optional
            Indicates whether to search for and remove disconnected nodes.
        adjacency_method : string, optional. Default is 'D8'.
            Sets the connection method for use if remove_disconnected==True

        Returns
        --------
        outlet_loc : array
            Array of size 1 containing id of outlet location

        Examples
        --------
        The first example will use a 4,4 grid with node data values
        as illustrated:

            -9999. -9999. -9999. -9999.
            -9999.    67.     0. -9999.
            -9999.    67.    67. -9999.
            -9999. -9999. -9999. -9999.

        The second example will use a 4,4 grid with node data values
        as illustrated::

            -9999. -9999. -9999. -9999.
            -9999.    67.     0. -9999.
            -9999.    67.     67.   -2.
            -9999. -9999. -9999. -9999.

        >>> import numpy as np
        >>> from landlab import RasterModelGrid
        >>> rmg = RasterModelGrid((4,4),1.)
        >>> node_data = np.array([-9999., -9999., -9999., -9999.,
        ...                      -9999.,    67.,    67., -9999.,
        ...                      -9999.,    67.,     0., -9999.,
        ...                      -9999., -9999., -9999., -9999.])
        >>> out_id = rmg.set_watershed_boundary_condition(node_data, -9999.,
        ...                                              True)
        >>> out_id
        array([10])
        >>> rmg.status_at_node
        array([4, 4, 4, 4, 4, 0, 0, 4, 4, 0, 1, 4, 4, 4, 4, 4], dtype=uint8)
        >>> rmg2 = RasterModelGrid((4,4),1.)
        >>> node_data2 = np.array([-9999., -9999., -9999., -9999.,
        ...                      -9999.,    67.,    67.,    -2.,
        ...                      -9999.,    67.,     0., -9999.,
        ...                      -9999., -9999., -9999., -9999.])
        >>> rmg2.set_watershed_boundary_condition(node_data2, -9999.)
        >>> rmg2.status_at_node
        array([4, 4, 4, 4, 4, 0, 0, 1, 4, 0, 0, 4, 4, 4, 4, 4], dtype=uint8)

        LLCATS: BC
        """
        # For this to be a watershed, need to make sure that there is a ring
        # of closed boundary nodes around the outside of the watershed,
        # barring the outlet location.  So enforce that all perimeter nodes
        # are inactive boundaries now, then set the outlet location later.
        # By enforcing the perimeter of closed values first, then fixing the
        # outlet later, it should be OK if the outlet is on the perimeter.
        self.set_closed_boundaries_at_grid_edges(True, True, True, True)

        # Set no data nodes to inactive boundaries.
        # This may be redundant, but must do in case there are no data
        # values that are not on the perimeter.
        self.set_nodata_nodes_to_closed(node_data, nodata_value)

        # need to find values that are not no_data

        # locs is a list that contains locations where
        # node data is not equal to the nodata value
        locs = np.where(node_data != nodata_value)
        if len(locs) < 1:
            raise ValueError("All data values are no_data values")

        # now find minimum of the data values
        min_val = np.min(node_data[locs])

        # now find where minimum values are
        min_locs = np.where(node_data == min_val)[0]

        # check all the locations with the minimum value to see if one
        # is adjacent to a boundary location.  If so, that will be the
        # watershed outlet.  If none of these points qualify, then
        # increase the minimum value and check again.  Keep checking
        # until a point next to the boundary is found.
        # NG I think the only way this would become an infinite loop
        # is if there are no interior nodes.  Should be checking for
        # this above.
        not_found = True
        while not_found:
            # now check the min locations to see if any are next to
            # a boundary node
            local_not_found = True
            next_to_boundary = []

            # check all nodes rather than selecting the first node that meets
            # the criteria
            for i in range(len(min_locs)):
                next_to_boundary.append(self.node_has_boundary_neighbor(min_locs[i]))

            # if any of those nodes were adjacent to the boundary, check
            # that  there is only one. If only one, set as outlet loc, else,
            # raise a value error
            if any(next_to_boundary):
                local_not_found = False
                if sum(next_to_boundary) > 1:
                    potential_locs = min_locs[np.where(np.asarray(next_to_boundary))[0]]
                    raise ValueError(
                        (
                            "Grid has two potential outlet nodes."
                            "They have the following node IDs: \n"
                            + str(potential_locs)
                            + "\nUse the method set_watershed_boundary_condition_outlet_id "
                            "to explicitly select one of these "
                            "IDs as the outlet node."
                        )
                    )
                else:
                    outlet_loc = min_locs[np.where(next_to_boundary)[0][0]]

            # checked all of the min vals, (so done with inner while)
            # and none of the min values were outlet candidates
            if local_not_found:
                # need to find the next largest minimum value
                # first find the locations of all values greater
                # than the old minimum
                # not done with outer while
                locs = np.where((node_data > min_val) & (node_data != nodata_value))
                # now find new minimum of these values
                min_val = np.min(node_data[locs])
                min_locs = np.where(node_data == min_val)[0]
            else:
                # if locally found, it is also globally found
                # so done with outer while
                not_found = False

        # set outlet boundary condition
        self.status_at_node[outlet_loc] = FIXED_VALUE_BOUNDARY

        if remove_disconnected:
            self.set_open_nodes_disconnected_from_watershed_to_closed(
                node_data=node_data,
                outlet_id=as_id_array(np.array([outlet_loc])),
                nodata_value=nodata_value,
                adjacency_method=adjacency_method,
            )
        if return_outlet_id:
            return as_id_array(np.array([outlet_loc]))

    def set_open_nodes_disconnected_from_watershed_to_closed(
        self, node_data, outlet_id=None, nodata_value=-9999., adjacency_method="D8"
    ):
        """
        Identifys all non-closed nodes that are disconnected from the node given in
        *outlet_id* and sets them as closed.

        If *outlet_id* is not given, the outlet will be identified as the node
        for which the status at the node is FIXED_VALUE_BOUNDARY. If more than
        one node has this value, the algorithm will fail.

        If *outlet_id* is given, the algorithm will check that it is not a node
        with status of CLOSED_BOUNDARY.

        The method supports both D4 and D8 (default) neighborhood evaluation in
        determining if a node is connected. This can be modified with the flag
        *adjacency_method*.

        This function can be run directly, or by setting the flag
        remove_disconnected to True in set_watershed_boundary_condition

        Parameters
        ----------
        node_data : ndarray
            Data values.

        outlet_id : one element numpy array, optional.
            The node ID of the outlet that all open nodes must be connected to.
            If a node ID is provided, it does not need have the status
            FIXED_VALUE_BOUNDARY. However, it must not have the status of
            CLOSED_BOUNDARY.

        nodata_value : float, optional, default is -9999.
            Value that indicates an invalid value.

        adjacency_method : string, optional. Default is 'D8'.
            Sets the connection method.

        Examples
        --------
        >>> import numpy as np
        >>> from landlab import RasterModelGrid
        >>> mg1 = RasterModelGrid((4,6))
        >>> z1 = np.array([-9999., -9999., -9999.,  -9999., -9999., -9999.,
        ...                -9999.,    67.,    67.,  -9999.,    50., -9999.,
        ...                -9999.,    67.,     0.,  -9999., -9999., -9999.,
        ...                -9999., -9999., -9999.,  -9999., -9999., -9999.])
        >>> mg2 = RasterModelGrid((4,6))
        >>> z2 = np.array([-9999., -9999., -9999.,  -9999., -9999., -9999.,
        ...                -9999.,    67.,    67.,  -9999.,    50., -9999.,
        ...                -9999.,    67.,     0.,  -9999., -9999., -9999.,
        ...                -9999., -9999., -9999.,  -9999., -9999., -9999.])
        >>> mg1.set_watershed_boundary_condition(z1, remove_disconnected=True)
        >>> mg2.set_watershed_boundary_condition(z2)
        >>> mg2.status_at_node.reshape(mg2.shape)
        array([[4, 4, 4, 4, 4, 4],
              [4, 0, 0, 4, 0, 4],
              [4, 0, 1, 4, 4, 4],
              [4, 4, 4, 4, 4, 4]], dtype=uint8)
        >>> mg2.set_open_nodes_disconnected_from_watershed_to_closed(z2)
        >>> np.allclose(mg1.status_at_node, mg2.status_at_node)
        True
        >>> np.allclose(z1, z2)
        True
        >>> mg2.status_at_node.reshape(mg2.shape)
        array([[4, 4, 4, 4, 4, 4],
               [4, 0, 0, 4, 4, 4],
               [4, 0, 1, 4, 4, 4],
               [4, 4, 4, 4, 4, 4]], dtype=uint8)
        >>> z1.reshape(mg1.shape)
        array([[-9999., -9999., -9999., -9999., -9999., -9999.],
               [-9999.,    67.,    67., -9999., -9999., -9999.],
               [-9999.,    67.,     0., -9999., -9999., -9999.],
               [-9999., -9999., -9999., -9999., -9999., -9999.]])

        LLCATS: BC
        """

        if outlet_id is None:
            # verify that there is one and only one node with the status
            # FIXED_VALUE_BOUNDARY.
            possible_outlets = np.where(self.status_at_node == FIXED_VALUE_BOUNDARY)[0]

            if len(possible_outlets) > 1:
                raise ValueError(
                    "Model grid must only have one node with node status of FIXED_VALUE_BOUNDARY. This grid has %r"
                    % len(possible_outlets)
                )
            if len(possible_outlets) < 1:
                raise ValueError(
                    "Model grid must only have one node with node status of FIXED_VALUE_BOUNDARY. This grid has none"
                )

            outlet_id = possible_outlets

        elif outlet_id.size != 1 or not isinstance(outlet_id, np.ndarray):
            # check that the value given by outlet_id is an integer
            raise ValueError("outlet_id must be a length 1 numpy array")
        else:
            # check that the node status at the node given by outlet_id is not
            # CLOSED_BOUNDARY
            if self.status_at_node[outlet_id] == CLOSED_BOUNDARY:
                raise ValueError(
                    "The node given by outlet_id must not have the status: CLOSED_BOUNDARY"
                )

        # now test that the method given is either 'D8' or 'D4'
        if adjacency_method != "D8":
            assert (
                adjacency_method == "D4"
            ), "Method must be either 'D8'(default) or 'D4'"

        # begin main code portion.
        # initialize list of core nodes and new nodes
        connected_nodes = list(outlet_id)
        newNodes = connected_nodes

        # keep track of the number of nodes added in the previous itteration.
        numAdded = len(newNodes)

        # continue running until no new nodes are added.
        while numAdded > 0:

            # find all potential new nodes by filtering the nodes connected to
            # the most recent set of new nodes based on their status.
            connected_orthogonal_nodes = self.adjacent_nodes_at_node[newNodes]
            potentialNewNodes = list(
                connected_orthogonal_nodes[
                    self.status_at_node[connected_orthogonal_nodes] != CLOSED_BOUNDARY
                ]
            )

            # if method is D8 (default), add the diagonal nodes.
            if adjacency_method == "D8":
                connected_diagonal_nodes = self.diagonal_adjacent_nodes_at_node[
                    newNodes
                ]
                potentialNewNodes.extend(
                    connected_diagonal_nodes[
                        self.status_at_node[connected_diagonal_nodes] != CLOSED_BOUNDARY
                    ]
                )

            # filter new nodes further based on if they are already present in
            # the connected node list
            newNodes = list(set(potentialNewNodes) - set(connected_nodes))
            connected_nodes.extend(newNodes)

            # update number added, when this is zero, the loop will end
            numAdded = len(newNodes)

        # create an array that identifies the nodes that should be closed
        # of closed boundary nodes
        not_connected = np.array((0 * self.status_at_node) + 1)
        not_connected[np.array(connected_nodes)] = 0

        # identify those nodes that should be closed, but are not yet closed.
        is_not_connected_to_outlet = (self.status_at_node != CLOSED_BOUNDARY) & (
            not_connected == 1
        )

        # modify the node_data array to set those that are disconnected
        # to the no data value.
        node_data[is_not_connected_to_outlet] = nodata_value  #

        # finally update the status of the nodes based on the modified node_data.
        self.set_nodata_nodes_to_closed(node_data, nodata_value)

    def set_watershed_boundary_condition_outlet_coords(
        self, outlet_coords, node_data, nodata_value=-9999.
    ):
        """
        Set the boundary conditions for a watershed.
        All nodes with nodata_value are set to CLOSED_BOUNDARY
        (grid.status_at_node == 4). All nodes with data values
        are set to CORE_NODES (grid.status_at_node == 0), with
        the exception that the outlet node is set to a
        FIXED_VALUE_BOUNDARY (grid.status_at_node == 1).

        Note that the outer ring of the raster is set to CLOSED_BOUNDARY, even
        if there are nodes that have values.  The only exception to this would
        be if the outlet node is on the boundary, which is acceptable.

        Assumes that outlet is already known.

        This assumes that the grid has a single watershed.  If this is not
        the case this will not work.

        This must be passed the values of the outlet_row and outlet_column.
        Also takes node_data and optionally, nodata_value.

        Parameters
        ----------
        outlet_coords : list - two integer values
            row, column of outlet, NOT THE ABSOLUTE X AND Y LOCATIONS
        node_data : ndarray
            Data values.
        nodata_value : float, optional
            Value that indicates an invalid value.

        Examples
        --------
        The example will use a 4,4 grid with node data values
        as illustrated:

            -9999. -9999. -9999. -9999.
            -9999.    67.     0. -9999.
            -9999.    67.    67. -9999.
            -9999. -9999. -9999. -9999.

        >>> import numpy as np
        >>> from landlab import RasterModelGrid
        >>> rmg = RasterModelGrid((4,4),1.)
        >>> rmg.status_at_node
        array([1, 1, 1, 1, 1, 0, 0, 1, 1, 0, 0, 1, 1, 1, 1, 1], dtype=uint8)
        >>> node_data = np.array([-9999., -9999., -9999., -9999.,
        ...                      -9999.,    67.,    67., -9999.,
        ...                      -9999.,    67.,     0., -9999.,
        ...                      -9999., -9999., -9999., -9999.])
        >>> rmg.set_watershed_boundary_condition_outlet_coords(
        ...     (2, 2), node_data, -9999.)
        >>> rmg.status_at_node
        array([4, 4, 4, 4, 4, 0, 0, 4, 4, 0, 1, 4, 4, 4, 4, 4], dtype=uint8)

        LLCATS: BC
        """
        # make ring of no data nodes
        self.set_closed_boundaries_at_grid_edges(True, True, True, True)

        # set no data nodes to inactive boundaries
        self.set_nodata_nodes_to_closed(node_data, nodata_value)

        # find the id of the outlet node
        outlet_node = self.grid_coords_to_node_id(outlet_coords[0], outlet_coords[1])
        # set the boundary condition (fixed value) at the outlet_node
        self.status_at_node[outlet_node] = FIXED_VALUE_BOUNDARY

    def set_watershed_boundary_condition_outlet_id(
        self, outlet_id, node_data, nodata_value=-9999.
    ):
        """
        Set the boundary conditions for a watershed.
        All nodes with nodata_value are set to CLOSED_BOUNDARY (4).
        All nodes with data values are set to CORE_NODES (0), with the
        exception that the outlet node is set to a FIXED_VALUE_BOUNDARY (1).

        Note that the outer ring of the raster is set to CLOSED_BOUNDARY, even
        if there are nodes that have values.  The only exception to this would
        be if the outlet node is on the boundary, which is acceptable.

        Assumes that the id of the outlet is already known.

        This assumes that the grid has a single watershed.  If this is not
        the case this will not work.

        Parameters
        ----------
        outlet_id : integer
            id of the outlet node
        node_data : ndarray
            Data values.
        nodata_value : float, optional
            Value that indicates an invalid value.

        Examples
        --------
        The example will use a 4,4 grid with node data values
        as illustrated:

            -9999. -9999. -9999. -9999.
            -9999.    67.     0. -9999.
            -9999.    67.    67. -9999.
            -9999. -9999. -9999. -9999.

        >>> import numpy as np
        >>> from landlab import RasterModelGrid
        >>> rmg = RasterModelGrid((4,4),1.)
        >>> rmg.status_at_node
        array([1, 1, 1, 1, 1, 0, 0, 1, 1, 0, 0, 1, 1, 1, 1, 1], dtype=uint8)
        >>> node_data = np.array([-9999., -9999., -9999., -9999.,
        ...                      -9999.,    67.,    67., -9999.,
        ...                      -9999.,    67.,     0., -9999.,
        ...                      -9999., -9999., -9999., -9999.])
        >>> outlet = rmg.set_watershed_boundary_condition_outlet_id(
        ...     10, node_data, -9999.)
        >>> rmg.status_at_node
        array([4, 4, 4, 4, 4, 0, 0, 4, 4, 0, 1, 4, 4, 4, 4, 4], dtype=uint8)

        LLCATS: BC
        """
        # make ring of no data nodes
        self.set_closed_boundaries_at_grid_edges(True, True, True, True)
        # set no data nodes to inactive boundaries
        self.set_nodata_nodes_to_closed(node_data, nodata_value)
        # set the boundary condition (fixed value) at the outlet_node
        self.status_at_node[outlet_id] = FIXED_VALUE_BOUNDARY


def _is_closed_boundary(boundary_string):
    """Check if boundary string indicates a closed boundary.

    Helper function, probably depreciated due to changes in BC handling
    procedures (DEJH, May 14).
    """
    return boundary_string.lower() == "closed"


def _guess_format_from_name(path):
    """Get file format by name.

    Parameters
    ----------
    path : str
        Path to file.

    Returns
    -------
    str
        File format as a string.
    """
    import os

    fname = os.path.basename(path)

    if fname.endswith(".nc"):
        return "netcdf"
    elif fname.endswith(".asc"):
        return "esri-ascii"
    else:
        return None


def _add_format_extension(path, format):
    """Add format extension to a file name.

    Parameters
    ----------
    path : str
        File name.
    format : str
        File format.

    Returns
    -------
    str
        File name with the file-format extension added.
    """
    import os

    (base, ext) = os.path.splitext(path)
    if format == "netcdf":
        ext = ".nc"
    elif format == "esri-ascii":
        ext = ".asc"
    return base + ext


def from_dict(param_dict):
    """Create a RasterModelGrid from a dict-like object.

    Create a RasterModelGrid from the dictionary-like object, *param_dict*.
    Required keys of the dictionary are NUM_ROWS, NUM_COLS. Raises a KeyError
    if either of these are missing is given, use it as the
    HexModelGrid *dx* parameter, otherwise default to unit spacing.
    """
    # Read and create basic raster grid
    try:
        nrows = int(param_dict["NUM_ROWS"])
        ncols = int(param_dict["NUM_COLS"])
        spacing = float(param_dict.get("GRID_SPACING", 1.))
    except KeyError:
        raise
    except ValueError:
        raise
    else:
        grid = RasterModelGrid(nrows, ncols, spacing)

    # Set boundaries
    left_boundary_type = param_dict.get("LEFT_BOUNDARY", "open")
    right_boundary_type = param_dict.get("RIGHT_BOUNDARY", "open")
    top_boundary_type = param_dict.get("TOP_BOUNDARY", "open")
    bottom_boundary_type = param_dict.get("BOTTOM_BOUNDARY", "open")
    grid.set_inactive_boundaries(
        _is_closed_boundary(right_boundary_type),
        _is_closed_boundary(top_boundary_type),
        _is_closed_boundary(left_boundary_type),
        _is_closed_boundary(bottom_boundary_type),
    )

    # Return the created and initialized grid
    return grid


add_module_functions_to_class(RasterModelGrid, "raster_mappers.py", pattern="map_*")
add_module_functions_to_class(RasterModelGrid, "raster_gradients.py", pattern="calc_*")
add_module_functions_to_class(
    RasterModelGrid, "raster_set_status.py", pattern="set_status_at_node*"
)<|MERGE_RESOLUTION|>--- conflicted
+++ resolved
@@ -25,17 +25,6 @@
 from ..graph import DualUniformRectilinearGraph
 from ..io import write_esri_ascii
 from ..io.netcdf import write_netcdf
-<<<<<<< HEAD
-from landlab.grid.structured_quad import links as squad_links
-from landlab.grid.structured_quad import cells as squad_cells
-from ..core.utils import as_id_array
-from ..core.utils import add_module_functions_to_class
-from .decorators import return_id_array, return_readonly_id_array
-from ..utils.decorators import cache_result_in_object
-from . import gradients
-from ..graph import DualUniformRectilinearGraph
-from ..field.graph_field import GraphFields
-=======
 from ..utils.decorators import cache_result_in_object
 from .base import (
     BAD_INDEX_VALUE,
@@ -47,7 +36,6 @@
 )
 from .decorators import return_id_array
 from .diagonals import DiagonalsMixIn
->>>>>>> 4bd95a7e
 
 
 @deprecated(use="grid.node_has_boundary_neighbor", version="0.2")
@@ -283,18 +271,9 @@
         return None
 
 
-<<<<<<< HEAD
-from .diagonals import DiagonalsMixIn
-
-
-# class RasterModelGrid(DualUniformRectilinearGraph, GraphFields, ModelGrid,
-class RasterModelGrid(DiagonalsMixIn, DualUniformRectilinearGraph, ModelGrid,
-                      RasterModelGridPlotter):
-=======
 class RasterModelGrid(
     DiagonalsMixIn, DualUniformRectilinearGraph, ModelGrid, RasterModelGridPlotter
 ):
->>>>>>> 4bd95a7e
 
     """A 2D uniform rectilinear grid.
 
@@ -396,17 +375,10 @@
         defined. Either we force users to give arguments on instantiation,
         or set it up such that one can create a zero-node grid.
         """
-<<<<<<< HEAD
-        dx = kwds.pop('dx', None)
-        num_rows = kwds.pop('num_rows', None)
-        num_cols = kwds.pop('num_cols', None)
-        origin = kwds.pop('origin', 0.)
-=======
         dx = kwds.pop("dx", None)
         num_rows = kwds.pop("num_rows", None)
         num_cols = kwds.pop("num_cols", None)
         origin = kwds.pop("origin", None) or (0., 0.)
->>>>>>> 4bd95a7e
 
         if num_rows is None and num_cols is None:
             num_rows, num_cols = _parse_grid_shape_from_args(args)
@@ -419,28 +391,6 @@
             dx = kwds.pop("spacing", _parse_grid_spacing_from_args(args) or 1.)
 
         if num_rows <= 0 or num_cols <= 0:
-<<<<<<< HEAD
-            raise ValueError('number of rows and columns must be positive')
-
-        shape = (num_rows, num_cols)
-        spacing = np.asfarray(np.broadcast_to(dx, (2, )))
-        origin = np.asfarray(np.broadcast_to(origin, (2, )))
-
-        DualUniformRectilinearGraph.__init__(self, shape, spacing=spacing,
-                                             origin=origin)
-        ModelGrid.__init__(self, **kwds)
-
-        self._node_status = np.full(self.number_of_nodes,
-                                    self.BC_NODE_IS_CORE, dtype=np.uint8)
-        self._node_status[self.perimeter_nodes] = self.BC_NODE_IS_FIXED_VALUE
-
-        self._DEBUG_TRACK_METHODS = False
-        bc_at_edges = kwds.pop('bc', {'right': 'open', 'top': 'open',
-                                      'left': 'open', 'bottom': 'open'})
-        if 'closed' in bc_at_edges.values():
-            self.set_closed_boundaries_at_grid_edges(
-                *grid_edge_is_closed_from_dict(bc_at_edges))
-=======
             raise ValueError("number of rows and columns must be positive")
 
         shape = (num_rows, num_cols)
@@ -465,7 +415,6 @@
             self.set_closed_boundaries_at_grid_edges(
                 *grid_edge_is_closed_from_dict(bc_at_edges)
             )
->>>>>>> 4bd95a7e
 
         self.looped_node_properties = {}
             
@@ -715,12 +664,8 @@
         #  0-------1-------2-------3-------4
         #
         (x_of_node, y_of_node) = sgrid.node_coords(
-<<<<<<< HEAD
-            (num_rows, num_cols), (self.dy, self.dx), (0., 0.))
-=======
             (num_rows, num_cols), (self.dy, self.dx), (0., 0.)
         )
->>>>>>> 4bd95a7e
 
         self._xy_of_node = np.hstack(
             (x_of_node.reshape((-1, 1)), y_of_node.reshape((-1, 1)))
@@ -918,12 +863,7 @@
         """
         return (self.number_of_cell_rows, self.number_of_cell_columns)
 
-<<<<<<< HEAD
-    @deprecated(use='vals[links_at_node]*active_link_dirs_at_node',
-                version=1.0)
-=======
     @deprecated(use="vals[links_at_node]*active_link_dirs_at_node", version=1.0)
->>>>>>> 4bd95a7e
     def _active_links_at_node(self, *args):
         """_active_links_at_node([node_ids])
         Active links of a node.
@@ -975,11 +915,7 @@
             node_ids = np.broadcast_arrays(args[0])[0]
             return active_links_at_node[node_ids, :].T
         else:
-<<<<<<< HEAD
-            raise ValueError('only zero or one arguments accepted')
-=======
             raise ValueError("only zero or one arguments accepted")
->>>>>>> 4bd95a7e
 
     def _create_link_unit_vectors(self):
         """Make arrays to store the unit vectors associated with each link.
@@ -1082,12 +1018,8 @@
         # boundary nodes don't have defined
         return (
             (self.number_of_node_rows - 1) * self.dy,
-<<<<<<< HEAD
-            (self.number_of_node_columns - 1) * self.dx)
-=======
             (self.number_of_node_columns - 1) * self.dx,
         )
->>>>>>> 4bd95a7e
 
     @property
     def grid_xdimension(self):
@@ -1118,11 +1050,7 @@
 
         LLCATS: GINF MEAS
         """
-<<<<<<< HEAD
-        return ((self.number_of_node_columns - 1) * self.dx)
-=======
         return (self.number_of_node_columns - 1) * self.dx
->>>>>>> 4bd95a7e
 
     @property
     def grid_ydimension(self):
@@ -1154,11 +1082,7 @@
         LLCATS: GINF MEAS
         """
         # Method added 5/1/13 by DEJH, modified DEJH 4/3/14, as above.
-<<<<<<< HEAD
-        return ((self.number_of_node_rows - 1) * self.dy)
-=======
         return (self.number_of_node_rows - 1) * self.dy
->>>>>>> 4bd95a7e
 
     @property
     def number_of_interior_nodes(self):
@@ -1230,19 +1154,11 @@
         LLCATS: DEPR GINF NINF MEAS
         """
         if self.dx != self.dy:
-<<<<<<< HEAD
-            raise RuntimeError('dx and dy are not the same')
-        return self.dx
-
-    @property
-    @deprecated(use='cells_at_corners_of_grid', version=1.0)
-=======
             raise RuntimeError("dx and dy are not the same")
         return self.dx
 
     @property
     @deprecated(use="cells_at_corners_of_grid", version=1.0)
->>>>>>> 4bd95a7e
     def corner_cells(self):
         """
         LLCATS: DEPR GINF CINF SUBSET
@@ -1375,12 +1291,7 @@
         xcoord, ycoord = np.broadcast_arrays(xcoord, ycoord)
 
         # Method added 4/29/13 by DEJH, modified 9/24/13.
-<<<<<<< HEAD
-        id_ = (ycoord // self.dy * self.number_of_node_columns +
-               xcoord // self.dx)
-=======
         id_ = ycoord // self.dy * self.number_of_node_columns + xcoord // self.dx
->>>>>>> 4bd95a7e
         try:
             id_ = int(id_)
         except TypeError:
@@ -1687,21 +1598,13 @@
             self._node_status[self.nodes_at_bottom_edge] = self.BC_NODE_IS_CLOSED
 
         if right_is_closed:
-<<<<<<< HEAD
             self._node_status[self.nodes_at_right_edge[1:-1]] = self.BC_NODE_IS_CLOSED
-=======
-            self._node_status[self.nodes_at_right_edge] = self.BC_NODE_IS_CLOSED
->>>>>>> 4bd95a7e
 
         if top_is_closed:
             self._node_status[self.nodes_at_top_edge] = self.BC_NODE_IS_CLOSED
 
         if left_is_closed:
-<<<<<<< HEAD
             self._node_status[self.nodes_at_left_edge[1:-1]] = self.BC_NODE_IS_CLOSED
-=======
-            self._node_status[self.nodes_at_left_edge] = self.BC_NODE_IS_CLOSED
->>>>>>> 4bd95a7e
 
         self.reset_status_at_node()
 
@@ -2759,19 +2662,12 @@
         bottom_left = vals[diagonals[:, 2]]
         bottom_right = vals[diagonals[:, 3]]
 
-<<<<<<< HEAD
-        dz_dx = ((top_right + 2 * right + bottom_right) -
-                 (top_left + 2 * left + bottom_left)) / (8. * self.dx)
-        dz_dy = ((bottom_left + 2 * bottom + bottom_right) -
-                 (top_left + 2 * top + top_right)) / (8. * self.dy)
-=======
         dz_dx = (
             (top_right + 2 * right + bottom_right) - (top_left + 2 * left + bottom_left)
         ) / (8. * self.dx)
         dz_dy = (
             (bottom_left + 2 * bottom + bottom_right) - (top_left + 2 * top + top_right)
         ) / (8. * self.dy)
->>>>>>> 4bd95a7e
 
         slope = np.zeros([ids.shape[0]], dtype=float)
         aspect = np.zeros([ids.shape[0]], dtype=float)
