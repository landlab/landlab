--- conflicted
+++ resolved
@@ -1,15 +1,6 @@
 #! /usr/bin/env python
 from enum import IntEnum, unique
 
-<<<<<<< HEAD
-# Define the link types
-#: Indicates a link is *active*, and can carry flux
-ACTIVE_LINK = 0
-#: Indicates a link has a fixed (gradient) value, & behaves as a boundary
-FIXED_LINK = 2
-#: Indicates a link is *inactive*, and cannot carry flux
-INACTIVE_LINK = 4
-=======
 import numpy as np
 
 from .nodestatus import NodeStatus
@@ -18,7 +9,6 @@
 @unique
 class LinkStatus(IntEnum):
     """Define the link types"""
->>>>>>> 04d505db
 
     #: Indicate a link is *active*, and can carry flux
     ACTIVE = 0
