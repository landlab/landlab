--- conflicted
+++ resolved
@@ -28,14 +28,6 @@
     grid = RasterModelGrid((4, 5))
     assert_array_equal(grid.faces_at_cell[0], np.array([4, 7, 3, 0]))
 
-<<<<<<< HEAD
-    def test_id_as_int(self):
-        assert_array_equal(self.rmg.faces_at_cell[0], np.array([4, 7, 3, 0]))
-
-    def test_id_as_array(self):
-        assert_array_equal(self.rmg.faces_at_cell[[0, 1]],
-                           np.array([[4, 7, 3, 0], [5, 8, 4, 1]]))
-
 
 def test_width_of_face():
     grid = RasterModelGrid((3, 3))
@@ -46,9 +38,9 @@
 
     grid = RasterModelGrid((3, 3), spacing=(2., 3.))
     assert_array_equal(grid.width_of_face, [ 3.,  2.,  2.,  3.])
-=======
+
+
 def test_id_as_array():
     grid = RasterModelGrid((4, 5))
     assert_array_equal(grid.faces_at_cell[[0, 1]],
-                       np.array([[4, 7, 3, 0], [5, 8, 4, 1]]))
->>>>>>> 9471def8
+                       np.array([[4, 7, 3, 0], [5, 8, 4, 1]]))