--- conflicted
+++ resolved
@@ -416,17 +416,7 @@
 
 
 @with_setup(setup_grid)
-<<<<<<< HEAD
 def test_face_at_link():
-    assert_array_equal(rmg._face_at_link, np.array([X, X, X, X,
-                                                X, 0, 1, 2, X,
-                                                3, 4, 5, 6,
-                                                X, 7, 8, 9, X,
-                                                10, 11, 12, 13,
-                                                X, 14, 15, 16, X,
-                                                X, X, X, X]))
-=======
-def test_link_face():
     assert_array_equal(rmg.face_at_link,
                        np.array([X, X, X, X,
                                  X, 0, 1, 2, X,
@@ -435,7 +425,6 @@
                                  10, 11, 12, 13,
                                  X, 14, 15, 16, X,
                                  X, X, X, X]))
->>>>>>> ff5b06fd
 
 
 @with_setup(setup_grid)
