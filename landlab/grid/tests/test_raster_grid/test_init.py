import pytest
import numpy as np
from numpy.testing import assert_array_equal

from landlab import RasterModelGrid
from landlab import BAD_INDEX_VALUE as X


<<<<<<< HEAD
def setup_grid():
    """
    These tests use a grid that 4x5 nodes::

     15------16------17------18------19
      |       |       |       |       |
      |       |       |       |       |
      |       |       |       |       |
     10------11------12------13------14
      |       |       |       |       |
      |       |       |       |       |
      |       |       |       |       |
      5-------6-------7-------8-------9
      |       |       |       |       |
      |       |       |       |       |
      |       |       |       |       |
      0-------1-------2-------3-------4
    """
    from landlab import RasterModelGrid
    globals().update({
        'rmg': RasterModelGrid((4, 5), 1.)
    })


=======
>>>>>>> 9471def8
def test_init_with_kwds_classic():
    grid = RasterModelGrid(num_rows=4, num_cols=5, dx=1.)

    assert grid.number_of_node_rows == 4
    assert grid.number_of_node_columns == 5
    assert grid.dy == 1
    assert grid.dx == 1

    grid = RasterModelGrid(3, 7, 2)

    assert grid.number_of_node_rows == 3
    assert grid.number_of_node_columns == 7
    assert grid.dy == 2.
    assert grid.dx == 2.


def test_init_new_style():
    grid = RasterModelGrid((4, 5), spacing=2)

    assert grid.number_of_node_rows == 4
    assert grid.number_of_node_columns == 5
    assert grid.dy == 2.
    assert grid.dx == 2.

    grid = RasterModelGrid((4, 5))

    assert grid.number_of_node_rows == 4
    assert grid.number_of_node_columns == 5
    assert grid.dy == 1.
    assert grid.dx == 1.


def test_spacing_is_float():
    grid = RasterModelGrid((4, 5))
    assert grid.dy == 1.
    assert isinstance(grid.dy, float)
    assert grid.dx == 1.
    assert isinstance(grid.dx, float)

    grid = RasterModelGrid((4, 5), spacing=2)
    assert grid.dy == 2.
    assert isinstance(grid.dy, float)
    assert grid.dx == 2.
    assert isinstance(grid.dx, float)


def test_grid_dimensions():
    """Test extent of grid with unit spacing."""
    rmg = RasterModelGrid((4, 5), spacing=1.)
    assert rmg.extent[0] == rmg.number_of_node_rows - 1
    assert rmg.extent[1] == rmg.number_of_node_columns - 1


def test_grid_dimensions_non_unit_spacing():
    """Test extent of grid with non-unit spacing."""
    rmg = RasterModelGrid((4, 5), spacing=2.)
    assert rmg.extent[0] == 6.
    assert rmg.extent[1] == 8.


def test_nodes_around_point():
    rmg = RasterModelGrid((4, 5), spacing=1.)
    surrounding_ids = rmg.nodes_around_point(2.1, 1.1)
    assert_array_equal(surrounding_ids, np.array([7, 12, 13, 8]))

    surrounding_ids = rmg.nodes_around_point(2.1, .9)
    assert_array_equal(surrounding_ids, np.array([2, 7, 8, 3]))


def test_neighbor_list_with_scalar_arg():
    rmg = RasterModelGrid((4, 5), spacing=1.)
    assert_array_equal(rmg.active_adjacent_nodes_at_node[6], np.array([7, 11, 5, 1]))
    assert_array_equal(rmg.active_adjacent_nodes_at_node[-1], np.array([X, X, X, X]))
    assert_array_equal(rmg.active_adjacent_nodes_at_node[-2], np.array([X, X, X, 13]))


def test_neighbor_list_with_array_arg():
    rmg = RasterModelGrid((4, 5), spacing=1.)
    assert_array_equal(rmg.active_adjacent_nodes_at_node[[6, -1]],
                       np.array([[7, 11, 5, 1], [X, X, X, X]]))


def test_neighbor_list_with_no_args():
    rmg = RasterModelGrid((4, 5), spacing=1.)
    expected = np.array([
        [X,  X,  X,  X], [X,  6,  X,  X], [X,  7,  X,  X], [X,  8,  X,  X],
        [X,  X,  X,  X],
        [6,  X,  X,  X], [7, 11,  5,  1], [8, 12,  6,  2], [9, 13,  7,  3],
        [X,  X,  8,  X],
        [11,  X,  X,  X], [12, 16, 10,  6], [13, 17, 11,  7], [14, 18, 12,  8],
        [X,  X, 13,  X],
        [X,  X,  X,  X], [X,  X,  X, 11], [X,  X,  X, 12], [X,  X,  X, 13],
        [X,  X,  X,  X]])

    assert_array_equal(rmg.active_adjacent_nodes_at_node, expected)


def test_node_x():
    rmg = RasterModelGrid((4, 5), spacing=1.)
    assert_array_equal(rmg.node_x, np.array([0., 1., 2., 3., 4.,
                                             0., 1., 2., 3., 4.,
                                             0., 1., 2., 3., 4.,
                                             0., 1., 2., 3., 4.]))


def test_node_y():
    rmg = RasterModelGrid((4, 5), spacing=1.)
    assert_array_equal(rmg.node_y, np.array([0., 0., 0., 0., 0.,
                                             1., 1., 1., 1., 1.,
                                             2., 2., 2., 2., 2.,
                                             3., 3., 3., 3., 3.]))


def test_node_x_is_immutable():
    rmg = RasterModelGrid((4, 5), spacing=1.)
    with pytest.raises(ValueError):
        rmg.node_x[0] = 0


def test_node_y_is_immutable():
    rmg = RasterModelGrid((4, 5), spacing=1.)
    with pytest.raises(ValueError):
        rmg.node_y[0] = 0


def test_node_axis_coordinates():
    rmg = RasterModelGrid((4, 5), spacing=1.)
    assert rmg.node_axis_coordinates(axis=0).base is rmg.node_y.base
    assert rmg.node_axis_coordinates(axis=1).base is rmg.node_x.base
    assert rmg.node_axis_coordinates(axis=-1).base is rmg.node_x.base
    assert rmg.node_axis_coordinates(axis=-2).base is rmg.node_y.base


def test_diagonal_list():
    rmg = RasterModelGrid((4, 5), spacing=1.)
    assert_array_equal(rmg.diagonal_adjacent_nodes_at_node[6], np.array([12, 10, 0, 2]))
    assert_array_equal(rmg.diagonal_adjacent_nodes_at_node[-1], np.array([X, X, 13, X]))
    assert_array_equal(rmg.diagonal_adjacent_nodes_at_node[[6, -1]],
                       np.array([[12, 10, 0, 2], [X, X, 13, X]]))
    assert_array_equal(
        rmg.diagonal_adjacent_nodes_at_node,
        np.array([[6, X, X, X], [7, 5, X, X], [8, 6, X, X],
                  [9, 7, X, X], [X, 8, X, X],
                  [11, X, X, 1], [12, 10,  0,  2], [13, 11,  1,  3],
                  [14, 12,  2,  4], [X, 13, 3, X],
                  [16, X, X, 6], [17, 15,  5,  7], [18, 16,  6,  8],
                  [19, 17,  7,  9], [X, 18, 8, X],
                  [X, X, X, 11], [X, X, 10, 12], [X, X, 11, 13],
                  [X, X, 12, 14], [X, X, 13, X]]))


def test_diagonal_list_boundary():
    rmg = RasterModelGrid((4, 5), spacing=1.)
    assert_array_equal(rmg.diagonal_adjacent_nodes_at_node[0], np.array([6, X, X, X]))


def test_node_is_core():
    rmg = RasterModelGrid((4, 5), spacing=1.)
    for cell_id in [0, 1, 2, 3, 4, 5, 9, 10, 14, 15, 16, 17, 18, 19]:
        assert not rmg.node_is_core(cell_id)
    for cell_id in [6, 7, 8, 11, 12, 13]:
        assert rmg.node_is_core(cell_id)


def test_get_interior_cells():
    rmg = RasterModelGrid((4, 5), spacing=1.)
    assert_array_equal(rmg.node_at_core_cell,
                       np.array([6, 7, 8, 11, 12, 13]))


def test_active_links():
    rmg = RasterModelGrid((4, 5), spacing=1.)
    assert rmg.number_of_active_links == 17
    assert_array_equal(rmg.active_links,
                       np.array([ 5,  6,  7,
                                  9, 10, 11, 12,
                                 14, 15, 16,
                                 18, 19, 20, 21,
                                 23, 24, 25]))


#def test_active_link_fromnode():
#    rmg = RasterModelGrid((4, 5), spacing=1.)
#    assert_array_equal(rmg._activelink_fromnode,
#                       np.array([1, 2, 3, 6, 7, 8, 11, 12, 13,
#                                 5, 6, 7, 8, 10, 11, 12, 13]))
#
#
#def test_active_link_tonode():
#    rmg = RasterModelGrid((4, 5), spacing=1.)
#    assert_array_equal(rmg._activelink_tonode,
#                       np.array([6, 7, 8, 11, 12, 13, 16, 17, 18,
#                                 6, 7, 8, 9, 11, 12, 13, 14]))


def test__active_links_at_node_scalar_interior():
    rmg = RasterModelGrid((4, 5), spacing=1.)
    assert_array_equal(rmg._active_links_at_node([6]),
                       np.array([[5, 9, 14, 10]]).T)


def test__active_links_at_node_scalar_boundary():
    rmg = RasterModelGrid((4, 5), spacing=1.)
    assert_array_equal(rmg._active_links_at_node([1]),
                       np.array([[-1, -1,  5, -1]]).T)


def test_active_node_with_array_arg():
    rmg = RasterModelGrid((4, 5), spacing=1.)
    assert_array_equal(rmg._active_links_at_node([6, 7]),
                       np.array([[5,  9, 14, 10],
                                 [6, 10, 15, 11]]).T)


def test__active_links_at_node_with_no_args():
    rmg = RasterModelGrid((4, 5), spacing=1.)
    assert_array_equal(
        rmg._active_links_at_node(),
        np.array([[-1, -1, -1, -1, -1, -1,  5,  6,  7, -1,
                   -1, 14, 15, 16, -1, -1, 23, 24, 25, -1],
                  [-1, -1, -1, -1, -1, -1,  9, 10, 11, 12,
                   -1, 18, 19, 20, 21, -1, -1, -1, -1, -1],
                  [-1,  5,  6,  7, -1, -1, 14, 15, 16, -1,
                   -1, 23, 24, 25, -1, -1, -1, -1, -1, -1],
                  [-1, -1, -1, -1, -1,  9, 10, 11, 12, -1,
                   18, 19, 20, 21, -1, -1, -1, -1, -1, -1]]))


def test_nodes_at_link():
    """Test nodes_at_link shares data with tail and head."""
    rmg = RasterModelGrid((4, 5), spacing=1.)
    assert_array_equal(rmg.nodes_at_link[:, 0], rmg.node_at_link_tail)
    assert_array_equal(rmg.nodes_at_link[:, 1], rmg.node_at_link_head)

    assert np.may_share_memory(rmg.nodes_at_link, rmg.node_at_link_tail)
    assert np.may_share_memory(rmg.nodes_at_link, rmg.node_at_link_head)


def test_node_at_link_tail():
    rmg = RasterModelGrid((4, 5), spacing=1.)
    assert_array_equal(
        rmg.node_at_link_tail,
        np.array([0, 1, 2, 3,
                  0, 1, 2, 3, 4,
                  5, 6, 7, 8,
                  5, 6, 7, 8, 9,
                  10, 11, 12, 13,
                  10, 11, 12, 13, 14,
                  15, 16, 17, 18]))


def test_node_at_link_head():
    rmg = RasterModelGrid((4, 5), spacing=1.)
    assert_array_equal(
        rmg.node_at_link_head,
        np.array([ 1,  2,  3,  4,
                   5,  6,  7,  8,  9,
                   6,  7,  8,  9,
                  10, 11, 12, 13, 14,
                  11, 12, 13, 14,
                  15, 16, 17, 18, 19,
                  16, 17, 18, 19]))


def test_links_at_node_with_scalar_interior():
    rmg = RasterModelGrid((4, 5), spacing=1.)
    assert_array_equal(rmg.links_at_node[6],
                       np.array([10, 14, 9, 5]))


def test_links_at_node_with_scalar_boundary():
    rmg = RasterModelGrid((4, 5), spacing=1.)
    assert_array_equal(rmg.links_at_node[1], np.array([1,  5,  0, -1]))


def test_links_at_node_with_array_arg():
    rmg = RasterModelGrid((4, 5), spacing=1.)
    assert_array_equal(rmg.links_at_node[6:8],
                       np.array([[10, 14,  9,  5], [11, 15, 10,  6]]))


def test_links_at_node_with_no_args():
    rmg = RasterModelGrid((4, 5), spacing=1.)
    assert_array_equal(
        rmg.links_at_node,
        np.array([[ 0,  4, -1, -1],
               [ 1,  5,  0, -1],
               [ 2,  6,  1, -1],
               [ 3,  7,  2, -1],
               [-1,  8,  3, -1],
               [ 9, 13, -1,  4],
               [10, 14,  9,  5],
               [11, 15, 10,  6],
               [12, 16, 11,  7],
               [-1, 17, 12,  8],
               [18, 22, -1, 13],
               [19, 23, 18, 14],
               [20, 24, 19, 15],
               [21, 25, 20, 16],
               [-1, 26, 21, 17],
               [27, -1, -1, 22],
               [28, -1, 27, 23],
               [29, -1, 28, 24],
               [30, -1, 29, 25],
               [-1, -1, 30, 26]]))

def test_face_at_link():
    rmg = RasterModelGrid((4, 5), spacing=1.)
    assert_array_equal(rmg.face_at_link,
                       np.array([X, X, X, X,
                                 X, 0, 1, 2, X,
                                 3, 4, 5, 6,
                                 X, 7, 8, 9, X,
                                 10, 11, 12, 13,
                                 X, 14, 15, 16, X,
                                 X, X, X, X]))


def test_grid_coords_to_node_id_with_scalar():
    rmg = RasterModelGrid((4, 5), spacing=1.)
    assert rmg.grid_coords_to_node_id(3, 4) == 19


def test_grid_coords_to_node_id_with_array():
    rmg = RasterModelGrid((4, 5), spacing=1.)
    assert_array_equal(rmg.grid_coords_to_node_id((3, 2), (4, 1)),
                       np.array([19, 11]))


def test_grid_coords_to_node_id_outside_of_grid():
    rmg = RasterModelGrid((4, 5), spacing=1.)
    with pytest.raises(ValueError):
        rmg.grid_coords_to_node_id(5, 0)


def test_diagonal_adjacent_nodes_at_node():
    """Test diagonally adjacent nodes."""
    rmg = RasterModelGrid((4, 5), spacing=1.)
    assert_array_equal(
        rmg.diagonal_adjacent_nodes_at_node,
        np.array([[6, X, X, X], [7, 5, X, X], [8, 6, X, X],
                  [9, 7, X, X], [X, 8, X, X],
                  [11, X, X, 1], [12, 10,  0,  2], [13, 11,  1,  3],
                  [14, 12,  2,  4], [X, 13, 3, X],
                  [16, X, X, 6], [17, 15,  5,  7], [18, 16,  6,  8],
                  [19, 17,  7,  9], [X, 18, 8, X],
                  [X, X, X, 11], [X, X, 10, 12], [X, X, 11, 13],
                  [X, X, 12, 14], [X, X, 13, X]]))<|MERGE_RESOLUTION|>--- conflicted
+++ resolved
@@ -6,33 +6,6 @@
 from landlab import BAD_INDEX_VALUE as X
 
 
-<<<<<<< HEAD
-def setup_grid():
-    """
-    These tests use a grid that 4x5 nodes::
-
-     15------16------17------18------19
-      |       |       |       |       |
-      |       |       |       |       |
-      |       |       |       |       |
-     10------11------12------13------14
-      |       |       |       |       |
-      |       |       |       |       |
-      |       |       |       |       |
-      5-------6-------7-------8-------9
-      |       |       |       |       |
-      |       |       |       |       |
-      |       |       |       |       |
-      0-------1-------2-------3-------4
-    """
-    from landlab import RasterModelGrid
-    globals().update({
-        'rmg': RasterModelGrid((4, 5), 1.)
-    })
-
-
-=======
->>>>>>> 9471def8
 def test_init_with_kwds_classic():
     grid = RasterModelGrid(num_rows=4, num_cols=5, dx=1.)
 
