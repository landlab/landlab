import numpy as np
from numpy.testing import assert_array_equal

from landlab import RasterModelGrid

ELEMENTS = ["node", "cell", "link", "face"]
# ELEMENTS += ['core_node', 'core_cell', 'active_link', 'active_face']
TYPES = ["float", "int", "bool"]


# def generate_zeros_tests():
def test_zeros():
    for element in ELEMENTS:
        for type in TYPES:

            def _test():
                rmg = RasterModelGrid((4, 5))
                number_of_elements = rmg.number_of_elements(element)
                assert_array_equal(
                    rmg.zeros(centering=element),
                    np.zeros(number_of_elements, dtype=np.float),
                )

            _test.description = "%s.test_zeros_%s_%s" % (__name__, type, element)
            yield _test


def test_add_zeros():
    for element in ELEMENTS:
        for type in TYPES:

            def _test():
                rmg = RasterModelGrid((4, 5))
                number_of_elements = rmg.number_of_elements(element)
                rtn_values = rmg.add_zeros(element, "name")
                assert rtn_values is rmg.field_values(element, "name")
                assert_array_equal(
                    rtn_values, np.zeros(number_of_elements, dtype=np.float)
                )

            _test.description = "%s.test_add_zeros_%s_%s" % (__name__, type, element)
            yield _test


def test_ones():
    for element in ELEMENTS:
        for type in TYPES:

            def _test():
                rmg = RasterModelGrid((4, 5))
                number_of_elements = rmg.number_of_elements(element)
                assert_array_equal(
                    rmg.ones(centering=element),
                    np.ones(number_of_elements, dtype=np.float),
                )

            _test.description = "%s.test_zeros_%s_%s" % (__name__, type, element)
            yield _test


def test_add_ones():
    for element in ELEMENTS:
        for type in TYPES:

            def _test():
                rmg = RasterModelGrid((4, 5))
                number_of_elements = rmg.number_of_elements(element)
                rtn_values = rmg.add_ones(element, "name")
                assert rtn_values is rmg.field_values(element, "name")
                assert_array_equal(
                    rtn_values, np.ones(number_of_elements, dtype=np.float)
                )

<<<<<<< HEAD
def test_empty():
    elements = ['node', 'cell', 'link', 'face']
    # elements += ['core_node', 'core_cell', 'active_link', 'active_face']
=======
            _test.description = "%s.test_add_zeros_%s_%s" % (__name__, type, element)
            yield _test
>>>>>>> 4bd95a7e


def test_empty():
    for element in ELEMENTS:
        for type in TYPES:

            def _test():
                rmg = RasterModelGrid((4, 5))
                number_of_elements = rmg.number_of_elements(element)
                assert rmg.empty(centering=element).size == number_of_elements

            _test.description = "%s.test_zeros_%s_%s" % (__name__, type, element)
            yield _test

<<<<<<< HEAD
def test_add_empty():
    elements = ['node', 'cell', 'link', 'face']
    # elements += ['core_node', 'core_cell', 'active_link', 'active_face']

    types = ['float', 'int', 'bool']
=======
>>>>>>> 4bd95a7e

def test_add_empty():
    for element in ELEMENTS:
        for type in TYPES:

            def _test():
                rmg = RasterModelGrid((4, 5))
                number_of_elements = rmg.number_of_elements(element)
                rtn_values = rmg.add_empty(element, "name")
                assert rtn_values is rmg.field_values(element, "name")
                assert_array_equal(rtn_values.size, number_of_elements)

            _test.description = "%s.test_zeros_%s_%s" % (__name__, type, element)
            yield _test<|MERGE_RESOLUTION|>--- conflicted
+++ resolved
@@ -71,14 +71,8 @@
                     rtn_values, np.ones(number_of_elements, dtype=np.float)
                 )
 
-<<<<<<< HEAD
-def test_empty():
-    elements = ['node', 'cell', 'link', 'face']
-    # elements += ['core_node', 'core_cell', 'active_link', 'active_face']
-=======
             _test.description = "%s.test_add_zeros_%s_%s" % (__name__, type, element)
             yield _test
->>>>>>> 4bd95a7e
 
 
 def test_empty():
@@ -93,14 +87,6 @@
             _test.description = "%s.test_zeros_%s_%s" % (__name__, type, element)
             yield _test
 
-<<<<<<< HEAD
-def test_add_empty():
-    elements = ['node', 'cell', 'link', 'face']
-    # elements += ['core_node', 'core_cell', 'active_link', 'active_face']
-
-    types = ['float', 'int', 'bool']
-=======
->>>>>>> 4bd95a7e
 
 def test_add_empty():
     for element in ELEMENTS:
