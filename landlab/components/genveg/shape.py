import numpy as np

# Growth form classes and selection method


class PlantShape(object):
<<<<<<< HEAD
    def __init__(self, morph_params=None, grow_params=None):
        # morph_params and grow_params should be given when running,
        # this was added for unit testing
        if morph_params and grow_params:
            self.morph_params = morph_params
            self.grow_params = grow_params
            self.min_crown_area = self.calc_crown_area_from_shoot_width(
                self.morph_params["min_shoot_sys_width"]
            )
            self.max_crown_area = self.calc_crown_area_from_shoot_width(
                self.morph_params["max_shoot_sys_width"]
            )
            # Calculate log10 linear equation to calculate relationship between
            # aboveground biomass and aspect ratio
            # This is not working as expected
            width_x0 = self.abg_biomass_transform(self.grow_params["min_abg_biomass"])
            width_x1 = self.abg_biomass_transform(self.grow_params["max_abg_biomass"])
            width_y0 = np.log10(self.min_crown_area)
            width_y1 = np.log10(self.max_crown_area)
            width_m = (width_y1 - width_y0) / (width_x1 - width_x0)
            width_b = width_y0 - (width_m * width_x0)
            self.crown_area_coeffs = {"m": width_m, "b": width_b}
            height_x0 = width_x0
            height_x1 = width_x1
            height_y0 = np.log10(self.morph_params["min_height"])
            height_y1 = np.log10(self.morph_params["max_height"])
            height_m = (height_y1 - height_y0) / (height_x1 - height_x0)
            height_b = height_y0 - height_m * height_x0
            self.height_coeffs = {"m": height_m, "b": height_b}
=======
    def __init__(self, morph_params, grow_params):
        self.morph_params = morph_params
        self.grow_params = grow_params
        self.min_crown_area = self.calc_crown_area_from_shoot_width(
            self.morph_params["min_shoot_sys_width"]
        )
        self.max_crown_area = self.calc_crown_area_from_shoot_width(
            self.morph_params["max_shoot_sys_width"]
        )
>>>>>>> a4328aa9

    def calc_root_sys_width(self, shoot_sys_width, shoot_sys_height=1):
        volume = self.calc_crown_volume(shoot_sys_width, shoot_sys_height)
        root_sys_width = 0.08 + 0.24 * volume
        root_sys_width[root_sys_width > self.morph_params["max_root_sys_width"]] = (
            self.morph_params["max_root_sys_width"]
        )
        root_sys_width[root_sys_width < self.morph_params["min_root_sys_width"]] = (
            self.morph_params["max_root_sys_width"]
        )
        return root_sys_width

    def calc_crown_area_from_shoot_width(self, shoot_sys_width):
        # checks to make sure values are all positive
        if isinstance(shoot_sys_width, np.ndarray):
            if shoot_sys_width[shoot_sys_width < 0].size > 0:
                raise ValueError('A negative value was found in shoot_sys_width array')
        else:
            if shoot_sys_width < 0:
                raise ValueError('shoot_sys_width is negative')
        crown_area = 0.25 * np.pi * shoot_sys_width**2
        return crown_area


    def calc_crown_volume(self, shoot_sys_width, shoot_sys_height):
        volume = np.pi / 4 * shoot_sys_width**2 * shoot_sys_height
        return volume

    def calc_abg_dims_from_biomass(self, abg_biomass):
        # These dimensions are empirically derived allometric relationships for grasses. This should be moved into habit and the shape classes deleted.
        log_basal_width = crown_area = basal_width = plant_height = np.zeros_like(
            abg_biomass
        )
        filter = np.nonzero(abg_biomass > self.grow_params["min_abg_biomass"])
        log_basal_width[filter] = (
            np.log(abg_biomass[filter]) - self.basal_width_coeffs["a"]
        ) / self.basal_width_coeffs["b"]
        basal_width = np.exp(log_basal_width)
        height = self.height_coeffs["a"] * basal_width ** self.height_coeffs["b"]
        crown_area[filter] = (
            self.crown_coeffs["a"]
            * basal_width ** self.crown_coeffs["b"]
            * height ** self.crown_coeffs["c"]
        )
        shoot_sys_width = (4 * crown_area / np.pi) ** 0.5
        return basal_width, shoot_sys_width, plant_height


class Climbing(PlantShape):
    def __init__(self, morph_params, grow_params):
        pass


class Conical(PlantShape):
    def __init__(self, morph_params, grow_params):
        super().__init__(morph_params, grow_params)

    def calc_crown_volume(self, shoot_sys_width, shoot_sys_height):
        volume = np.pi / 12 * shoot_sys_width**2 * shoot_sys_height
        return volume


class Decumbent(PlantShape):
    def __init__(self, morph_params, grow_params):
        super().__init__(morph_params, grow_params)

    def calc_crown_volume(self, shoot_sys_width, shoot_sys_height):
        volume = np.pi / 3 * shoot_sys_width**2 * shoot_sys_height
        return volume


class Erect(PlantShape):
    def __init__(self, morph_params, grow_params):
        super().__init__(morph_params, grow_params)

    def abg_biomass_transform(self, abg_biomass):
        return np.log10(abg_biomass / 1000)

    def calc_root_sys_width(self, shoot_sys_width, root_sys_width=np.nan):
        return shoot_sys_width


class Irregular(PlantShape):
    def __init__(self, morph_params, grow_params):
        super().__init__(morph_params, grow_params)


class Oval(PlantShape):
    def __init__(self, morph_params, grow_params):
        super().__init__(morph_params, grow_params)

    def calc_crown_volume(self, shoot_sys_width, shoot_sys_height):
        volume = np.pi / 6 * shoot_sys_width**2 * shoot_sys_height
        return volume


class Prostrate(PlantShape):
    def __init__(self, morph_params, grow_params):
        super().__init__(morph_params, grow_params)


class Rounded(PlantShape):
    def __init__(self, morph_params, grow_params):
        super().__init__(morph_params, grow_params)

    def calc_crown_volume(self, shoot_sys_width, shoot_sys_height):
        volume = np.pi / 6 * shoot_sys_width**3
        return volume


class Semierect(PlantShape):
    def __init__(self, morph_params, grow_params):
        super().__init__(morph_params, grow_params)


class Vase(PlantShape):
    def __init__(self, morph_params, grow_params):
        super().__init__(morph_params, grow_params)<|MERGE_RESOLUTION|>--- conflicted
+++ resolved
@@ -4,37 +4,6 @@
 
 
 class PlantShape(object):
-<<<<<<< HEAD
-    def __init__(self, morph_params=None, grow_params=None):
-        # morph_params and grow_params should be given when running,
-        # this was added for unit testing
-        if morph_params and grow_params:
-            self.morph_params = morph_params
-            self.grow_params = grow_params
-            self.min_crown_area = self.calc_crown_area_from_shoot_width(
-                self.morph_params["min_shoot_sys_width"]
-            )
-            self.max_crown_area = self.calc_crown_area_from_shoot_width(
-                self.morph_params["max_shoot_sys_width"]
-            )
-            # Calculate log10 linear equation to calculate relationship between
-            # aboveground biomass and aspect ratio
-            # This is not working as expected
-            width_x0 = self.abg_biomass_transform(self.grow_params["min_abg_biomass"])
-            width_x1 = self.abg_biomass_transform(self.grow_params["max_abg_biomass"])
-            width_y0 = np.log10(self.min_crown_area)
-            width_y1 = np.log10(self.max_crown_area)
-            width_m = (width_y1 - width_y0) / (width_x1 - width_x0)
-            width_b = width_y0 - (width_m * width_x0)
-            self.crown_area_coeffs = {"m": width_m, "b": width_b}
-            height_x0 = width_x0
-            height_x1 = width_x1
-            height_y0 = np.log10(self.morph_params["min_height"])
-            height_y1 = np.log10(self.morph_params["max_height"])
-            height_m = (height_y1 - height_y0) / (height_x1 - height_x0)
-            height_b = height_y0 - height_m * height_x0
-            self.height_coeffs = {"m": height_m, "b": height_b}
-=======
     def __init__(self, morph_params, grow_params):
         self.morph_params = morph_params
         self.grow_params = grow_params
@@ -44,7 +13,6 @@
         self.max_crown_area = self.calc_crown_area_from_shoot_width(
             self.morph_params["max_shoot_sys_width"]
         )
->>>>>>> a4328aa9
 
     def calc_root_sys_width(self, shoot_sys_width, shoot_sys_height=1):
         volume = self.calc_crown_volume(shoot_sys_width, shoot_sys_height)
