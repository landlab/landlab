"""
Growth component of GenVeg - this is the main driver of vegetation growth and
is driven by a photosynthesis model. Vegetation growth depends on the availability
of carbohydrate produced by photosynthetically active plant parts.
"""

from landlab.components.genveg.species import Species
from landlab.data_record import DataRecord
import numpy as np

rng = np.random.default_rng()


class PlantGrowth(Species):
    """
    Add Intro Stuff here
    _name = "PlantGrowth"
    _unit_agnostic = False
    _cite_as =
    @article{piercygv,
        author = {Piercy, C.D.; Swannack, T.M.; Carrillo, C.C.; Russ, E.R.; Charbonneau, B. M.]
    }
    #Add all variables to be saved or chosen as outputs here
    _info = {
        "vegetation__total_biomass": {
            "dtype": float,
            "intent": "out",
            "optional": False,
            "units":"g",
            "mapping":"cell",
            "doc": "Total plant biomass for the plant class at the end of the time step"
        },
    }
    """

    def __init__(
        self,
        grid,
        dt,
        rel_time,
        _current_jday,
        species_params={
            "col_params": {},
            "disp_params": {},
            "duration_params": {
                "growing_season_start": 91,
                "growing_season_end": 290,
                "senescence_start": 228,
            },
            "grow_params": {
                "respiration_coefficient": [0.015, 0.015, 0.03],
                "glucose_requirement": [1.444, 1.513, 1.463],
                "k_light_extinct": 0.02,
                "light_half_sat": 9,
                "p_max": 0.055,
                "root_to_leaf_coeffs": [0.031, 0.951, 0],
                "root_to_stem_coeffs": [-0.107, 1.098, 0.0216],
                "plant_part_min": [0.01, 0.1, 0.5],
            },
            "mort_params": {
                "s1_days": 365,
                "s1_name": "Mortality factor",
                "s1_pred": [1, 2, 3, 4],
                "s1_rate": [0, 0.1, 0.9, 1],
                "s1_weight": [1000, 1, 1, 1000],
            },
            "plant_factors": {
                "species": "Corn",
                "growth_form": 1,
                "monocot_dicot": "monocot",
                "angio_gymno": "angiosperm",
                "annual_perennial": "annual",
                "p_type": "C3",
            },
            "size_params": {
                "max_height_stem": 2.5,
                "max_mass_stem": 72,
                "max_n_stems": 3,
                "max_plant_density": 1,
            },
            "stor_params": {"r_wint_die": 0.25, "r_wint_stor": 0.25},
        },
        **kwargs,
    ):
        """Instantiate PlantGrowth
        Parameters
        ----------
        grid: RasterModelGrid
            A Landlab ModelGrid

        dt: NumPy time delta, required,
            time step interval

        rel_time: int, required,
            number of time steps elapsed

        _current_jday: int, required
            day of the year assuming Jan 1 is 1

        **kwargs to send to init
            plants: Numpy structured array of individual plants, optional
                with columns
                species: string, plant species names
                pid: int, plant ID
                cell_index: int, index of cell location on grid
                root_biomass: float, title='root', plant live root biomass in g
                leaf_biomass: float, title='stem', plant live leaf biomass in g
                stem_biomass: float, title='stem', plant live stem biomass in g
                storage_biomass: float, title='storage', plant live stem biomass in g
                repro_biomass: float, title='reproductive', plant live reproductive biomass in g
                plant_age: int, plant age in days

            species_params: dict, optional,
                a nested dictionary of named vegetation parameters for the
                species or community and process of interest with below sub-dictionaries.
                plant_factors: dict, required,
                    dictionary of plant characteristics describing the
                    species or community of interest with below keys
                    species: string, required,
                        name of species or community used to identify plant
                    growth_form: string, required,
                        USDA plant growth habit,
                        graminoid, forb/herb, shrub, tree, vine
                    monocot_dicot: string, required,
                        should be monocot or dicot
                    angio_gymno: string, required,
                        should be angiosperm or gymnosperm
                    annual_perennial: string, required,
                        plant growth duration, annual (1 year) or
                        perennial (multiple years)
                    p_type: string, required,
                        photosythesis type, either 'C3', 'C4', or 'CAM'
                    leaf_retention: string, required,
                        evergreen or deciduous (annuals are deciduous)
                duration_params: dict, required,
                    dictionary of parameters defining the growing season,
                    growing_season_start: int, required,
                        growing season start day of year,
                        must be between 1-365
                    growing_season_end: int, required,
                        growing season end day of year,
                        must be between 1-365
                    senesecence_start: int, required,
                        start of senescence period after plant reaches peak biomass,
                        must be between gs_start and gs_end
                grow_params: dict, required,
                    dictionary of paramaters required to simulate plant growth

                    respiration_coefficient: dict, required,
                        respiration coefficient with keys
                            'root': float
                            'leaf': float
                            'stem': float
                            'reproductive': float
                    glucose_requirements: dict, required,
                        glucose requirement
                    le_k: float, required,
                        light extinction coefficient
                    hi: float, required,
                        something
                    p_max: float, required,
                        maximum photosyntehtic output
        """
        # Initialize species object to get correct species parameter list
        self._grid = grid
        (_, _latitude) = self._grid.xy_of_reference
        self._lat_rad = np.radians(_latitude)
        super().__init__(species_params, self._lat_rad)
        self.species_name = self.species_plant_factors["species"]

        self.dt = dt
        self.time_ind = 1

        event_flags = self.set_event_flags(_current_jday)
        _in_growing_season = event_flags.pop("_in_growing_season")
        self.plants = kwargs.get(
            "plant_array",
            self._init_plants_from_grid(_in_growing_season, kwargs["species_cover"]),
        )
        self.call = []

        # Create empty Datarecord to store plant data
        # Instantiate data record
        self.record_plants = DataRecord(
            self._grid,
            time=[rel_time],
            items={
                "grid_element": np.repeat(["cell"], self.plants["pid"].size).reshape(
                    self.plants["pid"].size, 1
                ),
                "element_id": np.reshape(
                    self.plants["cell_index"], (self.plants["pid"].size, 1)
                ),
            },
            data_vars={
                "vegetation__species": (
                    ["item_id", "time"],
                    np.reshape(self.plants["species"], (self.plants["pid"].size, 1)),
                ),
                "vegetation__root_biomass": (
                    ["item_id", "time"],
                    np.reshape(
                        self.plants["root_biomass"], (self.plants["pid"].size, 1)
                    ),
                ),
                "vegetation__leaf_biomass": (
                    ["item_id", "time"],
                    np.reshape(
                        self.plants["leaf_biomass"], (self.plants["pid"].size, 1)
                    ),
                ),
                "vegetation__stem_biomass": (
                    ["item_id", "time"],
                    np.reshape(
                        self.plants["stem_biomass"], (self.plants["pid"].size, 1)
                    ),
                ),
                "vegetation__repro_biomass": (
                    ["item_id", "time"],
                    np.reshape(
                        self.plants["repro_biomass"], (self.plants["pid"].size, 1)
                    ),
                ),
                "vegetation__dead_root_biomass": (
                    ["item_id", "time"],
                    np.reshape(self.plants["dead_root"], (self.plants["pid"].size, 1)),
                ),
                "vegetation__dead_leaf_biomass": (
                    ["item_id", "time"],
                    np.reshape(self.plants["dead_leaf"], (self.plants["pid"].size, 1)),
                ),
                "vegetation__dead_stem_biomass": (
                    ["item_id", "time"],
                    np.reshape(self.plants["dead_stem"], (self.plants["pid"].size, 1)),
                ),
                "vegetation__dead_repro_biomass": (
                    ["item_id", "time"],
                    np.reshape(
                        self.plants["dead_reproductive"], (self.plants["pid"].size, 1)
                    ),
                ),
                "vegetation__shoot_sys_width": (
                    ["item_id", "time"],
                    np.reshape(
                        self.plants["shoot_sys_width"], (self.plants["pid"].size, 1)
                    ),
                ),
                "vegetation__total_leaf_area": (
                    ["item_id", "time"],
                    np.reshape(
                        self.plants["total_leaf_area"], (self.plants["pid"].size, 1)
                    ),
                ),
                "vegetation__plant_age": (
                    ["item_id", "time"],
                    np.reshape(self.plants["plant_age"], (self.plants["pid"].size, 1)),
                ),
            },
            attrs={
                "vegetation__species": "species name, string",
                "vegetation__root_biomass": "g",
                "vegetation__leaf_biomass": "g",
                "vegetation__stem_biomass": "g",
                "vegetation__repro_biomass": "g",
                "vegetation__dead_root_biomass": "g",
                "vegetation__dead_leaf_biomass": "g",
                "vegetation__dead_stem_biomass": "g",
                "vegetation__dead_repro_biomass": "g",
                "vegetation__total_leaf_area": "sq m",
                "vegetation__shoot_sys_width": "m",
                "vegetation__plant_age": "days",
            },
        )
        self.plants["item_id"] = self.record_plants.item_coordinates
        # Set constants for PAR formula
        self._wgaus = [0.2778, 0.4444, 0.2778]
        self._xgaus = [0.1127, 0.5, 0.8873]
        self.delta_tot = []

    def species_plants(self):
        return self.plants

    def species_get_variable(self, var_name):
        return self.species_grow_params

    def update_plants(self, var_names, pids, var_vals):
        updated_plants = self.plants
        for idx, var_name in enumerate(var_names):
            updated_plants[var_name][np.isin(self.plants["pid"], pids)] = var_vals[idx]
        self.plants = updated_plants
        return updated_plants

    def add_new_plants(self, new_plants_list):
        old_plants = self.plants
        last_pid = self.plants["pid"][-1]
        pids = np.arange(last_pid + 1, last_pid + new_plants_list.size + 1)
        new_plants_list["pid"] = pids
        new_plants_list["item_id"] = pids
        np.concatenate((old_plants, new_plants_list), axis=0)
        self.plants = old_plants
        return self.plants

    def _grow(self, _current_jday):
        # This is the primary method in PlantGrowth and is run within each
        # GenVeg run_one_step at each timestep. This method applies new environmental
        # conditions daily from the grid, determines what processes run, and implements
        # them in order to update the plant array.

        # set up shorthand aliases and reset
        _last_biomass = self.plants
        _last_dead_biomass = self.sum_plant_parts(_last_biomass, parts="dead")
        _new_biomass = _last_biomass.copy()

        # Decide what processes happen today
        event_flags = self.set_event_flags(_current_jday)
        processes = {
            "_in_growing_season": self.photosynthesize,
            "_in_senescence_period": self.senesce,
            "_in_reproductive_period": self.disperse,
            "_is_emergence_day": self.emerge,
            "_is_dormant_day": self.enter_dormancy,
        }

        # Run mortality and decompose litter each day
        _new_biomass = self.mortality(_new_biomass, event_flags["_in_growing_season"])
        _new_biomass = self.litter_decomp(_new_biomass)

        # Limit growth processes only to live plants
        _total_biomass = self.sum_plant_parts(_new_biomass, parts="total")
        filter = np.nonzero(_total_biomass > 0.0)
<<<<<<< HEAD
        _last_live_biomass = _last_biomass[filter]
        _live_biomass = _new_biomass[filter]
=======
        _last_live_biomass = _last_biomass[filter].copy()
        _live_biomass = _new_biomass[filter].copy()
>>>>>>> bb3a72d9

        # calculate variables needed to run plant processes
        _par = self._grid["cell"]["radiation__par_tot"][_last_biomass["cell_index"]][
            filter
        ]
        _min_temperature = self._grid["cell"]["air__min_temperature_C"][
            _last_biomass["cell_index"]
        ][filter]
        _max_temperature = self._grid["cell"]["air__max_temperature_C"][
            _last_biomass["cell_index"]
        ][filter]
        _cell_lai = self._grid["cell"]["vegetation__cell_lai"][
            _last_biomass["cell_index"]
        ][filter]
        _new_live_biomass = self.respire(
            _min_temperature, _max_temperature, _last_live_biomass
        )

        # Change this so for positive delta_tot we allocate by size and
        if event_flags["_in_growing_season"]:
            carb_generated_photo = processes["_in_growing_season"](
                _par,
                _min_temperature,
                _max_temperature,
                _cell_lai,
                _new_live_biomass,
                _current_jday,
            )
            # we will need to add a turnover rate estiamte. Not sure where to include it though.
            # delta_tot=delta_tot-self.species_grow_params['biomass_turnover_rate']*self.dt
            _new_live_biomass = self.allocate_biomass_dynamically(
                _live_biomass, carb_generated_photo
            )
        _new_live_biomass = self.kill_small_plants(_new_live_biomass)
        event_flags.pop("_in_growing_season")
        # Run all other processes that need to occur
        for process in event_flags.items():
            if process[1]:
                _new_live_biomass = processes[process[0]](
                    _new_live_biomass, _current_jday
                )

        _new_live_biomass["plant_age"] += self.dt.astype(float) * np.ones_like(
            _new_live_biomass["plant_age"]
        )

        _new_biomass[filter] = _new_live_biomass
        _new_biomass = self.update_morphology(_new_biomass)
        _new_biomass = self.update_dead_biomass(_new_biomass, _last_biomass)
        _new_biomass = self.remove_plants(_new_biomass)

        # print('Completed run_one_step for '+self.species_name+' on day '+str(_current_jday))
        self.plants = _new_biomass

    def _init_plants_from_grid(self, in_growing_season, species_cover):
        # This method initializes the plants in the PlantGrowth class
        # from the vegetation fields stored on the grid. This method
        # is only called if no initial plant array is parameterized
        # as part of the PlantGrowth initialization.
        # Required parameters are a boolean inidicating if the plants are
        # in the active growing season.
        ###
        dtypes = [
            ("species", "U10"),
            ("pid", int),
            ("cell_index", int),
            ("x_loc", float),
            ("y_loc", float),
            (("root", "root_biomass"), float),
            (("leaf", "leaf_biomass"), float),
            (("stem", "stem_biomass"), float),
            (("reproductive", "repro_biomass"), float),
            ("dead_root", float),
            ("dead_leaf", float),
            ("dead_stem", float),
            ("dead_reproductive", float),
            ("dead_root_age", float),
            ("dead_leaf_age", float),
            ("dead_stem_age", float),
            ("dead_reproductive_age", float),
            ("shoot_sys_width", float),
            ("root_sys_width", float),
            ("shoot_sys_height", float),
            ("root_sys_depth", float),
            ("total_leaf_area", float),
            ("live_leaf_area", float),
            ("plant_age", float),
            ("n_stems", int),
            ("pup_x_loc", float),
            ("pup_y_loc", float),
            ("pup_cost", float),
            ("item_id", int),
        ]
        pidval = 0
        plantlist = []
        # Loop through grid cells
        for cell_index in range(self._grid.number_of_cells):
            cell_plants = self._grid["cell"]["vegetation__plant_species"][cell_index]
            cell_cover = species_cover[cell_index]
            # Loop through list of plants stored on grid cell
            for plant in cell_plants:
                if plant == self.species_plant_factors["species"]:
                    plant_cover = cell_cover[plant]
                    cover_area = (
                        plant_cover * self._grid.area_of_cell[cell_index] * 0.907
                    )
                    plant_shoot_widths = []
                    while cover_area > (
                        1.2 * self.species_morph_params["min_crown_area"]
                    ):
                        plant_width = rng.uniform(
                            low=self.species_morph_params["min_shoot_sys_width"],
                            high=self.species_morph_params["max_shoot_sys_width"],
                            size=1,
                        )
                        cover_area -= np.pi / 4 * plant_width**2
                        if cover_area > 0:
                            plant_shoot_widths.append(plant_width)
                        else:
                            breakpoint
                    for new_plant_width in plant_shoot_widths:
                        plantlist.append(
                            (
                                plant,
                                pidval,
                                cell_index,
                                np.nan,
                                np.nan,
                                0.0,
                                0.0,
                                0.0,
                                0.0,
                                0.0,
                                0.0,
                                0.0,
                                0.0,
                                0.0,
                                0.0,
                                0.0,
                                0.0,
                                new_plant_width,
                                0.0,
                                0.0,
                                0.0,
                                0.0,
                                0.0,
                                0.0,
                                0,
                                np.nan,
                                np.nan,
                                np.nan,
                                0,
                            )
                        )
                        pidval += 1
        plant_array = np.array(plantlist, dtype=dtypes)
        plant_array = self.set_initial_biomass(plant_array, in_growing_season)
        return plant_array

<<<<<<< HEAD
    def allocate_biomass_dynamically(self, _live_biomass, delta_tot):
        # This method allocates new biomass according to the size-dependent
        # biomass allocation array calculated upon initiation of the PlantGrowth class.
        # The array is only valid for actively growing plants so this method is only
        # used during the growing season.
        # After initial allocation, storage redistribution, reallocation, and the
        # minimum size check methods are called to adjust the biomass in each part before
        # saving.
        # Required parameters are the new net biomass generated for the day
        ###

        _new_biomass = _live_biomass
        growth_biomass = self.sum_plant_parts(_live_biomass, parts="growth")

        # Interpolate values from biomass allocation array
        delta_leaf_unit_root = np.interp(
            _live_biomass["root_biomass"],
            self.biomass_allocation_array["prior_root_biomass"],
            self.biomass_allocation_array["delta_leaf_unit_root"],
        )
        delta_stem_unit_root = np.interp(
            _live_biomass["root_biomass"],
            self.biomass_allocation_array["prior_root_biomass"],
            self.biomass_allocation_array["delta_stem_unit_root"],
        )
        filter = np.nonzero(delta_tot > 0)
        frac_to_growth = np.ones_like(_live_biomass["root"])
        frac_to_repro = np.zeros_like(_live_biomass["root"])
        mass_ratio = growth_biomass / self.species_grow_params["max_growth_biomass"]
        frac_to_growth[filter] = 1 / (1 + 0.002 * np.exp(9.50 * mass_ratio[filter]))
        frac_to_repro[filter] = 1 - frac_to_growth[filter]
        _new_biomass["reproductive"] += (
            delta_tot
            * frac_to_repro
            / self.species_grow_params["glucose_requirement"]["reproductive"]
        )

        # Calculate allocation
        _glu_req_sum = np.zeros_like(_new_biomass["root"])
        for part in self.growth_parts:
            _glu_req_sum = (
                self.species_grow_params["glucose_requirement"][part]
                * _new_biomass[part]
                / growth_biomass
            )
        filter = np.nonzero(_glu_req_sum > 0)
        delta_tot_growth = np.zeros_like(_new_biomass["root"])
        delta_tot_growth[filter] = (
            delta_tot[filter] * frac_to_growth[filter] / _glu_req_sum[filter]
        )

        root = delta_tot_growth / (1 + delta_leaf_unit_root + delta_stem_unit_root)
        delta = {
            "root": root,
            "leaf": delta_leaf_unit_root * root,
            "stem": delta_stem_unit_root * root,
        }
        for part in self.growth_parts:
            # update biomass in plant array
            _new_biomass[part] = _live_biomass[part] + delta[part]
        # Adjust biomass allocation among storage and growth parts
        _new_biomass = self.adjust_biomass_allocation_towards_ideal(_new_biomass)
        return _new_biomass

=======
>>>>>>> bb3a72d9
    def allocate_biomass_proportionately(
        self, _last_biomass, _total_biomass, delta_tot
    ):
        # This method allocates new net biomass amongst growth parts
        # proportionately based on the relative size of the part. This
        # method is used outside of the growing season since some plant parts
        # may not be present while the plant is dormant. The storage redistribution
        # method is called after initial biomass allocation to redistribute storage
        # biomass to dormant growth parts as needed.
        # Required parameter is a numpy array of net biomass change to be applied
        # to the plant and it returns the structured array _new_biomass.
        _new_biomass = _last_biomass
        _total_biomass = self.sum_plant_parts(_last_biomass, parts="total")
        filter = np.nonzero(_total_biomass != 0)
        for part in self.all_parts:
            _new_biomass[part][filter] = (
                _last_biomass[part][filter] / _total_biomass[filter]
            ) * delta_tot[filter] + _last_biomass[part][filter]
        return _new_biomass

    def adjust_biomass_allocation_towards_ideal(self, _new_biomass):
        # This method adjusts biomass allocation towards the ideal allocation
        # proportions based on the plant size. If parts of the plant are
        # removed via herbivory or damage, this allows the plant to utilize
        # other stored resources to regrow the damaged parts.
        _total_biomass = self.sum_plant_parts(_new_biomass, parts="growth")
        _min_leaf_mass_frac = (
            self.species_grow_params["plant_part_min"]["leaf"] / _total_biomass
        )
        _min_stem_mass_frac = (
            self.species_grow_params["plant_part_min"]["stem"] / _total_biomass
        )

        _min_root_mass_frac = (
            self.species_grow_params["plant_part_min"]["root"] / _total_biomass
        )

        current_leaf_mass_frac = np.divide(
            _new_biomass["leaf_biomass"],
            _total_biomass,
            out=np.zeros_like(_total_biomass),
            where=~np.isclose(_total_biomass, np.zeros_like(_total_biomass)),
        )
        current_stem_mass_frac = np.divide(
            _new_biomass["stem_biomass"],
            _total_biomass,
            out=np.zeros_like(_total_biomass),
            where=~np.isclose(_total_biomass, np.zeros_like(_total_biomass)),
        )

        ideal_leaf_mass_frac = np.interp(
            _total_biomass,
            self.biomass_allocation_array["total_biomass"],
            self.biomass_allocation_array["leaf_mass_frac"],
        )
        ideal_stem_mass_frac = np.interp(
            _total_biomass,
            self.biomass_allocation_array["total_biomass"],
            self.biomass_allocation_array["stem_mass_frac"],
        )

        current_diff_leaf = ideal_leaf_mass_frac - current_leaf_mass_frac
        current_diff_stem = ideal_stem_mass_frac - current_stem_mass_frac

        _new_leaf_mass_frac = ideal_leaf_mass_frac - current_diff_leaf * (
            1
            - np.exp(
                -self.species_duration_params["senesce_rate"] * self.dt.astype(int)
            )
        )
        _new_stem_mass_frac = ideal_stem_mass_frac - current_diff_stem * (
            1
            - np.exp(
                -self.species_duration_params["senesce_rate"] * self.dt.astype(int)
            )
        )

<<<<<<< HEAD
=======
        _new_root_mass_frac = 1 - _new_leaf_mass_frac - _new_stem_mass_frac
>>>>>>> bb3a72d9
        _new_leaf_mass_frac[_new_leaf_mass_frac < _min_leaf_mass_frac] = (
            _min_leaf_mass_frac[_new_leaf_mass_frac < _min_leaf_mass_frac]
        )
        _new_stem_mass_frac[_new_stem_mass_frac < _min_stem_mass_frac] = (
            _min_stem_mass_frac[_new_stem_mass_frac < _min_stem_mass_frac]
        )

        root_diff = _new_root_mass_frac - _min_root_mass_frac
        filter = np.nonzero(root_diff < 0)
        _new_root_mass_frac[filter] = _min_root_mass_frac[filter]
        _leaf_allocation = _new_leaf_mass_frac / (
            _new_leaf_mass_frac + _new_stem_mass_frac
        )
        _stem_allocation = _new_stem_mass_frac / (
            _new_leaf_mass_frac + _new_stem_mass_frac
        )
        _new_leaf_mass_frac[filter] = _new_leaf_mass_frac[filter] + (
            root_diff[filter] * _leaf_allocation[filter]
        )
        _new_stem_mass_frac[filter] = _new_stem_mass_frac[filter] + (
            root_diff[filter] * _stem_allocation[filter]
        )
        _new_biomass["root_biomass"] = (_new_root_mass_frac) * _total_biomass
        _new_biomass["leaf_biomass"] = _new_leaf_mass_frac * _total_biomass
        _new_biomass["stem_biomass"] = _new_stem_mass_frac * _total_biomass
        return _new_biomass

    def set_event_flags(self, _current_jday):
        # This method sets event flags so required processes are run based
        # on the day of year.
        durationdict = self.species_duration_params
        flags_to_test = {
            "_in_growing_season": bool(
                (_current_jday > durationdict["growing_season_start"])
                & (_current_jday < durationdict["growing_season_end"])
            ),
            "_is_emergence_day": bool(
                _current_jday == durationdict["growing_season_start"]
            ),
            "_in_reproductive_period": bool(
                (_current_jday >= durationdict["reproduction_start"])
                & (_current_jday < durationdict["reproduction_end"])
            ),
            "_in_senescence_period": bool(
                (_current_jday >= durationdict["senescence_start"])
                & (_current_jday < durationdict["growing_season_end"])
            ),
            "_is_dormant_day": bool(
                _current_jday == durationdict["growing_season_end"]
            ),
        }
        return flags_to_test

    def kill_small_plants(self, _new_biomass):
        # This method moved live biomass to dead biomass is the plant
        # is too small to grow.

        # Edit this and figure out when to kill plants
        # for part in self.all_parts:
        #    _new_biomass[part][
        #        _new_biomass[part] < self.species_grow_params["plant_part_min"][part]
        #    ]
        min_size = self.species_grow_params["min_growth_biomass"]
        total_biomass = self.sum_plant_parts(_new_biomass, parts="growth")
        dead_plants = np.nonzero((total_biomass < min_size))
        if dead_plants[0].size > 0:
            print(str(dead_plants[0].size) + " were too small to survive")

        for part in self.all_parts:
            _new_biomass[part][dead_plants][
                np.isnan(_new_biomass[part][dead_plants])
                | (_new_biomass[part][dead_plants] < 0)
            ] = 0.0
            _new_biomass["dead_" + str(part)][dead_plants] += _new_biomass[part][
                dead_plants
            ]
            _new_biomass[part][dead_plants] = 0.0
            _new_biomass[part][_new_biomass[part] < 0] = 0.0
        return _new_biomass

    def remove_plants(self, _new_biomass):
        # Plants that have too little dead biomass remaining to track
        # are removed from the plant array and no longer tracked.
        min_size_dead = 0.1
        min_size_live = self.species_grow_params["min_growth_biomass"]
        total_live_biomass = self.sum_plant_parts(_new_biomass, parts="growth")
        total_dead_biomass = self.sum_plant_parts(_new_biomass, parts="dead")
        remove_plants = np.nonzero(
            (total_live_biomass < min_size_live) & (total_dead_biomass < min_size_dead)
        )
        _new_biomass = np.delete(_new_biomass, remove_plants, axis=None)
        return _new_biomass

    def save_plant_output(self, rel_time, save_params):
        # This method saves plant properties at the required time step
        # future work versions will save additional variables based on user input.
        self.record_plants.add_record(time=np.array([rel_time]))
        self.record_plants.ffill_grid_element_and_id()

        item_ids = self.plants["item_id"]

        self.record_plants.dataset["vegetation__species"].values[
            item_ids, self.time_ind
        ] = self.plants["species"]
        self.record_plants.dataset["vegetation__root_biomass"].values[
            item_ids, self.time_ind
        ] = self.plants["root_biomass"]
        self.record_plants.dataset["vegetation__leaf_biomass"].values[
            item_ids, self.time_ind
        ] = self.plants["leaf_biomass"]
        self.record_plants.dataset["vegetation__stem_biomass"].values[
            item_ids, self.time_ind
        ] = self.plants["stem_biomass"]
        self.record_plants.dataset["vegetation__repro_biomass"].values[
            item_ids, self.time_ind
        ] = self.plants["repro_biomass"]
        self.record_plants.dataset["vegetation__dead_root_biomass"].values[
            item_ids, self.time_ind
        ] = self.plants["dead_root"]
        self.record_plants.dataset["vegetation__dead_leaf_biomass"].values[
            item_ids, self.time_ind
        ] = self.plants["dead_leaf"]
        self.record_plants.dataset["vegetation__dead_stem_biomass"].values[
            item_ids, self.time_ind
        ] = self.plants["dead_stem"]
        self.record_plants.dataset["vegetation__dead_repro_biomass"].values[
            item_ids, self.time_ind
        ] = self.plants["dead_reproductive"]
        self.record_plants.dataset["vegetation__total_leaf_area"].values[
            item_ids, self.time_ind
        ] = self.plants["total_leaf_area"]
        self.record_plants.dataset["vegetation__shoot_sys_width"].values[
            item_ids, self.time_ind
        ] = self.plants["shoot_sys_width"]
        self.record_plants.dataset["vegetation__plant_age"].values[
            item_ids, self.time_ind
        ] = self.plants["plant_age"]
        self.time_ind += 1
<|MERGE_RESOLUTION|>--- conflicted
+++ resolved
@@ -1,782 +1,709 @@
-"""
-Growth component of GenVeg - this is the main driver of vegetation growth and
-is driven by a photosynthesis model. Vegetation growth depends on the availability
-of carbohydrate produced by photosynthetically active plant parts.
-"""
-
-from landlab.components.genveg.species import Species
-from landlab.data_record import DataRecord
-import numpy as np
-
-rng = np.random.default_rng()
-
-
-class PlantGrowth(Species):
-    """
-    Add Intro Stuff here
-    _name = "PlantGrowth"
-    _unit_agnostic = False
-    _cite_as =
-    @article{piercygv,
-        author = {Piercy, C.D.; Swannack, T.M.; Carrillo, C.C.; Russ, E.R.; Charbonneau, B. M.]
-    }
-    #Add all variables to be saved or chosen as outputs here
-    _info = {
-        "vegetation__total_biomass": {
-            "dtype": float,
-            "intent": "out",
-            "optional": False,
-            "units":"g",
-            "mapping":"cell",
-            "doc": "Total plant biomass for the plant class at the end of the time step"
-        },
-    }
-    """
-
-    def __init__(
-        self,
-        grid,
-        dt,
-        rel_time,
-        _current_jday,
-        species_params={
-            "col_params": {},
-            "disp_params": {},
-            "duration_params": {
-                "growing_season_start": 91,
-                "growing_season_end": 290,
-                "senescence_start": 228,
-            },
-            "grow_params": {
-                "respiration_coefficient": [0.015, 0.015, 0.03],
-                "glucose_requirement": [1.444, 1.513, 1.463],
-                "k_light_extinct": 0.02,
-                "light_half_sat": 9,
-                "p_max": 0.055,
-                "root_to_leaf_coeffs": [0.031, 0.951, 0],
-                "root_to_stem_coeffs": [-0.107, 1.098, 0.0216],
-                "plant_part_min": [0.01, 0.1, 0.5],
-            },
-            "mort_params": {
-                "s1_days": 365,
-                "s1_name": "Mortality factor",
-                "s1_pred": [1, 2, 3, 4],
-                "s1_rate": [0, 0.1, 0.9, 1],
-                "s1_weight": [1000, 1, 1, 1000],
-            },
-            "plant_factors": {
-                "species": "Corn",
-                "growth_form": 1,
-                "monocot_dicot": "monocot",
-                "angio_gymno": "angiosperm",
-                "annual_perennial": "annual",
-                "p_type": "C3",
-            },
-            "size_params": {
-                "max_height_stem": 2.5,
-                "max_mass_stem": 72,
-                "max_n_stems": 3,
-                "max_plant_density": 1,
-            },
-            "stor_params": {"r_wint_die": 0.25, "r_wint_stor": 0.25},
-        },
-        **kwargs,
-    ):
-        """Instantiate PlantGrowth
-        Parameters
-        ----------
-        grid: RasterModelGrid
-            A Landlab ModelGrid
-
-        dt: NumPy time delta, required,
-            time step interval
-
-        rel_time: int, required,
-            number of time steps elapsed
-
-        _current_jday: int, required
-            day of the year assuming Jan 1 is 1
-
-        **kwargs to send to init
-            plants: Numpy structured array of individual plants, optional
-                with columns
-                species: string, plant species names
-                pid: int, plant ID
-                cell_index: int, index of cell location on grid
-                root_biomass: float, title='root', plant live root biomass in g
-                leaf_biomass: float, title='stem', plant live leaf biomass in g
-                stem_biomass: float, title='stem', plant live stem biomass in g
-                storage_biomass: float, title='storage', plant live stem biomass in g
-                repro_biomass: float, title='reproductive', plant live reproductive biomass in g
-                plant_age: int, plant age in days
-
-            species_params: dict, optional,
-                a nested dictionary of named vegetation parameters for the
-                species or community and process of interest with below sub-dictionaries.
-                plant_factors: dict, required,
-                    dictionary of plant characteristics describing the
-                    species or community of interest with below keys
-                    species: string, required,
-                        name of species or community used to identify plant
-                    growth_form: string, required,
-                        USDA plant growth habit,
-                        graminoid, forb/herb, shrub, tree, vine
-                    monocot_dicot: string, required,
-                        should be monocot or dicot
-                    angio_gymno: string, required,
-                        should be angiosperm or gymnosperm
-                    annual_perennial: string, required,
-                        plant growth duration, annual (1 year) or
-                        perennial (multiple years)
-                    p_type: string, required,
-                        photosythesis type, either 'C3', 'C4', or 'CAM'
-                    leaf_retention: string, required,
-                        evergreen or deciduous (annuals are deciduous)
-                duration_params: dict, required,
-                    dictionary of parameters defining the growing season,
-                    growing_season_start: int, required,
-                        growing season start day of year,
-                        must be between 1-365
-                    growing_season_end: int, required,
-                        growing season end day of year,
-                        must be between 1-365
-                    senesecence_start: int, required,
-                        start of senescence period after plant reaches peak biomass,
-                        must be between gs_start and gs_end
-                grow_params: dict, required,
-                    dictionary of paramaters required to simulate plant growth
-
-                    respiration_coefficient: dict, required,
-                        respiration coefficient with keys
-                            'root': float
-                            'leaf': float
-                            'stem': float
-                            'reproductive': float
-                    glucose_requirements: dict, required,
-                        glucose requirement
-                    le_k: float, required,
-                        light extinction coefficient
-                    hi: float, required,
-                        something
-                    p_max: float, required,
-                        maximum photosyntehtic output
-        """
-        # Initialize species object to get correct species parameter list
-        self._grid = grid
-        (_, _latitude) = self._grid.xy_of_reference
-        self._lat_rad = np.radians(_latitude)
-        super().__init__(species_params, self._lat_rad)
-        self.species_name = self.species_plant_factors["species"]
-
-        self.dt = dt
-        self.time_ind = 1
-
-        event_flags = self.set_event_flags(_current_jday)
-        _in_growing_season = event_flags.pop("_in_growing_season")
-        self.plants = kwargs.get(
-            "plant_array",
-            self._init_plants_from_grid(_in_growing_season, kwargs["species_cover"]),
-        )
-        self.call = []
-
-        # Create empty Datarecord to store plant data
-        # Instantiate data record
-        self.record_plants = DataRecord(
-            self._grid,
-            time=[rel_time],
-            items={
-                "grid_element": np.repeat(["cell"], self.plants["pid"].size).reshape(
-                    self.plants["pid"].size, 1
-                ),
-                "element_id": np.reshape(
-                    self.plants["cell_index"], (self.plants["pid"].size, 1)
-                ),
-            },
-            data_vars={
-                "vegetation__species": (
-                    ["item_id", "time"],
-                    np.reshape(self.plants["species"], (self.plants["pid"].size, 1)),
-                ),
-                "vegetation__root_biomass": (
-                    ["item_id", "time"],
-                    np.reshape(
-                        self.plants["root_biomass"], (self.plants["pid"].size, 1)
-                    ),
-                ),
-                "vegetation__leaf_biomass": (
-                    ["item_id", "time"],
-                    np.reshape(
-                        self.plants["leaf_biomass"], (self.plants["pid"].size, 1)
-                    ),
-                ),
-                "vegetation__stem_biomass": (
-                    ["item_id", "time"],
-                    np.reshape(
-                        self.plants["stem_biomass"], (self.plants["pid"].size, 1)
-                    ),
-                ),
-                "vegetation__repro_biomass": (
-                    ["item_id", "time"],
-                    np.reshape(
-                        self.plants["repro_biomass"], (self.plants["pid"].size, 1)
-                    ),
-                ),
-                "vegetation__dead_root_biomass": (
-                    ["item_id", "time"],
-                    np.reshape(self.plants["dead_root"], (self.plants["pid"].size, 1)),
-                ),
-                "vegetation__dead_leaf_biomass": (
-                    ["item_id", "time"],
-                    np.reshape(self.plants["dead_leaf"], (self.plants["pid"].size, 1)),
-                ),
-                "vegetation__dead_stem_biomass": (
-                    ["item_id", "time"],
-                    np.reshape(self.plants["dead_stem"], (self.plants["pid"].size, 1)),
-                ),
-                "vegetation__dead_repro_biomass": (
-                    ["item_id", "time"],
-                    np.reshape(
-                        self.plants["dead_reproductive"], (self.plants["pid"].size, 1)
-                    ),
-                ),
-                "vegetation__shoot_sys_width": (
-                    ["item_id", "time"],
-                    np.reshape(
-                        self.plants["shoot_sys_width"], (self.plants["pid"].size, 1)
-                    ),
-                ),
-                "vegetation__total_leaf_area": (
-                    ["item_id", "time"],
-                    np.reshape(
-                        self.plants["total_leaf_area"], (self.plants["pid"].size, 1)
-                    ),
-                ),
-                "vegetation__plant_age": (
-                    ["item_id", "time"],
-                    np.reshape(self.plants["plant_age"], (self.plants["pid"].size, 1)),
-                ),
-            },
-            attrs={
-                "vegetation__species": "species name, string",
-                "vegetation__root_biomass": "g",
-                "vegetation__leaf_biomass": "g",
-                "vegetation__stem_biomass": "g",
-                "vegetation__repro_biomass": "g",
-                "vegetation__dead_root_biomass": "g",
-                "vegetation__dead_leaf_biomass": "g",
-                "vegetation__dead_stem_biomass": "g",
-                "vegetation__dead_repro_biomass": "g",
-                "vegetation__total_leaf_area": "sq m",
-                "vegetation__shoot_sys_width": "m",
-                "vegetation__plant_age": "days",
-            },
-        )
-        self.plants["item_id"] = self.record_plants.item_coordinates
-        # Set constants for PAR formula
-        self._wgaus = [0.2778, 0.4444, 0.2778]
-        self._xgaus = [0.1127, 0.5, 0.8873]
-        self.delta_tot = []
-
-    def species_plants(self):
-        return self.plants
-
-    def species_get_variable(self, var_name):
-        return self.species_grow_params
-
-    def update_plants(self, var_names, pids, var_vals):
-        updated_plants = self.plants
-        for idx, var_name in enumerate(var_names):
-            updated_plants[var_name][np.isin(self.plants["pid"], pids)] = var_vals[idx]
-        self.plants = updated_plants
-        return updated_plants
-
-    def add_new_plants(self, new_plants_list):
-        old_plants = self.plants
-        last_pid = self.plants["pid"][-1]
-        pids = np.arange(last_pid + 1, last_pid + new_plants_list.size + 1)
-        new_plants_list["pid"] = pids
-        new_plants_list["item_id"] = pids
-        np.concatenate((old_plants, new_plants_list), axis=0)
-        self.plants = old_plants
-        return self.plants
-
-    def _grow(self, _current_jday):
-        # This is the primary method in PlantGrowth and is run within each
-        # GenVeg run_one_step at each timestep. This method applies new environmental
-        # conditions daily from the grid, determines what processes run, and implements
-        # them in order to update the plant array.
-
-        # set up shorthand aliases and reset
-        _last_biomass = self.plants
-        _last_dead_biomass = self.sum_plant_parts(_last_biomass, parts="dead")
-        _new_biomass = _last_biomass.copy()
-
-        # Decide what processes happen today
-        event_flags = self.set_event_flags(_current_jday)
-        processes = {
-            "_in_growing_season": self.photosynthesize,
-            "_in_senescence_period": self.senesce,
-            "_in_reproductive_period": self.disperse,
-            "_is_emergence_day": self.emerge,
-            "_is_dormant_day": self.enter_dormancy,
-        }
-
-        # Run mortality and decompose litter each day
-        _new_biomass = self.mortality(_new_biomass, event_flags["_in_growing_season"])
-        _new_biomass = self.litter_decomp(_new_biomass)
-
-        # Limit growth processes only to live plants
-        _total_biomass = self.sum_plant_parts(_new_biomass, parts="total")
-        filter = np.nonzero(_total_biomass > 0.0)
-<<<<<<< HEAD
-        _last_live_biomass = _last_biomass[filter]
-        _live_biomass = _new_biomass[filter]
-=======
-        _last_live_biomass = _last_biomass[filter].copy()
-        _live_biomass = _new_biomass[filter].copy()
->>>>>>> bb3a72d9
-
-        # calculate variables needed to run plant processes
-        _par = self._grid["cell"]["radiation__par_tot"][_last_biomass["cell_index"]][
-            filter
-        ]
-        _min_temperature = self._grid["cell"]["air__min_temperature_C"][
-            _last_biomass["cell_index"]
-        ][filter]
-        _max_temperature = self._grid["cell"]["air__max_temperature_C"][
-            _last_biomass["cell_index"]
-        ][filter]
-        _cell_lai = self._grid["cell"]["vegetation__cell_lai"][
-            _last_biomass["cell_index"]
-        ][filter]
-        _new_live_biomass = self.respire(
-            _min_temperature, _max_temperature, _last_live_biomass
-        )
-
-        # Change this so for positive delta_tot we allocate by size and
-        if event_flags["_in_growing_season"]:
-            carb_generated_photo = processes["_in_growing_season"](
-                _par,
-                _min_temperature,
-                _max_temperature,
-                _cell_lai,
-                _new_live_biomass,
-                _current_jday,
-            )
-            # we will need to add a turnover rate estiamte. Not sure where to include it though.
-            # delta_tot=delta_tot-self.species_grow_params['biomass_turnover_rate']*self.dt
-            _new_live_biomass = self.allocate_biomass_dynamically(
-                _live_biomass, carb_generated_photo
-            )
-        _new_live_biomass = self.kill_small_plants(_new_live_biomass)
-        event_flags.pop("_in_growing_season")
-        # Run all other processes that need to occur
-        for process in event_flags.items():
-            if process[1]:
-                _new_live_biomass = processes[process[0]](
-                    _new_live_biomass, _current_jday
-                )
-
-        _new_live_biomass["plant_age"] += self.dt.astype(float) * np.ones_like(
-            _new_live_biomass["plant_age"]
-        )
-
-        _new_biomass[filter] = _new_live_biomass
-        _new_biomass = self.update_morphology(_new_biomass)
-        _new_biomass = self.update_dead_biomass(_new_biomass, _last_biomass)
-        _new_biomass = self.remove_plants(_new_biomass)
-
-        # print('Completed run_one_step for '+self.species_name+' on day '+str(_current_jday))
-        self.plants = _new_biomass
-
-    def _init_plants_from_grid(self, in_growing_season, species_cover):
-        # This method initializes the plants in the PlantGrowth class
-        # from the vegetation fields stored on the grid. This method
-        # is only called if no initial plant array is parameterized
-        # as part of the PlantGrowth initialization.
-        # Required parameters are a boolean inidicating if the plants are
-        # in the active growing season.
-        ###
-        dtypes = [
-            ("species", "U10"),
-            ("pid", int),
-            ("cell_index", int),
-            ("x_loc", float),
-            ("y_loc", float),
-            (("root", "root_biomass"), float),
-            (("leaf", "leaf_biomass"), float),
-            (("stem", "stem_biomass"), float),
-            (("reproductive", "repro_biomass"), float),
-            ("dead_root", float),
-            ("dead_leaf", float),
-            ("dead_stem", float),
-            ("dead_reproductive", float),
-            ("dead_root_age", float),
-            ("dead_leaf_age", float),
-            ("dead_stem_age", float),
-            ("dead_reproductive_age", float),
-            ("shoot_sys_width", float),
-            ("root_sys_width", float),
-            ("shoot_sys_height", float),
-            ("root_sys_depth", float),
-            ("total_leaf_area", float),
-            ("live_leaf_area", float),
-            ("plant_age", float),
-            ("n_stems", int),
-            ("pup_x_loc", float),
-            ("pup_y_loc", float),
-            ("pup_cost", float),
-            ("item_id", int),
-        ]
-        pidval = 0
-        plantlist = []
-        # Loop through grid cells
-        for cell_index in range(self._grid.number_of_cells):
-            cell_plants = self._grid["cell"]["vegetation__plant_species"][cell_index]
-            cell_cover = species_cover[cell_index]
-            # Loop through list of plants stored on grid cell
-            for plant in cell_plants:
-                if plant == self.species_plant_factors["species"]:
-                    plant_cover = cell_cover[plant]
-                    cover_area = (
-                        plant_cover * self._grid.area_of_cell[cell_index] * 0.907
-                    )
-                    plant_shoot_widths = []
-                    while cover_area > (
-                        1.2 * self.species_morph_params["min_crown_area"]
-                    ):
-                        plant_width = rng.uniform(
-                            low=self.species_morph_params["min_shoot_sys_width"],
-                            high=self.species_morph_params["max_shoot_sys_width"],
-                            size=1,
-                        )
-                        cover_area -= np.pi / 4 * plant_width**2
-                        if cover_area > 0:
-                            plant_shoot_widths.append(plant_width)
-                        else:
-                            breakpoint
-                    for new_plant_width in plant_shoot_widths:
-                        plantlist.append(
-                            (
-                                plant,
-                                pidval,
-                                cell_index,
-                                np.nan,
-                                np.nan,
-                                0.0,
-                                0.0,
-                                0.0,
-                                0.0,
-                                0.0,
-                                0.0,
-                                0.0,
-                                0.0,
-                                0.0,
-                                0.0,
-                                0.0,
-                                0.0,
-                                new_plant_width,
-                                0.0,
-                                0.0,
-                                0.0,
-                                0.0,
-                                0.0,
-                                0.0,
-                                0,
-                                np.nan,
-                                np.nan,
-                                np.nan,
-                                0,
-                            )
-                        )
-                        pidval += 1
-        plant_array = np.array(plantlist, dtype=dtypes)
-        plant_array = self.set_initial_biomass(plant_array, in_growing_season)
-        return plant_array
-
-<<<<<<< HEAD
-    def allocate_biomass_dynamically(self, _live_biomass, delta_tot):
-        # This method allocates new biomass according to the size-dependent
-        # biomass allocation array calculated upon initiation of the PlantGrowth class.
-        # The array is only valid for actively growing plants so this method is only
-        # used during the growing season.
-        # After initial allocation, storage redistribution, reallocation, and the
-        # minimum size check methods are called to adjust the biomass in each part before
-        # saving.
-        # Required parameters are the new net biomass generated for the day
-        ###
-
-        _new_biomass = _live_biomass
-        growth_biomass = self.sum_plant_parts(_live_biomass, parts="growth")
-
-        # Interpolate values from biomass allocation array
-        delta_leaf_unit_root = np.interp(
-            _live_biomass["root_biomass"],
-            self.biomass_allocation_array["prior_root_biomass"],
-            self.biomass_allocation_array["delta_leaf_unit_root"],
-        )
-        delta_stem_unit_root = np.interp(
-            _live_biomass["root_biomass"],
-            self.biomass_allocation_array["prior_root_biomass"],
-            self.biomass_allocation_array["delta_stem_unit_root"],
-        )
-        filter = np.nonzero(delta_tot > 0)
-        frac_to_growth = np.ones_like(_live_biomass["root"])
-        frac_to_repro = np.zeros_like(_live_biomass["root"])
-        mass_ratio = growth_biomass / self.species_grow_params["max_growth_biomass"]
-        frac_to_growth[filter] = 1 / (1 + 0.002 * np.exp(9.50 * mass_ratio[filter]))
-        frac_to_repro[filter] = 1 - frac_to_growth[filter]
-        _new_biomass["reproductive"] += (
-            delta_tot
-            * frac_to_repro
-            / self.species_grow_params["glucose_requirement"]["reproductive"]
-        )
-
-        # Calculate allocation
-        _glu_req_sum = np.zeros_like(_new_biomass["root"])
-        for part in self.growth_parts:
-            _glu_req_sum = (
-                self.species_grow_params["glucose_requirement"][part]
-                * _new_biomass[part]
-                / growth_biomass
-            )
-        filter = np.nonzero(_glu_req_sum > 0)
-        delta_tot_growth = np.zeros_like(_new_biomass["root"])
-        delta_tot_growth[filter] = (
-            delta_tot[filter] * frac_to_growth[filter] / _glu_req_sum[filter]
-        )
-
-        root = delta_tot_growth / (1 + delta_leaf_unit_root + delta_stem_unit_root)
-        delta = {
-            "root": root,
-            "leaf": delta_leaf_unit_root * root,
-            "stem": delta_stem_unit_root * root,
-        }
-        for part in self.growth_parts:
-            # update biomass in plant array
-            _new_biomass[part] = _live_biomass[part] + delta[part]
-        # Adjust biomass allocation among storage and growth parts
-        _new_biomass = self.adjust_biomass_allocation_towards_ideal(_new_biomass)
-        return _new_biomass
-
-=======
->>>>>>> bb3a72d9
-    def allocate_biomass_proportionately(
-        self, _last_biomass, _total_biomass, delta_tot
-    ):
-        # This method allocates new net biomass amongst growth parts
-        # proportionately based on the relative size of the part. This
-        # method is used outside of the growing season since some plant parts
-        # may not be present while the plant is dormant. The storage redistribution
-        # method is called after initial biomass allocation to redistribute storage
-        # biomass to dormant growth parts as needed.
-        # Required parameter is a numpy array of net biomass change to be applied
-        # to the plant and it returns the structured array _new_biomass.
-        _new_biomass = _last_biomass
-        _total_biomass = self.sum_plant_parts(_last_biomass, parts="total")
-        filter = np.nonzero(_total_biomass != 0)
-        for part in self.all_parts:
-            _new_biomass[part][filter] = (
-                _last_biomass[part][filter] / _total_biomass[filter]
-            ) * delta_tot[filter] + _last_biomass[part][filter]
-        return _new_biomass
-
-    def adjust_biomass_allocation_towards_ideal(self, _new_biomass):
-        # This method adjusts biomass allocation towards the ideal allocation
-        # proportions based on the plant size. If parts of the plant are
-        # removed via herbivory or damage, this allows the plant to utilize
-        # other stored resources to regrow the damaged parts.
-        _total_biomass = self.sum_plant_parts(_new_biomass, parts="growth")
-        _min_leaf_mass_frac = (
-            self.species_grow_params["plant_part_min"]["leaf"] / _total_biomass
-        )
-        _min_stem_mass_frac = (
-            self.species_grow_params["plant_part_min"]["stem"] / _total_biomass
-        )
-
-        _min_root_mass_frac = (
-            self.species_grow_params["plant_part_min"]["root"] / _total_biomass
-        )
-
-        current_leaf_mass_frac = np.divide(
-            _new_biomass["leaf_biomass"],
-            _total_biomass,
-            out=np.zeros_like(_total_biomass),
-            where=~np.isclose(_total_biomass, np.zeros_like(_total_biomass)),
-        )
-        current_stem_mass_frac = np.divide(
-            _new_biomass["stem_biomass"],
-            _total_biomass,
-            out=np.zeros_like(_total_biomass),
-            where=~np.isclose(_total_biomass, np.zeros_like(_total_biomass)),
-        )
-
-        ideal_leaf_mass_frac = np.interp(
-            _total_biomass,
-            self.biomass_allocation_array["total_biomass"],
-            self.biomass_allocation_array["leaf_mass_frac"],
-        )
-        ideal_stem_mass_frac = np.interp(
-            _total_biomass,
-            self.biomass_allocation_array["total_biomass"],
-            self.biomass_allocation_array["stem_mass_frac"],
-        )
-
-        current_diff_leaf = ideal_leaf_mass_frac - current_leaf_mass_frac
-        current_diff_stem = ideal_stem_mass_frac - current_stem_mass_frac
-
-        _new_leaf_mass_frac = ideal_leaf_mass_frac - current_diff_leaf * (
-            1
-            - np.exp(
-                -self.species_duration_params["senesce_rate"] * self.dt.astype(int)
-            )
-        )
-        _new_stem_mass_frac = ideal_stem_mass_frac - current_diff_stem * (
-            1
-            - np.exp(
-                -self.species_duration_params["senesce_rate"] * self.dt.astype(int)
-            )
-        )
-
-<<<<<<< HEAD
-=======
-        _new_root_mass_frac = 1 - _new_leaf_mass_frac - _new_stem_mass_frac
->>>>>>> bb3a72d9
-        _new_leaf_mass_frac[_new_leaf_mass_frac < _min_leaf_mass_frac] = (
-            _min_leaf_mass_frac[_new_leaf_mass_frac < _min_leaf_mass_frac]
-        )
-        _new_stem_mass_frac[_new_stem_mass_frac < _min_stem_mass_frac] = (
-            _min_stem_mass_frac[_new_stem_mass_frac < _min_stem_mass_frac]
-        )
-
-        root_diff = _new_root_mass_frac - _min_root_mass_frac
-        filter = np.nonzero(root_diff < 0)
-        _new_root_mass_frac[filter] = _min_root_mass_frac[filter]
-        _leaf_allocation = _new_leaf_mass_frac / (
-            _new_leaf_mass_frac + _new_stem_mass_frac
-        )
-        _stem_allocation = _new_stem_mass_frac / (
-            _new_leaf_mass_frac + _new_stem_mass_frac
-        )
-        _new_leaf_mass_frac[filter] = _new_leaf_mass_frac[filter] + (
-            root_diff[filter] * _leaf_allocation[filter]
-        )
-        _new_stem_mass_frac[filter] = _new_stem_mass_frac[filter] + (
-            root_diff[filter] * _stem_allocation[filter]
-        )
-        _new_biomass["root_biomass"] = (_new_root_mass_frac) * _total_biomass
-        _new_biomass["leaf_biomass"] = _new_leaf_mass_frac * _total_biomass
-        _new_biomass["stem_biomass"] = _new_stem_mass_frac * _total_biomass
-        return _new_biomass
-
-    def set_event_flags(self, _current_jday):
-        # This method sets event flags so required processes are run based
-        # on the day of year.
-        durationdict = self.species_duration_params
-        flags_to_test = {
-            "_in_growing_season": bool(
-                (_current_jday > durationdict["growing_season_start"])
-                & (_current_jday < durationdict["growing_season_end"])
-            ),
-            "_is_emergence_day": bool(
-                _current_jday == durationdict["growing_season_start"]
-            ),
-            "_in_reproductive_period": bool(
-                (_current_jday >= durationdict["reproduction_start"])
-                & (_current_jday < durationdict["reproduction_end"])
-            ),
-            "_in_senescence_period": bool(
-                (_current_jday >= durationdict["senescence_start"])
-                & (_current_jday < durationdict["growing_season_end"])
-            ),
-            "_is_dormant_day": bool(
-                _current_jday == durationdict["growing_season_end"]
-            ),
-        }
-        return flags_to_test
-
-    def kill_small_plants(self, _new_biomass):
-        # This method moved live biomass to dead biomass is the plant
-        # is too small to grow.
-
-        # Edit this and figure out when to kill plants
-        # for part in self.all_parts:
-        #    _new_biomass[part][
-        #        _new_biomass[part] < self.species_grow_params["plant_part_min"][part]
-        #    ]
-        min_size = self.species_grow_params["min_growth_biomass"]
-        total_biomass = self.sum_plant_parts(_new_biomass, parts="growth")
-        dead_plants = np.nonzero((total_biomass < min_size))
-        if dead_plants[0].size > 0:
-            print(str(dead_plants[0].size) + " were too small to survive")
-
-        for part in self.all_parts:
-            _new_biomass[part][dead_plants][
-                np.isnan(_new_biomass[part][dead_plants])
-                | (_new_biomass[part][dead_plants] < 0)
-            ] = 0.0
-            _new_biomass["dead_" + str(part)][dead_plants] += _new_biomass[part][
-                dead_plants
-            ]
-            _new_biomass[part][dead_plants] = 0.0
-            _new_biomass[part][_new_biomass[part] < 0] = 0.0
-        return _new_biomass
-
-    def remove_plants(self, _new_biomass):
-        # Plants that have too little dead biomass remaining to track
-        # are removed from the plant array and no longer tracked.
-        min_size_dead = 0.1
-        min_size_live = self.species_grow_params["min_growth_biomass"]
-        total_live_biomass = self.sum_plant_parts(_new_biomass, parts="growth")
-        total_dead_biomass = self.sum_plant_parts(_new_biomass, parts="dead")
-        remove_plants = np.nonzero(
-            (total_live_biomass < min_size_live) & (total_dead_biomass < min_size_dead)
-        )
-        _new_biomass = np.delete(_new_biomass, remove_plants, axis=None)
-        return _new_biomass
-
-    def save_plant_output(self, rel_time, save_params):
-        # This method saves plant properties at the required time step
-        # future work versions will save additional variables based on user input.
-        self.record_plants.add_record(time=np.array([rel_time]))
-        self.record_plants.ffill_grid_element_and_id()
-
-        item_ids = self.plants["item_id"]
-
-        self.record_plants.dataset["vegetation__species"].values[
-            item_ids, self.time_ind
-        ] = self.plants["species"]
-        self.record_plants.dataset["vegetation__root_biomass"].values[
-            item_ids, self.time_ind
-        ] = self.plants["root_biomass"]
-        self.record_plants.dataset["vegetation__leaf_biomass"].values[
-            item_ids, self.time_ind
-        ] = self.plants["leaf_biomass"]
-        self.record_plants.dataset["vegetation__stem_biomass"].values[
-            item_ids, self.time_ind
-        ] = self.plants["stem_biomass"]
-        self.record_plants.dataset["vegetation__repro_biomass"].values[
-            item_ids, self.time_ind
-        ] = self.plants["repro_biomass"]
-        self.record_plants.dataset["vegetation__dead_root_biomass"].values[
-            item_ids, self.time_ind
-        ] = self.plants["dead_root"]
-        self.record_plants.dataset["vegetation__dead_leaf_biomass"].values[
-            item_ids, self.time_ind
-        ] = self.plants["dead_leaf"]
-        self.record_plants.dataset["vegetation__dead_stem_biomass"].values[
-            item_ids, self.time_ind
-        ] = self.plants["dead_stem"]
-        self.record_plants.dataset["vegetation__dead_repro_biomass"].values[
-            item_ids, self.time_ind
-        ] = self.plants["dead_reproductive"]
-        self.record_plants.dataset["vegetation__total_leaf_area"].values[
-            item_ids, self.time_ind
-        ] = self.plants["total_leaf_area"]
-        self.record_plants.dataset["vegetation__shoot_sys_width"].values[
-            item_ids, self.time_ind
-        ] = self.plants["shoot_sys_width"]
-        self.record_plants.dataset["vegetation__plant_age"].values[
-            item_ids, self.time_ind
-        ] = self.plants["plant_age"]
-        self.time_ind += 1
+"""
+Growth component of GenVeg - this is the main driver of vegetation growth and
+is driven by a photosynthesis model. Vegetation growth depends on the availability
+of carbohydrate produced by photosynthetically active plant parts.
+"""
+
+from landlab.components.genveg.species import Species
+from landlab.data_record import DataRecord
+import numpy as np
+
+rng = np.random.default_rng()
+
+
+class PlantGrowth(Species):
+    """
+    Add Intro Stuff here
+    _name = "PlantGrowth"
+    _unit_agnostic = False
+    _cite_as =
+    @article{piercygv,
+        author = {
+            Piercy, C.D.;
+            Swannack, T.M.;
+            Carrillo, C.C.;
+            Russ, E.R.;
+            Charbonneau, B. M.;
+    }
+    #Add all variables to be saved or chosen as outputs here
+    _info = {
+        "vegetation__total_biomass": {
+            "dtype": float,
+            "intent": "out",
+            "optional": False,
+            "units":"g",
+            "mapping":"cell",
+            "doc": "Total plant biomass for the plant class at the end of the time step"
+        },
+    }
+    """
+
+    def __init__(
+        self,
+        grid,
+        dt,
+        rel_time,
+        _current_jday,
+        species_params={
+            "col_params": {},
+            "disp_params": {},
+            "duration_params": {
+                "growing_season_start": 91,
+                "growing_season_end": 290,
+                "senescence_start": 228,
+            },
+            "grow_params": {
+                "respiration_coefficient": [0.015, 0.015, 0.03],
+                "glucose_requirement": [1.444, 1.513, 1.463],
+                "k_light_extinct": 0.02,
+                "light_half_sat": 9,
+                "p_max": 0.055,
+                "root_to_leaf_coeffs": [0.031, 0.951, 0],
+                "root_to_stem_coeffs": [-0.107, 1.098, 0.0216],
+                "plant_part_min": [0.01, 0.1, 0.5],
+            },
+            "mort_params": {
+                "s1_days": 365,
+                "s1_name": "Mortality factor",
+                "s1_pred": [1, 2, 3, 4],
+                "s1_rate": [0, 0.1, 0.9, 1],
+                "s1_weight": [1000, 1, 1, 1000],
+            },
+            "plant_factors": {
+                "species": "Corn",
+                "growth_form": 1,
+                "monocot_dicot": "monocot",
+                "angio_gymno": "angiosperm",
+                "annual_perennial": "annual",
+                "p_type": "C3",
+            },
+            "size_params": {
+                "max_height_stem": 2.5,
+                "max_mass_stem": 72,
+                "max_n_stems": 3,
+                "max_plant_density": 1,
+            },
+            "stor_params": {"r_wint_die": 0.25, "r_wint_stor": 0.25},
+        },
+        **kwargs,
+    ):
+        """Instantiate PlantGrowth
+        Parameters
+        ----------
+        grid: RasterModelGrid
+            A Landlab ModelGrid
+
+        dt: NumPy time delta, required,
+            time step interval
+
+        rel_time: int, required,
+            number of time steps elapsed
+
+        _current_jday: int, required
+            day of the year assuming Jan 1 is 1
+
+        **kwargs to send to init
+            plants: Numpy structured array of individual plants, optional
+                with columns
+                species: string, plant species names
+                pid: int, plant ID
+                cell_index: int, index of cell location on grid
+                root_biomass: float, title='root', plant live root biomass in g
+                leaf_biomass: float, title='stem', plant live leaf biomass in g
+                stem_biomass: float, title='stem', plant live stem biomass in g
+                storage_biomass: float, title='storage', plant live stem biomass in g
+                repro_biomass: float, title='reproductive',
+                                plant live reproductive biomass in g
+                plant_age: int, plant age in days
+
+            species_params: dict, optional,
+                a nested dictionary of named vegetation parameters for the
+                species or community and process of interest with below sub-dictionaries
+                plant_factors: dict, required,
+                    dictionary of plant characteristics describing the
+                    species or community of interest with below keys
+                    species: string, required,
+                        name of species or community used to identify plant
+                    growth_form: string, required,
+                        USDA plant growth habit,
+                        graminoid, forb/herb, shrub, tree, vine
+                    monocot_dicot: string, required,
+                        should be monocot or dicot
+                    angio_gymno: string, required,
+                        should be angiosperm or gymnosperm
+                    annual_perennial: string, required,
+                        plant growth duration, annual (1 year) or
+                        perennial (multiple years)
+                    p_type: string, required,
+                        photosythesis type, either 'C3', 'C4', or 'CAM'
+                    leaf_retention: string, required,
+                        evergreen or deciduous (annuals are deciduous)
+                duration_params: dict, required,
+                    dictionary of parameters defining the growing season,
+                    growing_season_start: int, required,
+                        growing season start day of year,
+                        must be between 1-365
+                    growing_season_end: int, required,
+                        growing season end day of year,
+                        must be between 1-365
+                    senesecence_start: int, required,
+                        start of senescence period after plant reaches peak biomass,
+                        must be between gs_start and gs_end
+                grow_params: dict, required,
+                    dictionary of paramaters required to simulate plant growth
+
+                    respiration_coefficient: dict, required,
+                        respiration coefficient with keys
+                            'root': float
+                            'leaf': float
+                            'stem': float
+                            'reproductive': float
+                    glucose_requirements: dict, required,
+                        glucose requirement
+                    le_k: float, required,
+                        light extinction coefficient
+                    hi: float, required,
+                        something
+                    p_max: float, required,
+                        maximum photosyntehtic output
+        """
+        # Initialize species object to get correct species parameter list
+        self._grid = grid
+        (_, _latitude) = self._grid.xy_of_reference
+        self._lat_rad = np.radians(_latitude)
+        super().__init__(species_params, self._lat_rad)
+        self.species_name = self.species_plant_factors["species"]
+
+        self.dt = dt
+        self.time_ind = 1
+
+        event_flags = self.set_event_flags(_current_jday)
+        _in_growing_season = event_flags.pop("_in_growing_season")
+        self.plants = kwargs.get(
+            "plant_array",
+            self._init_plants_from_grid(_in_growing_season, kwargs["species_cover"]),
+        )
+        self.call = []
+
+        # Create empty Datarecord to store plant data
+        # Instantiate data record
+        self.record_plants = DataRecord(
+            self._grid,
+            time=[rel_time],
+            items={
+                "grid_element": np.repeat(["cell"], self.plants["pid"].size).reshape(
+                    self.plants["pid"].size, 1
+                ),
+                "element_id": np.reshape(
+                    self.plants["cell_index"], (self.plants["pid"].size, 1)
+                ),
+            },
+            data_vars={
+                "vegetation__species": (
+                    ["item_id", "time"],
+                    np.reshape(self.plants["species"], (self.plants["pid"].size, 1)),
+                ),
+                "vegetation__root_biomass": (
+                    ["item_id", "time"],
+                    np.reshape(
+                        self.plants["root_biomass"], (self.plants["pid"].size, 1)
+                    ),
+                ),
+                "vegetation__leaf_biomass": (
+                    ["item_id", "time"],
+                    np.reshape(
+                        self.plants["leaf_biomass"], (self.plants["pid"].size, 1)
+                    ),
+                ),
+                "vegetation__stem_biomass": (
+                    ["item_id", "time"],
+                    np.reshape(
+                        self.plants["stem_biomass"], (self.plants["pid"].size, 1)
+                    ),
+                ),
+                "vegetation__repro_biomass": (
+                    ["item_id", "time"],
+                    np.reshape(
+                        self.plants["repro_biomass"], (self.plants["pid"].size, 1)
+                    ),
+                ),
+                "vegetation__dead_root_biomass": (
+                    ["item_id", "time"],
+                    np.reshape(self.plants["dead_root"], (self.plants["pid"].size, 1)),
+                ),
+                "vegetation__dead_leaf_biomass": (
+                    ["item_id", "time"],
+                    np.reshape(self.plants["dead_leaf"], (self.plants["pid"].size, 1)),
+                ),
+                "vegetation__dead_stem_biomass": (
+                    ["item_id", "time"],
+                    np.reshape(self.plants["dead_stem"], (self.plants["pid"].size, 1)),
+                ),
+                "vegetation__dead_repro_biomass": (
+                    ["item_id", "time"],
+                    np.reshape(
+                        self.plants["dead_reproductive"], (self.plants["pid"].size, 1)
+                    ),
+                ),
+                "vegetation__shoot_sys_width": (
+                    ["item_id", "time"],
+                    np.reshape(
+                        self.plants["shoot_sys_width"], (self.plants["pid"].size, 1)
+                    ),
+                ),
+                "vegetation__total_leaf_area": (
+                    ["item_id", "time"],
+                    np.reshape(
+                        self.plants["total_leaf_area"], (self.plants["pid"].size, 1)
+                    ),
+                ),
+                "vegetation__plant_age": (
+                    ["item_id", "time"],
+                    np.reshape(self.plants["plant_age"], (self.plants["pid"].size, 1)),
+                ),
+            },
+            attrs={
+                "vegetation__species": "species name, string",
+                "vegetation__root_biomass": "g",
+                "vegetation__leaf_biomass": "g",
+                "vegetation__stem_biomass": "g",
+                "vegetation__repro_biomass": "g",
+                "vegetation__dead_root_biomass": "g",
+                "vegetation__dead_leaf_biomass": "g",
+                "vegetation__dead_stem_biomass": "g",
+                "vegetation__dead_repro_biomass": "g",
+                "vegetation__total_leaf_area": "sq m",
+                "vegetation__shoot_sys_width": "m",
+                "vegetation__plant_age": "days",
+            },
+        )
+        self.plants["item_id"] = self.record_plants.item_coordinates
+        # Set constants for PAR formula
+        self._wgaus = [0.2778, 0.4444, 0.2778]
+        self._xgaus = [0.1127, 0.5, 0.8873]
+        self.delta_tot = []
+
+    def species_plants(self):
+        return self.plants
+
+    def species_get_variable(self, var_name):
+        return self.species_grow_params
+
+    def update_plants(self, var_names, pids, var_vals):
+        updated_plants = self.plants
+        for idx, var_name in enumerate(var_names):
+            updated_plants[var_name][np.isin(self.plants["pid"], pids)] = var_vals[idx]
+        self.plants = updated_plants
+        return updated_plants
+
+    def add_new_plants(self, new_plants_list):
+        old_plants = self.plants
+        last_pid = self.plants["pid"][-1]
+        pids = np.arange(last_pid + 1, last_pid + new_plants_list.size + 1)
+        new_plants_list["pid"] = pids
+        new_plants_list["item_id"] = pids
+        np.concatenate((old_plants, new_plants_list), axis=0)
+        self.plants = old_plants
+        return self.plants
+
+    def _grow(self, _current_jday):
+        # This is the primary method in PlantGrowth and is run within each
+        # GenVeg run_one_step at each timestep. This method applies new environmental
+        # conditions daily from the grid, determines what processes run, and implements
+        # them in order to update the plant array.
+
+        # set up shorthand aliases and reset
+        _last_biomass = self.plants
+        _new_biomass = _last_biomass.copy()
+
+        # Decide what processes happen today
+        event_flags = self.set_event_flags(_current_jday)
+        processes = {
+            "_in_growing_season": self.photosynthesize,
+            "_in_senescence_period": self.senesce,
+            "_in_reproductive_period": self.disperse,
+            "_is_emergence_day": self.emerge,
+            "_is_dormant_day": self.enter_dormancy,
+        }
+
+        # Run mortality and decompose litter each day
+        _new_biomass = self.mortality(_new_biomass, event_flags["_in_growing_season"])
+        _new_biomass = self.litter_decomp(_new_biomass)
+
+        # Limit growth processes only to live plants
+        _total_biomass = self.sum_plant_parts(_new_biomass, parts="total")
+        filter = np.nonzero(_total_biomass > 0.0)
+        _last_live_biomass = _last_biomass[filter].copy()
+        _live_biomass = _new_biomass[filter].copy()
+
+        # calculate variables needed to run plant processes
+        _par = self._grid["cell"]["radiation__par_tot"][_last_biomass["cell_index"]][
+            filter
+        ]
+        _min_temperature = self._grid["cell"]["air__min_temperature_C"][
+            _last_biomass["cell_index"]
+        ][filter]
+        _max_temperature = self._grid["cell"]["air__max_temperature_C"][
+            _last_biomass["cell_index"]
+        ][filter]
+        _cell_lai = self._grid["cell"]["vegetation__cell_lai"][
+            _last_biomass["cell_index"]
+        ][filter]
+        _new_live_biomass = self.respire(
+            _min_temperature, _max_temperature, _last_live_biomass
+        )
+
+        # Change this so for positive delta_tot we allocate by size and
+        if event_flags["_in_growing_season"]:
+            carb_generated_photo = processes["_in_growing_season"](
+                _par,
+                _min_temperature,
+                _max_temperature,
+                _cell_lai,
+                _new_live_biomass,
+                _current_jday,
+            )
+            # Future add turnover rate
+            _new_live_biomass = self.allocate_biomass_dynamically(
+                _live_biomass, carb_generated_photo
+            )
+        _new_live_biomass = self.kill_small_plants(_new_live_biomass)
+        event_flags.pop("_in_growing_season")
+        # Run all other processes that need to occur
+        for process in event_flags.items():
+            if process[1]:
+                _new_live_biomass = processes[process[0]](
+                    _new_live_biomass, _current_jday
+                )
+
+        _new_live_biomass["plant_age"] += self.dt.astype(float) * np.ones_like(
+            _new_live_biomass["plant_age"]
+        )
+
+        _new_biomass[filter] = _new_live_biomass
+        _new_biomass = self.update_morphology(_new_biomass)
+        _new_biomass = self.update_dead_biomass(_new_biomass, _last_biomass)
+        _new_biomass = self.remove_plants(_new_biomass)
+        self.plants = _new_biomass
+
+    def _init_plants_from_grid(self, in_growing_season, species_cover):
+        # This method initializes the plants in the PlantGrowth class
+        # from the vegetation fields stored on the grid. This method
+        # is only called if no initial plant array is parameterized
+        # as part of the PlantGrowth initialization.
+        # Required parameters are a boolean inidicating if the plants are
+        # in the active growing season.
+        ###
+        dtypes = [
+            ("species", "U10"),
+            ("pid", int),
+            ("cell_index", int),
+            ("x_loc", float),
+            ("y_loc", float),
+            (("root", "root_biomass"), float),
+            (("leaf", "leaf_biomass"), float),
+            (("stem", "stem_biomass"), float),
+            (("reproductive", "repro_biomass"), float),
+            ("dead_root", float),
+            ("dead_leaf", float),
+            ("dead_stem", float),
+            ("dead_reproductive", float),
+            ("dead_root_age", float),
+            ("dead_leaf_age", float),
+            ("dead_stem_age", float),
+            ("dead_reproductive_age", float),
+            ("shoot_sys_width", float),
+            ("root_sys_width", float),
+            ("shoot_sys_height", float),
+            ("root_sys_depth", float),
+            ("total_leaf_area", float),
+            ("live_leaf_area", float),
+            ("plant_age", float),
+            ("n_stems", int),
+            ("pup_x_loc", float),
+            ("pup_y_loc", float),
+            ("pup_cost", float),
+            ("item_id", int),
+        ]
+        pidval = 0
+        plantlist = []
+        # Loop through grid cells
+        for cell_index in range(self._grid.number_of_cells):
+            cell_plants = self._grid["cell"]["vegetation__plant_species"][cell_index]
+            cell_cover = species_cover[cell_index]
+            # Loop through list of plants stored on grid cell
+            for plant in cell_plants:
+                if plant == self.species_plant_factors["species"]:
+                    plant_cover = cell_cover[plant]
+                    cover_area = (
+                        plant_cover * self._grid.area_of_cell[cell_index] * 0.907
+                    )
+                    plant_shoot_widths = []
+                    while cover_area > (
+                        1.2 * self.species_morph_params["min_crown_area"]
+                    ):
+                        plant_width = rng.uniform(
+                            low=self.species_morph_params["min_shoot_sys_width"],
+                            high=self.species_morph_params["max_shoot_sys_width"],
+                            size=1,
+                        )
+                        cover_area -= np.pi / 4 * plant_width**2
+                        if cover_area > 0:
+                            plant_shoot_widths.append(plant_width)
+                        else:
+                            breakpoint
+                    for new_plant_width in plant_shoot_widths:
+                        plantlist.append(
+                            (
+                                plant,
+                                pidval,
+                                cell_index,
+                                np.nan,
+                                np.nan,
+                                0.0,
+                                0.0,
+                                0.0,
+                                0.0,
+                                0.0,
+                                0.0,
+                                0.0,
+                                0.0,
+                                0.0,
+                                0.0,
+                                0.0,
+                                0.0,
+                                new_plant_width,
+                                0.0,
+                                0.0,
+                                0.0,
+                                0.0,
+                                0.0,
+                                0.0,
+                                0,
+                                np.nan,
+                                np.nan,
+                                np.nan,
+                                0,
+                            )
+                        )
+                        pidval += 1
+        plant_array = np.array(plantlist, dtype=dtypes)
+        plant_array = self.set_initial_biomass(plant_array, in_growing_season)
+        return plant_array
+
+    def allocate_biomass_proportionately(
+        self, _last_biomass, _total_biomass, delta_tot
+    ):
+        # This method allocates new net biomass amongst growth parts
+        # proportionately based on the relative size of the part. This
+        # method is used outside of the growing season since some plant parts
+        # may not be present while the plant is dormant. The storage redistribution
+        # method is called after initial biomass allocation to redistribute storage
+        # biomass to dormant growth parts as needed.
+        # Required parameter is a numpy array of net biomass change to be applied
+        # to the plant and it returns the structured array _new_biomass.
+        _new_biomass = _last_biomass
+        _total_biomass = self.sum_plant_parts(_last_biomass, parts="total")
+        filter = np.nonzero(_total_biomass != 0)
+        for part in self.all_parts:
+            _new_biomass[part][filter] = (
+                _last_biomass[part][filter] / _total_biomass[filter]
+            ) * delta_tot[filter] + _last_biomass[part][filter]
+        return _new_biomass
+
+    def adjust_biomass_allocation_towards_ideal(self, _new_biomass):
+        # This method adjusts biomass allocation towards the ideal allocation
+        # proportions based on the plant size. If parts of the plant are
+        # removed via herbivory or damage, this allows the plant to utilize
+        # other stored resources to regrow the damaged parts.
+        _total_biomass = self.sum_plant_parts(_new_biomass, parts="growth")
+        _min_leaf_mass_frac = (
+            self.species_grow_params["plant_part_min"]["leaf"] / _total_biomass
+        )
+        _min_stem_mass_frac = (
+            self.species_grow_params["plant_part_min"]["stem"] / _total_biomass
+        )
+
+        _min_root_mass_frac = (
+            self.species_grow_params["plant_part_min"]["root"] / _total_biomass
+        )
+
+        current_leaf_mass_frac = np.divide(
+            _new_biomass["leaf_biomass"],
+            _total_biomass,
+            out=np.zeros_like(_total_biomass),
+            where=~np.isclose(_total_biomass, np.zeros_like(_total_biomass)),
+        )
+        current_stem_mass_frac = np.divide(
+            _new_biomass["stem_biomass"],
+            _total_biomass,
+            out=np.zeros_like(_total_biomass),
+            where=~np.isclose(_total_biomass, np.zeros_like(_total_biomass)),
+        )
+
+        ideal_leaf_mass_frac = np.interp(
+            _total_biomass,
+            self.biomass_allocation_array["total_biomass"],
+            self.biomass_allocation_array["leaf_mass_frac"],
+        )
+        ideal_stem_mass_frac = np.interp(
+            _total_biomass,
+            self.biomass_allocation_array["total_biomass"],
+            self.biomass_allocation_array["stem_mass_frac"],
+        )
+
+        current_diff_leaf = ideal_leaf_mass_frac - current_leaf_mass_frac
+        current_diff_stem = ideal_stem_mass_frac - current_stem_mass_frac
+
+        _new_leaf_mass_frac = ideal_leaf_mass_frac - current_diff_leaf * (
+            1
+            - np.exp(
+                -self.species_duration_params["senesce_rate"] * self.dt.astype(int)
+            )
+        )
+        _new_stem_mass_frac = ideal_stem_mass_frac - current_diff_stem * (
+            1
+            - np.exp(
+                -self.species_duration_params["senesce_rate"] * self.dt.astype(int)
+            )
+        )
+
+        _new_root_mass_frac = 1 - _new_leaf_mass_frac - _new_stem_mass_frac
+        _new_leaf_mass_frac[_new_leaf_mass_frac < _min_leaf_mass_frac] = (
+            _min_leaf_mass_frac[_new_leaf_mass_frac < _min_leaf_mass_frac]
+        )
+        _new_stem_mass_frac[_new_stem_mass_frac < _min_stem_mass_frac] = (
+            _min_stem_mass_frac[_new_stem_mass_frac < _min_stem_mass_frac]
+        )
+
+        root_diff = _new_root_mass_frac - _min_root_mass_frac
+        filter = np.nonzero(root_diff < 0)
+        _new_root_mass_frac[filter] = _min_root_mass_frac[filter]
+        _leaf_allocation = _new_leaf_mass_frac / (
+            _new_leaf_mass_frac + _new_stem_mass_frac
+        )
+        _stem_allocation = _new_stem_mass_frac / (
+            _new_leaf_mass_frac + _new_stem_mass_frac
+        )
+        _new_leaf_mass_frac[filter] = _new_leaf_mass_frac[filter] + (
+            root_diff[filter] * _leaf_allocation[filter]
+        )
+        _new_stem_mass_frac[filter] = _new_stem_mass_frac[filter] + (
+            root_diff[filter] * _stem_allocation[filter]
+        )
+        _new_biomass["root_biomass"] = (_new_root_mass_frac) * _total_biomass
+        _new_biomass["leaf_biomass"] = _new_leaf_mass_frac * _total_biomass
+        _new_biomass["stem_biomass"] = _new_stem_mass_frac * _total_biomass
+        return _new_biomass
+
+    def set_event_flags(self, _current_jday):
+        # This method sets event flags so required processes are run based
+        # on the day of year.
+        durationdict = self.species_duration_params
+        flags_to_test = {
+            "_in_growing_season": bool(
+                (_current_jday > durationdict["growing_season_start"])
+                & (_current_jday < durationdict["growing_season_end"])
+            ),
+            "_is_emergence_day": bool(
+                _current_jday == durationdict["growing_season_start"]
+            ),
+            "_in_reproductive_period": bool(
+                (_current_jday >= durationdict["reproduction_start"])
+                & (_current_jday < durationdict["reproduction_end"])
+            ),
+            "_in_senescence_period": bool(
+                (_current_jday >= durationdict["senescence_start"])
+                & (_current_jday < durationdict["growing_season_end"])
+            ),
+            "_is_dormant_day": bool(
+                _current_jday == durationdict["growing_season_end"]
+            ),
+        }
+        return flags_to_test
+
+    def kill_small_plants(self, _new_biomass):
+        # This method moved live biomass to dead biomass is the plant
+        # is too small to grow.
+
+        # Edit this and figure out when to kill plants
+        # for part in self.all_parts:
+        #    _new_biomass[part][
+        #        _new_biomass[part] < self.species_grow_params["plant_part_min"][part]
+        #    ]
+        min_size = self.species_grow_params["min_growth_biomass"]
+        total_biomass = self.sum_plant_parts(_new_biomass, parts="growth")
+        dead_plants = np.nonzero((total_biomass < min_size))
+        if dead_plants[0].size > 0:
+            print(str(dead_plants[0].size) + " were too small to survive")
+
+        for part in self.all_parts:
+            _new_biomass[part][dead_plants][
+                np.isnan(_new_biomass[part][dead_plants])
+                | (_new_biomass[part][dead_plants] < 0)
+            ] = 0.0
+            _new_biomass["dead_" + str(part)][dead_plants] += _new_biomass[part][
+                dead_plants
+            ]
+            _new_biomass[part][dead_plants] = 0.0
+            _new_biomass[part][_new_biomass[part] < 0] = 0.0
+        return _new_biomass
+
+    def remove_plants(self, _new_biomass):
+        # Plants that have too little dead biomass remaining to track
+        # are removed from the plant array and no longer tracked.
+        min_size_dead = 0.1
+        min_size_live = self.species_grow_params["min_growth_biomass"]
+        total_live_biomass = self.sum_plant_parts(_new_biomass, parts="growth")
+        total_dead_biomass = self.sum_plant_parts(_new_biomass, parts="dead")
+        remove_plants = np.nonzero(
+            (total_live_biomass < min_size_live) & (total_dead_biomass < min_size_dead)
+        )
+        _new_biomass = np.delete(_new_biomass, remove_plants, axis=None)
+        return _new_biomass
+
+    def save_plant_output(self, rel_time, save_params):
+        # This method saves plant properties at the required time step
+        # future work versions will save additional variables based on user input.
+        self.record_plants.add_record(time=np.array([rel_time]))
+        self.record_plants.ffill_grid_element_and_id()
+
+        item_ids = self.plants["item_id"]
+
+        self.record_plants.dataset["vegetation__species"].values[
+            item_ids, self.time_ind
+        ] = self.plants["species"]
+        self.record_plants.dataset["vegetation__root_biomass"].values[
+            item_ids, self.time_ind
+        ] = self.plants["root_biomass"]
+        self.record_plants.dataset["vegetation__leaf_biomass"].values[
+            item_ids, self.time_ind
+        ] = self.plants["leaf_biomass"]
+        self.record_plants.dataset["vegetation__stem_biomass"].values[
+            item_ids, self.time_ind
+        ] = self.plants["stem_biomass"]
+        self.record_plants.dataset["vegetation__repro_biomass"].values[
+            item_ids, self.time_ind
+        ] = self.plants["repro_biomass"]
+        self.record_plants.dataset["vegetation__dead_root_biomass"].values[
+            item_ids, self.time_ind
+        ] = self.plants["dead_root"]
+        self.record_plants.dataset["vegetation__dead_leaf_biomass"].values[
+            item_ids, self.time_ind
+        ] = self.plants["dead_leaf"]
+        self.record_plants.dataset["vegetation__dead_stem_biomass"].values[
+            item_ids, self.time_ind
+        ] = self.plants["dead_stem"]
+        self.record_plants.dataset["vegetation__dead_repro_biomass"].values[
+            item_ids, self.time_ind
+        ] = self.plants["dead_reproductive"]
+        self.record_plants.dataset["vegetation__total_leaf_area"].values[
+            item_ids, self.time_ind
+        ] = self.plants["total_leaf_area"]
+        self.record_plants.dataset["vegetation__shoot_sys_width"].values[
+            item_ids, self.time_ind
+        ] = self.plants["shoot_sys_width"]
+        self.record_plants.dataset["vegetation__plant_age"].values[
+            item_ids, self.time_ind
+        ] = self.plants["plant_age"]
+        self.time_ind += 1