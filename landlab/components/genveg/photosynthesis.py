import numpy as np


class Photosynthesis(object):
    def __init__(
        self,
        latitude,
        _current_day=0,
        _CO2_atmos=245,
        photo_params={
            "vcmax": 200,
            "kc": 300,
            "ko": 300000,
            "ci": 245,
            "co": 210000,
            "spec_factor_25": 2600.0,
            "stomatal_conductance": 1000000000,
        },
        gauss_integration_params=[
            (0.0469101, 0.1184635),
            (0.2307534, 0.2393144),
            (0.5000000, 0.2844444),
            (0.7692465, 0.2393144),
            (0.9530899, 0.1184635),
        ],
    ):
        self.latitude = latitude
        self._solar_declination = 0.0
        self._sunrise = 0.0
        self._sunset = 0.0
        self._sunlit_increment = 0.0
        self.gauss_integration_params = gauss_integration_params
        self.O2_max_coeff = photo_params["ko"]
        self.CO2_max_coeff = photo_params["kc"]
        self.O2_conc = photo_params["co"]
        self.init_CO2_conc = photo_params["ci"]
        self._CO2_atmos = _CO2_atmos
        self.Vc_max_rate = photo_params["vcmax"]
        self.spec_factor_base = photo_params["spec_factor_25"]
        self.stomatal_conductance = photo_params["stomatal_conductance"]
        self.update_solar_variables(_current_day)
        self.assim_limits_by_temp = self.calculate_assimilation_limits()

    def photosynthesize(
        self,
        grid_par_W_per_sqm,
        _min_temperature,
        _max_temperature,
        lai,
        last_biomass,
        _current_day,
    ):
        self.update_solar_variables(_current_day)
        total_canopy_assimilated_CO2 = hourly_gross_assimilation = gphot_CH20 = (
            np.zeros_like(last_biomass["shoot_sys_width"])
        )
<<<<<<< HEAD
=======
        CO2_conc = self.init_CO2_conc
>>>>>>> bb3a72d9
        for day_increment in self.gauss_integration_params:
            (abscissa, weight) = day_increment
            increment_hour = self._sunrise + abscissa * self._sunlit_increment
            leaf_temp_est = self.calculate_hour_temp(
                increment_hour, _min_temperature, _max_temperature
            )
            solar_elevation = self.calculate_solar_elevation(
                increment_hour
            ) * np.ones_like(grid_par_W_per_sqm)
            (
                absorbed_PAR_sunlit,
                absorbed_PAR_shaded,
            ) = self.calculate_absorbed_incremental_PAR(
                increment_hour,
                solar_elevation,
                grid_par_W_per_sqm,
                lai,
                _current_day,
            )
            sunlit_assimilated_CO2 = self.calculate_leaf_assimilation(
                absorbed_PAR_sunlit, CO2_conc, leaf_temp_est
            )
            shaded_assimilated_CO2 = self.calculate_leaf_assimilation(
                absorbed_PAR_shaded, CO2_conc, leaf_temp_est
            )
            (
                sunlit_lai,
                shaded_lai,
            ) = self.calculate_sunlit_shaded_lai_proportion(solar_elevation, lai)

            hourly_gross_assimilation = (
                sunlit_assimilated_CO2 * (sunlit_lai / lai)
            ) + (shaded_assimilated_CO2 * (shaded_lai / lai))
            total_canopy_assimilated_CO2 += (
                hourly_gross_assimilation * weight * 3600 * self._sunlit_increment
            )
            CO2_conc = (
                self._CO2_atmos - hourly_gross_assimilation / self.stomatal_conductance
            )
        gphot_CH20 = (
            total_canopy_assimilated_CO2 * last_biomass["live_leaf_area"] * 30 / 1000000
        )
        gphot_CH20[gphot_CH20 < 0] = 0.0
        return gphot_CH20

    def calculate_hour_temp(
        self,
        increment_hour,
        _min_temperature=25.792034827239835,
        _max_temperature=25.792034827239835,
    ):
        # We are assuming here that air temperature ~canopy temperature
        offset = 1.5
        temp_rise = self._sunrise + offset
        if (increment_hour >= temp_rise) & (increment_hour <= self._sunset):
            tau = np.pi * (increment_hour - temp_rise) / (self._sunset - self._sunrise)
            hour_temp = _min_temperature + (
                _max_temperature - _min_temperature
            ) * np.sin(tau)
        else:
            if increment_hour < temp_rise:
                increment_hour += 24
            tau = np.pi * (self._sunset - temp_rise) / (self._sunset - self._sunrise)
            sunset_temp = _min_temperature + (
                _max_temperature - _min_temperature
            ) * np.sin(tau)
            interp_slope = (_min_temperature - sunset_temp) / (
                temp_rise + 24 - self._sunset
            )
            hour_temp = sunset_temp + interp_slope * (increment_hour - self._sunset)
        return hour_temp

    def calculate_leaf_assimilation(
        self,
        par,
        CO2_conc,
        hour_temp,
    ):

        max_rubisco = self.calculate_rubisco_limits(CO2_conc, hour_temp)
        max_light_limit = self.calculate_light_limits(par, CO2_conc, hour_temp)
        max_sink_limit = self.get_sink_limits(hour_temp)
        min_assim = np.minimum(max_rubisco, max_light_limit)
        min_assim = np.minimum(min_assim, max_sink_limit)
        return min_assim

    def calculate_hourly_direct_light_extinction(self, solar_elevation):
        light_extinction = np.zeros_like(solar_elevation)
        light_extinction[solar_elevation > 0.00001] = 0.5 / np.sin(
            solar_elevation[solar_elevation > 0.00001]
        )
        return light_extinction

    def calculate_hourly_diffuse_light_extinction(self, lai):
        return (1.0 + 0.1174 * lai**0.5) / (1.0 + 0.3732 * lai**0.5)

    def update_solar_variables(self, _current_day):
        self._solar_declination = self.calculate_solar_declination(_current_day)
        self._sunset = self.calculate_solar_sunset(self._solar_declination)
        self._sunrise = self.calculate_solar_sunrise(self._sunset)
        self._sunlit_increment = self._sunset - self._sunrise

    def calculate_solar_declination(self, _current_jday):
        return -0.4093 * np.cos(2 * np.pi * (_current_jday + 10) / 365)

    def calculate_solar_sunset(self, _solar_declination):
        dA = np.sin(_solar_declination) * np.sin(self.latitude)
        dB = np.cos(_solar_declination) * np.cos(self.latitude)
        return 12 * np.arccos(-dA / dB) / np.pi + 12

    def calculate_solar_sunrise(self, sunset):
        return 24 - sunset

    def calculate_solar_elevation(self, increment_hour):
        dA = np.sin(self._solar_declination) * np.sin(self.latitude)
        dB = np.cos(self._solar_declination) * np.cos(self.latitude)
        dHa = np.pi * (increment_hour - 12) / 12
        return np.arcsin(dA + dB * np.cos(dHa))

    def calculate_absorbed_incremental_PAR(
        self, increment_hour, solar_elevation, grid_par_W_per_sqm, lai, current_day
    ):
        P = 0.04  # // reflection coefficient
        A = 0.80  # // scatter coefficient
        S = A**0.5  # // scatter correction
        conv = 4.55  # conversion factor to umol

        hourly_direct_PAR, hourly_diffuse_PAR = self.calculate_incremental_PAR(
            increment_hour, solar_elevation, 2 * grid_par_W_per_sqm, current_day
        )
        hourly_direct_light_extinction_k = (
            self.calculate_hourly_direct_light_extinction(solar_elevation)
        )
        hourly_diffuse_light_extinction_k = (
            self.calculate_hourly_diffuse_light_extinction(lai)
        )
        dI_direct = (1.0 - P) * hourly_direct_PAR
        dIpdr = dI_direct * np.exp(-hourly_direct_light_extinction_k * S * lai)
        dIpdrdr = dI_direct * np.exp(
            -hourly_direct_light_extinction_k * lai
        )  # direct of direct
        dIpdra = (dIpdr - dIpdrdr) / 2  # scatter beams
        dN = hourly_diffuse_light_extinction_k * S * lai
        dI_diffuse = (1.0 - P) * hourly_diffuse_PAR
        dIpdf = dI_diffuse * (1.0 - np.exp(-dN)) / dN  # diffuse
        absorbed_PAR_sunlit = (
            conv
            * A
            * (hourly_direct_light_extinction_k * hourly_direct_PAR + dIpdf + dIpdra)
        )
        absorbed_PAR_shaded = conv * A * (dIpdf + dIpdra)
        return (
            absorbed_PAR_sunlit,
            absorbed_PAR_shaded,
        )

    def calculate_hourly_ET_rad(self, solar_elevation, _current_day):
        E0 = 1 + 0.033 * np.cos(2 * np.pi * (_current_day - 10) / 365)
        ET_rad = 1370 * E0 * np.sin(solar_elevation)
        ET_rad[ET_rad < 0.0] = 0.0
        return ET_rad

    def calculate_incremental_PAR(
        self, increment_hour, solar_elevation, grid_par_W_per_sqm, _current_day
    ):
        dA = np.sin(self._solar_declination) * np.sin(self.latitude)
        dB = np.cos(self._solar_declination) * np.cos(self.latitude)
        dAoB = dA / dB
        dPhi = (np.pi * grid_par_W_per_sqm) / (
            dA * np.arccos(-dAoB) + dB * np.sqrt(1 - dAoB**2)
        )
        dCoefA = -dB * dPhi
        dCoefB = dA * dPhi
        total_incremental_rad = dCoefA * np.cos(np.pi * increment_hour / 12) + dCoefB
        total_ET_rad = self.calculate_hourly_ET_rad(solar_elevation, _current_day)
        R = (
            0.847
            - 1.61 * np.sin(solar_elevation)
            + 1.04 * (np.sin(solar_elevation)) ** 2
        )
        K = (1.47 - R) / 1.66
        transferred_rad = np.ones_like(grid_par_W_per_sqm)
        transferred_rad[total_ET_rad > 0.0] = (
            total_incremental_rad[total_ET_rad > 0.0] / total_ET_rad[total_ET_rad > 0.0]
        )
        condition_list = [
            transferred_rad > K,
            (transferred_rad <= K) & (transferred_rad > 0.35),
            (transferred_rad <= 0.35) & (transferred_rad > 0.22),
            (total_incremental_rad < 0.0) & (np.sin(solar_elevation) < 0),
        ]
        option_list = [
            R * np.ones_like(total_incremental_rad),
            1.47 - 1.66 * transferred_rad,
            1 - 6.4 * (transferred_rad - 0.22) ** 2,
            np.ones_like(total_incremental_rad),
        ]
        diffuse_frac = np.select(condition_list, option_list)
        total_incremental_rad[total_incremental_rad < 0.0] = 0.0
        total_incremental_par = 0.5 * total_incremental_rad
        diffuse_PAR = diffuse_frac * total_incremental_par
        direct_PAR = total_incremental_par - diffuse_PAR
        return (
            direct_PAR,
            diffuse_PAR,
        )

    def calculate_sunlit_shaded_lai_proportion(self, solar_elevation, lai):
        sunlit_lai = np.zeros_like(lai)
        hourly_direct_light_extinction_k = (
            self.calculate_hourly_direct_light_extinction(solar_elevation)
        )
        filter = np.nonzero(hourly_direct_light_extinction_k > 0.0)
        sunlit_lai[filter] = (
            1.0 - np.exp(-hourly_direct_light_extinction_k[filter] * lai[filter])
        ) / hourly_direct_light_extinction_k[filter]
        shaded_lai = lai - sunlit_lai
        return (sunlit_lai, shaded_lai)

    def calculate_light_limits(self, par, CO2_conc, hour_temp):
        quantum_yield = 0.06
        absorption_frac = 0.8
        CO2_comp = self.get_CO2_comp(hour_temp)
        dA = absorption_frac * quantum_yield * par * (CO2_conc - CO2_comp)
        dB = CO2_conc + 2 * CO2_comp
        return dA / dB

    def calculate_rubisco_limits(self, CO2_conc, leaf_temp):
        CO2_comp = self.get_CO2_comp(leaf_temp)
        O2_coeff = self.O2_max_coeff * 1.2 ** ((leaf_temp - 25) / 10)  # 142.86
        CO2_coeff = self.CO2_max_coeff * 2.1 ** ((leaf_temp - 25) / 10)
        Vc_denom = 1 + np.exp(0.128 * (leaf_temp - 40))
        Vc_adj = self.Vc_max_rate * 2.4 ** ((leaf_temp - 25) / 10) / Vc_denom
        dcoeffm = CO2_coeff * (1 + self.O2_conc / O2_coeff)
        dA = Vc_adj * (CO2_conc - CO2_comp)
        dB = CO2_conc + dcoeffm
        rubisco_limits = dA / dB
        return rubisco_limits

    def calculate_assimilation_limits(self):
        # this needs to happen at init then have leaf temp interpolated
        leaf_temp = np.arange(-50, 50, 0.25)
        Vc_denom = 1 + np.exp(0.128 * (leaf_temp - 40))
        Vc_adj = self.Vc_max_rate * 2.4 ** ((leaf_temp - 25) / 10) / Vc_denom
        CO2_comp = (
            0.5
            * self.O2_conc
            / (self.spec_factor_base * 0.57 ** ((leaf_temp - 25) / 10))
        )
        sink_limits = 0.5 * Vc_adj
        dtypes = [
            ("leaf_temp", float),
            ("sink_limits", float),
            ("CO2_comp", float),
        ]

        limit_map = np.column_stack((leaf_temp, sink_limits, CO2_comp))
        limit_map = list(map(tuple, limit_map))
        limit_lookup = np.array(limit_map, dtypes)
        return limit_lookup

    def get_sink_limits(self, hour_temp):
        limits = np.interp(
            hour_temp,
            self.assim_limits_by_temp["leaf_temp"],
            self.assim_limits_by_temp["sink_limits"],
        )
        return limits

    def get_CO2_comp(self, hour_temp):
        comp_pt = np.interp(
            hour_temp,
            self.assim_limits_by_temp["leaf_temp"],
            self.assim_limits_by_temp["CO2_comp"],
        )
        return comp_pt


class C3(Photosynthesis):
    def __init__(
        self,
        latitude,
        photo_params={
            "vcmax": 200,
            "kc": 300,
            "ko": 300000,
            "ci": 245,
            "co": 210000,
            "spec_factor_base": 2600.0,
        },
    ):
        super().__init__(latitude, photo_params=photo_params)


class C4(Photosynthesis):
    def __init__(
        self,
        latitude,
        _CO2_atmos=400,
        photo_params={
            "vcmax": 200,
            "kc": 300,
            "ko": 300000,
            "ci": 245,
            "co": 210000,
            "spec_factor_base": 2600.0,
            "stomatal_conductance": 0.5,
        },
    ):
        super().__init__(latitude, _CO2_atmos=_CO2_atmos, photo_params=photo_params)
        # This will be updated with C4 changes


class Cam(Photosynthesis):
    def __init__(self, latitude):
        super().__init__(latitude)<|MERGE_RESOLUTION|>--- conflicted
+++ resolved
@@ -54,10 +54,7 @@
         total_canopy_assimilated_CO2 = hourly_gross_assimilation = gphot_CH20 = (
             np.zeros_like(last_biomass["shoot_sys_width"])
         )
-<<<<<<< HEAD
-=======
         CO2_conc = self.init_CO2_conc
->>>>>>> bb3a72d9
         for day_increment in self.gauss_integration_params:
             (abscissa, weight) = day_increment
             increment_hour = self._sunrise + abscissa * self._sunlit_increment
