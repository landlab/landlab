--- conflicted
+++ resolved
@@ -3,7 +3,6 @@
 These are used by PlantGrowth to differentiate plant properties and processes for species.
 """
 
-<<<<<<< HEAD
 from .habit import Forbherb, Graminoid, Shrub, Tree, Vine
 from .form import (
     Bunch,
@@ -28,12 +27,6 @@
     Vase,
 )
 from .photosynthesis import C3, C4, Cam
-=======
-from .habit import *
-from .form import *
-from .shape import *
-from .photosynthesis import *
->>>>>>> bb3a72d9
 import numpy as np
 from sympy import symbols, diff, lambdify, log
 
@@ -582,24 +575,10 @@
         return _new_biomass
 
     def mortality(self, plants, _in_growing_season):
-<<<<<<< HEAD
-        # used for the dead plant part mass balance
-        old_dead_bio = self.sum_plant_parts(plants, parts="dead")
-        old_dead_age = plants["dead_age"]
-
-        plants = self.calculate_whole_plant_mortality(plants, _in_growing_season)
-        plants = self.calculate_shaded_leaf_mortality(plants)
-        # move the dead leaves into the dead biomass pool and calculate the weighted dead age - used for decomp
-        new_dead_bio = self.sum_plant_parts(plants, parts="dead")
-        plants["dead_age"] = self.calculate_dead_age(
-            old_dead_age, old_dead_bio, new_dead_bio
-        )
-=======
         old_biomass = plants.copy()
         plants = self.calculate_whole_plant_mortality(plants, _in_growing_season)
         plants = self.calculate_shaded_leaf_mortality(plants)
         plants = self.update_dead_biomass(plants, old_biomass)
->>>>>>> bb3a72d9
         return plants
 
     def calculate_whole_plant_mortality(self, plants, _in_growing_season):
@@ -651,14 +630,9 @@
         D_shade = np.zeros_like(plants["total_leaf_area"])
         D_shade[shaded_leaf] = 0.03 * excess_lai[shaded_leaf]
         D_shade[D_shade > 0.03] = 0.03
-<<<<<<< HEAD
-        plants["dead_leaf"] += plants["leaf_biomass"] * D_shade
-        plants["leaf"] -= plants["dead_leaf"]
-=======
         leaf_loss = plants["leaf_biomass"] * D_shade
         plants["dead_leaf"][shaded_leaf] += leaf_loss[shaded_leaf]
         plants["leaf"][shaded_leaf] -= leaf_loss[shaded_leaf]
->>>>>>> bb3a72d9
         return plants
 
     def photosynthesize(
@@ -670,15 +644,11 @@
         _last_biomass,
         _current_day,
     ):
-<<<<<<< HEAD
-        delta_tot = self.photosynthesis.photosynthesize(
-=======
         ind_lai = self.calculate_lai(
             _last_biomass["total_leaf_area"], _last_biomass["shoot_sys_width"]
         )
         lai = np.maximum(cell_lai, ind_lai)
         carb_generated = self.photosynthesis.photosynthesize(
->>>>>>> bb3a72d9
             _par,
             _min_temperature,
             _max_temperature,
