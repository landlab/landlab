--- conflicted
+++ resolved
@@ -174,13 +174,10 @@
         return species_params
 
     def calculate_lai(self, leaf_area, shoot_sys_width):
-<<<<<<< HEAD
+        canopy_area = self.habit._calc_canopy_area_from_shoot_width(shoot_sys_width)
         crown_area = self.shape.calc_crown_area_from_shoot_width(shoot_sys_width)
         if leaf_area[leaf_area < 0].size > 0:
             raise ValueError('A negative value was found in leaf_area')
-=======
-        canopy_area = self.habit._calc_canopy_area_from_shoot_width(shoot_sys_width)
->>>>>>> a4328aa9
         lai = np.divide(
             leaf_area,
             canopy_area,
