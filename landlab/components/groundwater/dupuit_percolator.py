# -*- coding: utf-8 -*-
"""GroundwaterDupuitPercolator Component.

@author: G Tucker, D Litwin, K Barnhart
"""

import numpy as np

from landlab import Component, LinkStatus
from landlab.grid.mappers import (
    map_max_of_node_links_to_node,
    map_mean_of_link_nodes_to_link,
    map_value_at_max_node_to_link,
)
from landlab.utils import return_array_at_link, return_array_at_node


# regularization functions used to deal with numerical demons of seepage
def _regularize_G(u, reg_factor):
    """Smooths transition of step function with an exponential.

    0<=u<=1.
    """
    return np.exp(-(1 - u) / reg_factor)


def _regularize_R(u):
    """ramp function on u."""
    return u * np.greater_equal(u, 0)


def get_link_hydraulic_conductivity(grid, K):
    """Returns array of hydraulic conductivity on links, allowing for aquifers
    with laterally anisotropic hydraulic conductivity.

    Parameters
    ----------
    K: (2x2) array of floats (m/s)
        The hydraulic conductivity tensor:
        [[Kxx, Kxy],[Kyx,Kyy]]
    """

    u = grid.unit_vector_at_link
    K_link = np.zeros(len(u))
    for i in range(len(u)):
        K_link[i] = np.dot(np.dot(u[i, :], K), u[i, :])
    return K_link


class GroundwaterDupuitPercolator(Component):
    r"""
    Simulate groundwater flow in a shallow unconfined aquifer.

    The GroundwaterDupuitPercolator solves the Boussinesq equation for
    flow in an unconfined aquifer over an impermeable aquifer base and
    calculates groundwater return flow to the surface. This method uses the
    Dupuit-Forcheimer approximation. This means that the model assumes the
    aquifer is laterally extensive in comparison to its thickness, such that
    the vertical component of flow is negligible. It also assumes that the
    capillary fringe is small, such that the water table can be modeled as a
    free surface. Please consider the applicability of these assumptions when
    using this model. For more details, see component documentation
    :ref:`here <dupuit_theory>`.

    Examples
    --------
    Import the grid class and component

    >>> from landlab import RasterModelGrid
    >>> from landlab.components import GroundwaterDupuitPercolator

    Initialize the grid and component

    >>> grid = RasterModelGrid((10, 10), xy_spacing=10.0)
    >>> elev = grid.add_zeros("topographic__elevation", at="node")
    >>> abe = grid.add_zeros("aquifer_base__elevation", at="node")
    >>> elev[:] = 5.0
    >>> gdp = GroundwaterDupuitPercolator(grid)

    Run component forward. Note all time units in the model are in seconds.

    >>> dt = 1E4
    >>> for i in range(100):
    ...     gdp.run_one_step(dt)

    When the model generates groundwater return flow, the surface water flux
    out of the domain can be calculated only after a FlowAccumulator is run.
    Below is a more complex model that demonstrates this case.

    >>> from landlab.components import FlowAccumulator

    Set boundary conditions and initialize grid

    >>> grid = RasterModelGrid((5, 41), xy_spacing=10.0)
    >>> grid.set_closed_boundaries_at_grid_edges(True, True, False, True)

    Make a sloping, 3 m thick aquifer, initially fully saturated

    >>> elev = grid.add_zeros("topographic__elevation", at="node")
    >>> elev[:] = grid.x_of_node/100+3
    >>> base = grid.add_zeros("aquifer_base__elevation", at="node")
    >>> base[:] = grid.x_of_node/100
    >>> wt = grid.add_zeros("water_table__elevation", at="node")
    >>> wt[:] = grid.x_of_node/100 + 3

    Initialize components

    >>> gdp = GroundwaterDupuitPercolator(grid, recharge_rate=1E-7)
    >>> fa = FlowAccumulator(grid, runoff_rate='surface_water__specific_discharge')

    Advance timestep

    >>> dt = 1E3
    >>> for i in range(1000):
    ...     gdp.run_one_step(dt)

    Calculate surface water flux out of domain

    >>> fa.run_one_step()
    >>> np.testing.assert_almost_equal(gdp.calc_sw_flux_out(),0.0005077)


    Notes
    -----
    Below is a summary of the theory and numerical implementation of
    the ``GroundwaterDupuitPercolator``. A complete description can be found
    :ref:`here <dupuit_theory>`.

    Groundwater discharge per unit length, :math:`q`, is calculated as:

    .. math::
        q = -K_{sat} h \big( \nabla z \big) \cos^2 (\alpha)

    where :math:`K_{sat}` is the saturated hydraulic conductivity, :math:`h` is
    the aquifer thickness, and :math:`\alpha` is the slope angle of the aquifer base.

    Surface water discharge per unit area, :math:`q_s`, is calculated as:

    .. math::
        q_s = \mathcal{G}_r \bigg( \frac{h}{d} \bigg) \mathcal{R} \big(-\cos(\alpha) \nabla \cdot q + f \big)

    where :math:`\mathcal{G}_r` is a smoothed step function, :math:`\mathcal{R}` is the ramp function,
    :math:`d` is the regolith thickness, and :math:`f` is the recharge rate.

    The evolution of aquifer thickness is then given by:

    .. math::
        n \frac{\partial h}{\partial t} = f - q_s - \nabla \cdot q

    where :math:`n` is the drainable porosity.

    An explicit forward in time finite volume method is used to implement a
    numerical solution. Flow discharge between neighboring nodes is calculated
    using the saturated thickness at the up-gradient node.

    References
    ----------
    **Required Software Citation(s) Specific to this Component**

    Litwin, D. G., Tucker, G.E., Barnhart, K. R., Harman, C. J. (2020).
    GroundwaterDupuitPercolator: A Landlab component for groundwater flow.
    Journal of Open Source Software, 5(46), 1935, https://doi.org/10.21105/joss.01935

    **Additional References**

    Marçais, J., de Dreuzy, J. R. & Erhel, J. Dynamic coupling of subsurface
    and seepage flows solved within a regularized partition formulation.
    Advances in Water Resources 109, 94–105 (2017).

    Childs, E. C. Drainage of Groundwater Resting on a Sloping Bed. Water
    Resources Research 7, 1256–1263 (1971).
    """

    _name = "GroundwaterDupuitPercolator"

<<<<<<< HEAD
    _unit_agnostic = False
=======
    _cite_as = """@article{litwin2020groundwater,
      doi = {10.21105/joss.01935},
      url = {https://doi.org/10.21105/joss.01935},
      year = {2020},
      publisher = {The Open Journal},
      volume = {5},
      number = {46},
      pages = {1935},
      author = {David Litwin and Gregory Tucker and Katherine Barnhart and Ciaran Harman},
      title = {GroundwaterDupuitPercolator: A Landlab component for groundwater flow},
      journal = {Journal of Open Source Software}
    }"""
>>>>>>> 3f25c32e

    _info = {
        "aquifer__thickness": {
            "dtype": float,
            "intent": "out",
            "optional": False,
            "units": "m",
            "mapping": "node",
            "doc": "thickness of saturated zone",
        },
        "aquifer_base__elevation": {
            "dtype": float,
            "intent": "in",
            "optional": False,
            "units": "m",
            "mapping": "node",
            "doc": "elevation of impervious layer",
        },
        "aquifer_base__gradient": {
            "dtype": float,
            "intent": "out",
            "optional": False,
            "units": "m/m",
            "mapping": "link",
            "doc": "gradient of the aquifer base in the link direction",
        },
        "average_surface_water__specific_discharge": {
            "dtype": float,
            "intent": "out",
            "optional": False,
            "units": "m/s",
            "mapping": "node",
            "doc": "average surface water specific discharge over variable timesteps",
        },
        "groundwater__specific_discharge": {
            "dtype": float,
            "intent": "out",
            "optional": False,
            "units": "m2/s",
            "mapping": "link",
            "doc": "discharge per width in link dir",
        },
        "groundwater__velocity": {
            "dtype": float,
            "intent": "out",
            "optional": False,
            "units": "m/s",
            "mapping": "link",
            "doc": "velocity of groundwater in link direction",
        },
        "hydraulic__gradient": {
            "dtype": float,
            "intent": "out",
            "optional": False,
            "units": "m/m",
            "mapping": "link",
            "doc": "gradient of water table in link direction",
        },
        "surface_water__specific_discharge": {
            "dtype": float,
            "intent": "out",
            "optional": False,
            "units": "m/s",
            "mapping": "node",
            "doc": "rate of seepage to surface",
        },
        "topographic__elevation": {
            "dtype": float,
            "intent": "in",
            "optional": False,
            "units": "m",
            "mapping": "node",
            "doc": "Land surface topographic elevation",
        },
        "water_table__elevation": {
            "dtype": float,
            "intent": "out",
            "optional": False,
            "units": "m",
            "mapping": "node",
            "doc": "elevation of water table",
        },
        "water_table__velocity": {
            "dtype": float,
            "intent": "out",
            "optional": False,
            "units": "m/s",
            "mapping": "node",
            "doc": "rate of change of water table elevation",
        },
    }

    def __init__(
        self,
        grid,
        hydraulic_conductivity=0.001,
        porosity=0.2,
        recharge_rate=1.0e-8,
        regularization_f=1e-2,
        courant_coefficient=0.01,
    ):
        """
        Parameters
        ----------
        grid: ModelGrid
            Landlab ModelGrid object
        hydraulic_conductivity: float, field name, or array of float
            saturated hydraulic conductivity, m/s
            Default = 0.001 m/s
        porosity: float, field name or array of float
            the porosity of the aquifer [-]
            Default = 0.2
        recharge_rate: float, field name, or array of float
            Rate of recharge, m/s
            Default = 1.0e-8 m/s
        regularization_f: float
            factor controlling the smoothness of the transition between
            surface and subsurface flow
        courant_coefficient: float (-)
            The muliplying factor on the condition that the timestep is
            smaller than the minimum link length over groundwater flow
            velocity. This parameter is only used with
            ``run_with_adaptive_time_step_solver`` and must be greater than
            zero.
        """
        super(GroundwaterDupuitPercolator, self).__init__(grid)

        # Shorthand
        self._cores = grid.core_nodes

        # Create fields:

        self._elev = self._grid.at_node["topographic__elevation"]
        self._base = self._grid.at_node["aquifer_base__elevation"]

        self.initialize_output_fields()

        self._wtable = self._grid.at_node["water_table__elevation"]
        self._wtable[grid.closed_boundary_nodes] = 0

        self._thickness = self._grid.at_node["aquifer__thickness"]
        self._thickness[:] = self._wtable - self._base
        self._thickness[grid.closed_boundary_nodes] = 0

        self._hydr_grad = self._grid.at_link["hydraulic__gradient"]
        self._base_grad = self._grid.at_link["aquifer_base__gradient"]

        self._q = self._grid.at_link["groundwater__specific_discharge"]
        self._qs = self._grid.at_node["surface_water__specific_discharge"]
        self._qsavg = self.grid.at_node["average_surface_water__specific_discharge"]

        self._vel = self._grid.at_link["groundwater__velocity"]

        self._dhdt = self._grid.at_node["water_table__velocity"]

        # Convert parameters to fields if needed, and store a reference
        self._K = return_array_at_link(grid, hydraulic_conductivity)
        self._recharge = return_array_at_node(grid, recharge_rate)
        self._n = return_array_at_node(grid, porosity)
        self._n_link = map_mean_of_link_nodes_to_link(self._grid, self._n)
        self._r = regularization_f

        # save courant_coefficient (and test)
        self._courant_coefficient = courant_coefficient

    @property
    def courant_coefficient(self):
        """Courant coefficient for adaptive time step.

        Parameters
        ----------
        courant_coefficient: float (-)
            The muliplying factor on the condition that the timestep is
            smaller than the minimum link length over groundwater flow
            velocity. This parameter is only used with
            ``run_with_adaptive_time_step_solver`` and must be greater than
            zero.
        """
        return self._courant_coefficient

    @courant_coefficient.setter
    def courant_coefficient(self, new_val):
        if new_val <= 0:
            raise ValueError("courant_coefficient must be > 0.")
        self._courant_coefficient = new_val

    @property
    def K(self):
        """hydraulic conductivity at link (m/s)"""
        return self._K

    @K.setter
    def K(self, new_val):
        """set hydraulic conductivity at link (m/s)"""
        self._K = return_array_at_link(self._grid, new_val)

    @property
    def recharge(self):
        """recharge rate (m/s)"""
        return self._recharge

    @recharge.setter
    def recharge(self, new_val):
        """set recharge rate (m/s)"""
        self._recharge = return_array_at_node(self._grid, new_val)

    @property
    def n(self):
        """porosity of the aquifer (-)"""
        return self._n

    @n.setter
    def n(self, new_val):
        """set aquifer porosity"""
        self._n = return_array_at_node(self._grid, new_val)
        self._n_link = map_mean_of_link_nodes_to_link(self._grid, self._n)

    @property
    def number_of_substeps(self):
        """
        The numer of substeps used by the run_with_adaptive_time_step_solver
        method in the latest method call.
        """
        if self._num_substeps:
            return self._num_substeps
        else:
            print("The method run_with_adaptive_time_step_solver has not been used")

        return self._num_substeps

    def calc_recharge_flux_in(self):
        """Calculate flux into the domain from recharge.

        Includes recharge that may immediately become saturation excess
        overland flow. (m3/s)
        """
        return np.sum(
            self._grid.cell_area_at_node[self._cores] * self._recharge[self._cores]
        )

    def calc_gw_flux_out(self):
        """Groundwater flux through open boundaries may be positive (out of the
        domain) or negative (into the domain).

        This function determines the correct sign for specific discharge
        based upon this convention, and sums the flux across the
        boundary faces. (m3/s)
        """
        # get links at open boundary nodes
        open_nodes = self._grid.open_boundary_nodes
        links_at_open = self._grid.links_at_node[open_nodes]
        link_dirs_at_open = self._grid.active_link_dirs_at_node[open_nodes]

        # find active links at open boundary nodes
        active_links_at_open = links_at_open[link_dirs_at_open != 0]
        active_link_dirs_at_open = link_dirs_at_open[link_dirs_at_open != 0]

        # get groundwater specific discharge at these locations
        q_at_open_links = self._grid.at_link["groundwater__specific_discharge"][
            active_links_at_open
        ]

        # get cell widths at these locations
        faces = self._grid.face_at_link[active_links_at_open]
        face_widths = self._grid.length_of_face[faces]

        # get volume flux out at these locations
        gw_volume_flux_rate_out = (
            q_at_open_links * active_link_dirs_at_open * face_widths
        )

        return np.sum(gw_volume_flux_rate_out)

    def calc_sw_flux_out(self):
        """Surface water flux out of the domain through seepage and saturation
        excess.

        Note that model does not allow for reinfiltration.  (m3/s)
        """
        return np.sum(
            self._grid.at_node["surface_water__discharge"][
                self._grid.open_boundary_nodes
            ]
        )

    def calc_gw_flux_at_node(self):
        """Calculate the sum of the groundwater flux leaving a node.

        (m2/s)
        """
        gw = (
            self._grid.at_link["groundwater__specific_discharge"][
                self._grid.links_at_node
            ]
            * self._grid.link_dirs_at_node
        )
        gw_out = -np.sum(gw * (gw < 0), axis=1)
        return gw_out

        # Old definition of gw flux at node.
        # return map_max_of_node_links_to_node(self._grid,self._grid.dx* abs(self._grid.at_link['groundwater__specific_discharge']))

    def calc_shear_stress_at_node(self, n_manning=0.05):
        r"""
        Calculate the shear stress :math:`\tau` based upon the equations: (N/m2)

        .. math::
            \tau = \rho g S d

        .. math::
            d = \bigg( \frac{n Q}{S^{1/2} dx} \bigg)^{3/2}

        where :math:`\rho` is the density of water, :math:`g` is the gravitational constant,
        :math:`S` is the topographic slope, :math:`d` is the water depth calculated with Manning's equation,
        :math:`n` is Manning's n, :math:`q` is surface water discharge, and :math:`dx` is the grid cell
        width.

        Parameters
        ----------
        n_manning: float or array of float (-)
            Manning's n at nodes, giving surface roughness.
        """
        self._S = abs(self._grid.calc_grad_at_link(self._elev))
        self._S_node = map_max_of_node_links_to_node(self._grid, self._S)
        rho = 1000  # kg/m3
        g = 9.81  # m/s2
        return (
            rho
            * g
            * self._S_node
            * (
                (n_manning * self._grid.at_node["surface_water__discharge"] / 3600)
                / (self._grid.dx * np.sqrt(self._S_node))
            )
            ** (3 / 5)
        )

    def calc_total_storage(self):
        """calculate the current water storage in the aquifer (m3)"""
        return np.sum(
            self._n[self._cores]
            * self._grid.cell_area_at_node[self._cores]
            * self._grid.at_node["aquifer__thickness"][self._cores]
        )

    def run_one_step(self, dt):
        """Advance component by one time step of size dt.

        Parameters
        ----------
        dt: float (time in seconds)
            The imposed timestep.
        """

        if (self._wtable > self._elev).any():
            self._wtable[self._wtable > self._elev] = self._elev[
                self._wtable > self._elev
            ]
            self._thickness[self._cores] = (
                self._wtable[self._cores] - self._base[self._cores]
            )

        # Calculate base gradient
        self._base_grad[self._grid.active_links] = self._grid.calc_grad_at_link(
            self._base
        )[self._grid.active_links]
        cosa = np.cos(np.arctan(self._base_grad))

        # Calculate hydraulic gradient
        self._hydr_grad[self._grid.active_links] = (
            self._grid.calc_grad_at_link(self._wtable)[self._grid.active_links]
            * cosa[self._grid.active_links]
        )

        # Calculate groundwater velocity
        self._vel[:] = -self._K * self._hydr_grad
        self._vel[self._grid.status_at_link == LinkStatus.INACTIVE] = 0.0

        # Aquifer thickness at links (upwind)
        hlink = (
            map_value_at_max_node_to_link(
                self._grid, "water_table__elevation", "aquifer__thickness"
            )
            * cosa
        )

        # Calculate specific discharge
        self._q[:] = hlink * self._vel

        # Groundwater flux divergence
        dqdx = self._grid.calc_flux_div_at_node(self._q)

        # Determine the relative aquifer thickness, 1 if permeable thickness is 0.
        soil_present = (self._elev - self._base) > 0.0
        rel_thickness = np.ones_like(self._elev)
        rel_thickness[soil_present] = np.minimum(
            1,
            self._thickness[soil_present]
            / (self._elev[soil_present] - self._base[soil_present]),
        )

        # Calculate surface discharge at nodes
        self._qs[:] = _regularize_G(rel_thickness, self._r) * _regularize_R(
            self._recharge - dqdx
        )

        # Mass balance
        self._dhdt[:] = (1 / self._n) * (self._recharge - self._qs - dqdx)

        # Update
        self._thickness[self._cores] += self._dhdt[self._cores] * dt
        self._thickness[self._thickness < 0] = 0.0

        # Recalculate water surface height
        self._wtable[self._cores] = (self._base + self._thickness)[self._cores]

    def run_with_adaptive_time_step_solver(self, dt):
        """
        Advance component by one time step of size dt, subdividing the timestep
        into substeps as necessary to meet a Courant condition.
        Note this method only returns the fluxes at the last subtimestep.

        Parameters
        ----------
        dt: float (time in seconds)
            The imposed timestep.
        """

        # check water table above surface
        if (self._wtable > self._elev).any():
            self._wtable[self._wtable > self._elev] = self._elev[
                self._wtable > self._elev
            ]
            self._thickness[self._cores] = (
                self._wtable[self._cores] - self._base[self._cores]
            )

        # Calculate base gradient
        self._base_grad[self._grid.active_links] = self._grid.calc_grad_at_link(
            self._base
        )[self._grid.active_links]
        cosa = np.cos(np.arctan(self._base_grad))

        # Initialize reg_thickness, rel_thickness
        reg_thickness = self._elev - self._base
        soil_present = reg_thickness > 0.0
        rel_thickness = np.ones_like(self._elev)

        # Initialize for average surface discharge
        qs_cumulative = np.zeros_like(self._elev)

        # Initialize variable timestep
        remaining_time = dt
        self._num_substeps = 0

        while remaining_time > 0.0:

            # Calculate hydraulic gradient
            self._hydr_grad[self._grid.active_links] = (
                self._grid.calc_grad_at_link(self._wtable)[self._grid.active_links]
                * cosa[self._grid.active_links]
            )

            # Calculate groundwater velocity
            self._vel[:] = -self._K * self._hydr_grad
            self._vel[self._grid.status_at_link == LinkStatus.INACTIVE] = 0.0

            # Aquifer thickness at links (upwind)
            hlink = (
                map_value_at_max_node_to_link(
                    self._grid, "water_table__elevation", "aquifer__thickness"
                )
                * cosa
            )

            # Calculate specific discharge
            self._q[:] = hlink * self._vel

            # Groundwater flux divergence
            dqdx = self._grid.calc_flux_div_at_node(self._q)

            # calculate relative thickness
            rel_thickness[soil_present] = np.minimum(
                1, self._thickness[soil_present] / (reg_thickness[soil_present])
            )

            # Calculate surface discharge at nodes
            self._qs[:] = _regularize_G(rel_thickness, self._r) * _regularize_R(
                self._recharge - dqdx
            )

            # Mass balance
            self._dhdt[:] = (1 / self._n) * (self._recharge - self._qs - dqdx)

            # calculate criteria for timestep
            max_vel = max(abs(self._vel / self._n_link))
            grid_dist = min(self._grid.length_of_link)
            substep_dt = np.nanmin(
                [self._courant_coefficient * grid_dist / max_vel, remaining_time]
            )

            # Update
            self._thickness[self._cores] += self._dhdt[self._cores] * substep_dt
            self._thickness[self._thickness < 0] = 0.0

            # Recalculate water surface height
            self._wtable[self._cores] = (self._base + self._thickness)[self._cores]

            # add cumulative sw discharge in substeps
            qs_cumulative += self._qs * substep_dt

            # calculate the time remaining and advance count of substeps
            remaining_time -= substep_dt
            self._num_substeps += 1

        self._qsavg[:] = qs_cumulative / dt<|MERGE_RESOLUTION|>--- conflicted
+++ resolved
@@ -173,9 +173,6 @@
 
     _name = "GroundwaterDupuitPercolator"
 
-<<<<<<< HEAD
-    _unit_agnostic = False
-=======
     _cite_as = """@article{litwin2020groundwater,
       doi = {10.21105/joss.01935},
       url = {https://doi.org/10.21105/joss.01935},
@@ -188,7 +185,8 @@
       title = {GroundwaterDupuitPercolator: A Landlab component for groundwater flow},
       journal = {Journal of Open Source Software}
     }"""
->>>>>>> 3f25c32e
+
+    _unit_agnostic = False
 
     _info = {
         "aquifer__thickness": {
