# -*- coding: utf-8 -*-
"""
GroundwaterDupuitPercolator Component

@author: G Tucker, D Litwin
"""

import numpy as np

from landlab import Component
from landlab.grid.mappers import (
    map_max_of_node_links_to_node,
    map_mean_of_link_nodes_to_link,
    map_value_at_max_node_to_link,
)
from landlab.utils import return_array_at_link, return_array_at_node


# regularization functions used to deal with numerical demons of seepage
def _regularize_G(u, reg_factor):
    """ Smooths transition of step function with an exponential. 0<=u<=1. """
    return np.exp(-(1 - u) / reg_factor)


def _regularize_R(u):
    """ ramp function on u """
    return u * np.greater_equal(u, 0)


def get_link_hydraulic_conductivity(grid, K):
    """
    Returns array of hydraulic conductivity on links, allowing
    for aquifers with laterally anisotropic hydraulic conductivity

    Parameters
    ----------
    K: (2x2) array of floats (m/s)
        The hydraulic conductivity tensor:
        [[Kxx, Kxy],[Kyx,Kyy]]
    """

    u = grid.unit_vector_at_link
    K_link = np.zeros(len(u))
    for i in range(len(u)):
        K_link[i] = np.dot(np.dot(u[i, :], K), u[i, :])
    return K_link


class GroundwaterDupuitPercolator(Component):
    """
    Simulate groundwater flow in a shallow unconfined aquifer.

    The GroundwaterDupuitPercolator solves the Boussinesq equation for
    flow in an unconfined aquifer over an impermeable aquifer base that may
    have uneven slope. This method uses the Dupuit approximation that the
    hydraulic gradient is equal to the slope of the water table.

    Parameters
    ----------
    grid: ModelGrid
            Landlab ModelGrid object
    hydraulic_conductivity: float, field name, or array of float
            saturated hydraulic conductivity, m/s
            Default = 0.001 m/s
    porosity: float, field name or array of float
            the porosity of the aquifer [-]
            Default = 0.2
    recharge_rate: float, field name, or array of float
            Rate of recharge, m/s
            Default = 1.0e-8 m/s
    regularization_f: float
            factor controlling the smoothness of the transition between
            surface and subsurface flow
            Default = 1e-2

    Examples
    --------
    Import the grid class and component

    >>> from landlab import RasterModelGrid
<<<<<<< HEAD
    >>> mg = RasterModelGrid((3, 3))
    >>> z = mg.add_zeros('node', 'topographic__elevation')
    >>> abe = mg.add_zeros('node', 'aquifer_base__elevation')
    >>> gdp = GroundwaterDupuitPercolator(mg)
=======
    >>> from landlab.components import GroundwaterDupuitPercolator

    Initialize the grid and component

    >>> grid = RasterModelGrid((10, 10), spacing=10.0)
    >>> elev = grid.add_zeros('node', 'topographic__elevation')
    >>> elev[:] = 5.0
    >>> gdp = GroundwaterDupuitPercolator(grid)

    Run component forward. Note all time units in the model are in seconds.

    >>> dt = 1E4
    >>> for i in range(100):
    ...     gdp.run_one_step(dt)

    In an example that generates surface water leakage, the surface water flux
    out of the domain can be calculated only after a FlowAccumulator is run.
    Here is a more advanced example with a sloping aquifer that returns surface water flow.

    >>> from landlab.components import FlowAccumulator

    Set boundary conditions and initialize grid

    >>> grid = RasterModelGrid((5, 41), xy_spacing=10.0)
    >>> grid.set_closed_boundaries_at_grid_edges(True, True, False, True)

    Make a sloping, 3 m thick aquifer, initially fully saturated

    >>> elev = grid.add_zeros('node', 'topographic__elevation')
    >>> elev[:] = grid.x_of_node/100+3
    >>> base = grid.add_zeros('node', 'aquifer_base__elevation')
    >>> base[:] = grid.x_of_node/100
    >>> wt = grid.add_zeros('node', 'water_table__elevation')
    >>> wt[:] = grid.x_of_node/100 + 3

    Initialize components

    >>> gdp = GroundwaterDupuitPercolator(grid, recharge_rate=1E-7)
    >>> fa = FlowAccumulator(grid, runoff_rate='surface_water__specific_discharge')

    Advance timestep

    >>> dt = 1E3
    >>> for i in range(1000):
    ...     gdp.run_one_step(dt)

    Calculate surface water flux out of domain

    >>> fa.run_one_step()
    >>> np.testing.assert_almost_equal(gdp.calc_sw_flux_out(),0.0005077)
>>>>>>> 17688e9f

    Notes
    -----
    Groundwater discharge per unit length, q, is calculated as:

        q = - K H ( dH/dx cos(alpha) + sin(alpha) ),

    where K is hydraulic conductivity, H is aquifer thickness, alpha is
    the slope angle of the aquifer base, and x is horizontal distance.

    Surface water discharge per unit area, qs, is calculated as:

        qs = G( H/(Z-Zb) ) * R( f - dq/dx)

    where G is a smoothed step function, R is the ramp function, Z is the
    topographic elevation, Zb is the aquifer base elevation, and f is
    the recharge rate.

    An explicit forward-in-time finite-volume method is used to implement a
    numerical solution. Flow discharge between neighboring nodes is calculated
    using the saturated thickness at the up-gradient node.

    """

    _name = "GroundwaterDupuitPercolator"

<<<<<<< HEAD
    _info = {
        "aquifer__thickness": {
            "dtype": float,
            "intent": "out",
            "optional": False,
            "units": "m",
            "mapping": "node",
            "doc": "thickness of saturated zone",
        },
        "aquifer_base__elevation": {
            "dtype": float,
            "intent": "in",
            "optional": False,
            "units": "m",
            "mapping": "node",
            "doc": "elevation of impervious layer",
        },
        "groundwater__specific_discharge": {
            "dtype": float,
            "intent": "out",
            "optional": False,
            "units": "m2/s",
            "mapping": "link",
            "doc": "discharge per width in link dir",
        },
        "groundwater__velocity": {
            "dtype": float,
            "intent": "out",
            "optional": False,
            "units": "m/s",
            "mapping": "link",
            "doc": "velocity of groundwater in link direction",
        },
        "hydraulic__gradient": {
            "dtype": float,
            "intent": "out",
            "optional": False,
            "units": "m/m",
            "mapping": "link",
            "doc": "gradient of water table in link direction",
        },
        "topographic__elevation": {
            "dtype": float,
            "intent": "in",
            "optional": False,
            "units": "m",
            "mapping": "node",
            "doc": "elevation of land surface",
        },
        "water_table__elevation": {
            "dtype": float,
            "intent": "out",
            "optional": False,
            "units": "m",
            "mapping": "node",
            "doc": "elevation of water table",
        },
=======
    _input_var_names = set(("topographic__elevation", "aquifer_base__elevation"))

    _output_var_names = set(
        (
            "aquifer__thickness",
            "water_table__elevation",
            "aquifer_base__gradient",
            "hydraulic__gradient",
            "groundwater__specific_discharge",
            "groundwater__velocity",
            "surface_water__specific_discharge",
            "water_table__velocity",
            "",
        )
    )

    _var_units = {
        "topographic__elevation": "m",
        "aquifer_base__elevation": "m",
        "aquifer__thickness": "m",
        "aquifer_base__gradient": "m/m",
        "water_table__elevation": "m",
        "hydraulic__gradient": "m/m",
        "groundwater__specific_discharge": "m2/s",
        "groundwater__velocity": "m/s",
        "surface_water__specific_discharge": "m/s",
        "water water_table__velocity": "m/s",
    }

    _var_mapping = {
        "topographic__elevation": "node",
        "aquifer_base__elevation": "node",
        "aquifer__thickness": "node",
        "water_table__elevation": "node",
        "hydraulic__gradient": "link",
        "aquifer_base__gradient": "link",
        "groundwater__specific_discharge": "link",
        "groundwater__velocity": "link",
        "surface_water__specific_discharge": "node",
        "water_table__velocity": "node",
    }

    _var_doc = {
        "topographic__elevation": "elevation of land surface",
        "aquifer_base__elevation": "elevation of impervious layer",
        "aquifer__thickness": "thickness of saturated zone",
        "water_table__elevation": "elevation of water table",
        "hydraulic__gradient": "gradient of water table in link direction",
        "aquifer_base__gradient": "gradient of the aquifer base in the link direction",
        "groundwater__specific_discharge": "discharge per width in link dir",
        "groundwater__velocity": "velocity of groundwater in link direction",
        "surface_water__specific_discharge": "rate of seepage to surface",
        "water_table__velocity": "rate of change of water table elevation",
>>>>>>> 17688e9f
    }

    def __init__(
        self,
        grid,
        hydraulic_conductivity=0.001,
        porosity=0.2,
        recharge_rate=1.0e-8,
        regularization_f=1e-2,
    ):
        """Initialize the GroundwaterDupuitPercolator.

        Parameters
        ----------
        grid: ModelGrid
            Landlab ModelGrid object
        hydraulic_conductivity: float, field name, or array of float
                saturated hydraulic conductivity, m/s
                Default = 0.001 m/s
        porosity: float, field name or array of float
                the porosity of the aquifer [-]
                Default = 0.2
        recharge_rate: float, field name, or array of float
                Rate of recharge, m/s
                Default = 1.0e-8 m/s
        regularization_f: float
                factor controlling the smoothness of the transition between
                surface and subsurface flow
        """
        super(GroundwaterDupuitPercolator, self).__init__(grid)

        # Shorthand
        self._cores = grid.core_nodes

        # Create fields:
<<<<<<< HEAD
        self._elev = self._grid.at_node["topographic__elevation"]
        self._base = self._grid.at_node["aquifer_base__elevation"]

        self.initialize_output_fields()

        self._wtable = self._grid.at_node["water_table__elevation"]
        self._thickness = self._grid.at_node["aquifer__thickness"]
        self._thickness[:] = self._wtable - self._base
        self._hydr_grad = self._grid.at_link["hydraulic__gradient"]
        self._q = self._grid.at_link["groundwater__specific_discharge"]
        self._vel = self._grid.at_link["groundwater__velocity"]

    def run_one_step(self, dt):
=======
        if "topographic__elevation" in self.grid.at_node:
            self._elev = self.grid.at_node["topographic__elevation"]
        else:
            self._elev = self.grid.add_ones("node", "topographic__elevation")

        if "aquifer_base__elevation" in self.grid.at_node:
            self._base = self.grid.at_node["aquifer_base__elevation"]
        else:
            self._base = self.grid.add_zeros("node", "aquifer_base__elevation")

        if "water_table__elevation" in self.grid.at_node:
            self._wtable = self.grid.at_node["water_table__elevation"]
        else:
            self._wtable = self.grid.add_zeros("node", "water_table__elevation")
        self._wtable[grid.closed_boundary_nodes] = 0

        if "aquifer__thickness" in self.grid.at_node:
            self._thickness = self.grid.at_node["aquifer__thickness"]
        else:
            self._thickness = self.grid.add_zeros("node", "aquifer__thickness")
            self._thickness[:] = self._wtable - self._base
        self._thickness[grid.closed_boundary_nodes] = 0

        if "hydraulic__gradient" in self.grid.at_link:
            self._hydr_grad = self.grid.at_link["hydraulic__gradient"]
        else:
            self._hydr_grad = self.grid.add_zeros("link", "hydraulic__gradient")

        if "aquifer_base__gradient" in self.grid.at_link:
            self._base_grad = self.grid.at_link["aquifer_base__gradient"]
        else:
            self._base_grad = self.grid.add_zeros("link", "aquifer_base__gradient")

        if "groundwater__specific_discharge" in self.grid.at_link:
            self._q = self.grid.at_link["groundwater__specific_discharge"]
        else:
            self._q = self.grid.add_zeros("link", "groundwater__specific_discharge")

        if "groundwater__velocity" in self.grid.at_link:
            self._vel = self.grid.at_link["groundwater__velocity"]
        else:
            self._vel = self.grid.add_zeros("link", "groundwater__velocity")

        if "surface_water__specific_discharge" in self.grid.at_node:
            self._qs = self.grid.at_node["surface_water__specific_discharge"]
        else:
            self._qs = self.grid.add_zeros("node", "surface_water__specific_discharge")

        if "water_table__velocity" in self.grid.at_node:
            self._dhdt = self.grid.at_node["water_table__velocity"]
        else:
            self._dhdt = self.grid.add_zeros("node", "water_table__velocity")

        # Convert parameters to fields if needed, and store a reference
        self._K = return_array_at_link(grid, hydraulic_conductivity)
        self._recharge = return_array_at_node(grid, recharge_rate)
        self._n = return_array_at_node(grid, porosity)
        self._n_link = map_mean_of_link_nodes_to_link(self._grid, self._n)
        self._r = regularization_f
        self._S = abs(grid.calc_grad_at_link(self._elev))
        self._S_node = map_max_of_node_links_to_node(grid, self._S)

    @property
    def K(self):
        """hydraulic conductivity (m/s)"""
        return self._K

    @property
    def recharge(self):
        """recharge rate (m/s)"""
        return self._recharge

    @recharge.setter
    def recharge(self, new_val):
        self._recharge = new_val

    @property
    def n(self):
        """porosity of the aquifer (-)"""
        return self._n

    def calc_recharge_flux_in(self):
        """
        Calculate flux into the domain from recharge. Includes recharge that
        may immediately become saturation excess overland flow. (m3/s)
        """
        return np.sum(self._grid.area_of_cell * self._recharge[self._cores])

    def calc_gw_flux_out(self):
        """
        Groundwater flux through open boundaries may be positive (out of
        the domain) or negative (into the domain). This function determines the
        correct sign for specific discharge based upon this convention,
        and sums the flux across the boundary faces. (m3/s)
        """
        # get links at open boundary nodes
        open_nodes = self._grid.open_boundary_nodes
        links_at_open = self._grid.links_at_node[open_nodes]
        link_dirs_at_open = self._grid.active_link_dirs_at_node[open_nodes]

        # find active links at open boundary nodes
        active_links_at_open = links_at_open[link_dirs_at_open != 0]
        active_link_dirs_at_open = link_dirs_at_open[link_dirs_at_open != 0]

        # get groundwater specific discharge at these locations
        q_at_open_links = self._grid.at_link["groundwater__specific_discharge"][
            active_links_at_open
        ]

        # get cell widths at these locations
        faces = self._grid.face_at_link[active_links_at_open]
        face_widths = self._grid.width_of_face[faces]

        # get volume flux out at these locations
        gw_volume_flux_rate_out = (
            q_at_open_links * active_link_dirs_at_open * face_widths
        )

        return np.sum(gw_volume_flux_rate_out)

    def calc_sw_flux_out(self):
        """
        Surface water flux out of the domain through seepage and saturation excess.
        Note that model does not allow for reinfiltration.  (m3/s)
        """
        return np.sum(
            self._grid.at_node["surface_water__discharge"][
                self._grid.open_boundary_nodes
            ]
        )

    def calc_gw_flux_at_node(self):
        """
        Calculate the sum of the groundwater flux leaving a node. (m2/s)
        """
        gw = (
            self._grid.at_link["groundwater__specific_discharge"][
                self._grid.links_at_node
            ]
            * self._grid.link_dirs_at_node
        )
        gw_out = -np.sum(gw * (gw < 0), axis=1)
        return gw_out

        # Old definition of gw flux at node.
        # return map_max_of_node_links_to_node(self._grid,self._grid.dx* abs(self._grid.at_link['groundwater__specific_discharge']))

    def calc_shear_stress_at_node(self, n_manning=0.05):
        """
        Calculate the shear stress Tau based upon the equations: (N/m2)

            Tau = rho g S d
            d = n q / ( dx S^1/2)^3/5

        where rho is the density of water, g is the gravitational constant,
        S is the slope, d is the water depth calculated with manning's equation,
        n is Manning's n, q is surface water discharge, and dx is the grid cell
        width.

        Parameters
        ----------
        n_manning: float or array of float (-)
            Manning's n at nodes, giving surface roughness.

        """
        rho = 1000  # kg/m3
        g = 9.81  # m/s2
        return (
            rho
            * g
            * self._S_node
            * (
                (n_manning * self._grid.at_node["surface_water__discharge"] / 3600)
                / (self._grid.dx * np.sqrt(self._S_node))
            )
            ** (3 / 5)
        )

    def calc_total_storage(self):
        """
        calculate the current water storage in the aquifer (m3)
        """
        return np.sum(
            self._n[self._cores]
            * self._grid.area_of_cell
            * self._grid.at_node["aquifer__thickness"][self._cores]
        )

    def run_one_step(self, dt, **kwds):
>>>>>>> 17688e9f
        """
        Advance component by one time step of size dt.

        Parameters
        ----------
        dt: float (time in seconds)
            The imposed timestep.
        """

        # Calculate base gradient
        self._base_grad[self._grid.active_links] = self._grid.calc_grad_at_link(
            self._base
        )[self._grid.active_links]

        # Calculate hydraulic gradient
        self._hydr_grad[self._grid.active_links] = self._grid.calc_grad_at_link(
            self._thickness
        )[self._grid.active_links]

        # Calculate groundwater velocity
        self._vel[:] = -self._K * (
            self._hydr_grad * np.cos(np.arctan(abs(self._base_grad)))
            + np.sin(np.arctan(abs(self._base_grad)))
        )
        self._vel[self._grid.status_at_link == 4] = 0.0

        # Aquifer thickness at links (upwind)
        hlink = map_value_at_max_node_to_link(
            self._grid, "water_table__elevation", "aquifer__thickness"
        )

        # Calculate specific discharge
        self._q[:] = hlink * self._vel

        # Groundwater flux divergence
        dqdx = self._grid.calc_flux_div_at_node(self._q)

        # Calculate surface discharge at nodes
        self._qs[:] = _regularize_G(
            self._thickness / (self._elev - self._base), self._r
        ) * _regularize_R(self._recharge - dqdx)

        # Mass balance
        self._dhdt[:] = (1 / self._n) * (self._recharge - dqdx - self._qs)

        # Update
        self._thickness[self._cores] += self._dhdt[self._cores] * dt
        self._thickness[self._thickness < 0] = 0.0

        # Recalculate water surface height
        self._wtable[self._cores] = (
            self._base[self._cores] + self._thickness[self._cores]
        )

    def run_with_adaptive_time_step_solver(self, dt, courant_coefficient=0.01, **kwds):
        """
        Advance component by one time step of size dt, subdividing the timestep
        into substeps as necessary to meet a Courant condition.
        Note this method only returns the fluxes at the last subtimestep.

        Parameters
        ----------
        dt: float (time in seconds)
            The imposed timestep.
        courant_coefficient: float (-)
            The muliplying factor on the condition that the timestep is
            smaller than the minimum link length over groundwater flow velocity
        """

        remaining_time = dt
        self._num_substeps = 0

        while remaining_time > 0.0:
            # Calculate base gradient
            self._base_grad[self._grid.active_links] = self._grid.calc_grad_at_link(
                self._base
            )[self._grid.active_links]

            # Calculate hydraulic gradient
            self._hydr_grad[self._grid.active_links] = self._grid.calc_grad_at_link(
                self._thickness
            )[self._grid.active_links]

            # Calculate groundwater velocity
            self._vel[:] = -self._K * (
                self._hydr_grad * np.cos(np.arctan(abs(self._base_grad)))
                + np.sin(np.arctan(abs(self._base_grad)))
            )
            self._vel[self._grid.status_at_link == 4] = 0.0

            # Aquifer thickness at links (upwind)
            hlink = map_value_at_max_node_to_link(
                self._grid, "water_table__elevation", "aquifer__thickness"
            )

            # Calculate specific discharge
            self._q[:] = hlink * self._vel

            # Groundwater flux divergence
            dqdx = self._grid.calc_flux_div_at_node(self._q)

            # Calculate surface discharge at nodes
            self._qs[:] = _regularize_G(
                self._thickness / (self._elev - self._base), self._r
            ) * _regularize_R(self._recharge - dqdx)

            # Mass balance
            self._dhdt[:] = (1 / self._n) * (self._recharge - dqdx - self._qs)

            # calculate criteria for timestep
            max_vel = max(abs(self._vel / self._n_link))
            grid_dist = min(self._grid.length_of_link)
            substep_dt = np.nanmin(
                [courant_coefficient * grid_dist / max_vel, remaining_time]
            )

            # Update
            self._thickness[self._cores] += self._dhdt[self._cores] * substep_dt
            self._thickness[self._thickness < 0] = 0.0

            # Recalculate water surface height
            self._wtable[self._cores] = (
                self._base[self._cores] + self._thickness[self._cores]
            )

            # calculate the time remaining and advance count of substeps
            remaining_time -= substep_dt
            self._num_substeps += 1<|MERGE_RESOLUTION|>--- conflicted
+++ resolved
@@ -55,41 +55,18 @@
     have uneven slope. This method uses the Dupuit approximation that the
     hydraulic gradient is equal to the slope of the water table.
 
-    Parameters
-    ----------
-    grid: ModelGrid
-            Landlab ModelGrid object
-    hydraulic_conductivity: float, field name, or array of float
-            saturated hydraulic conductivity, m/s
-            Default = 0.001 m/s
-    porosity: float, field name or array of float
-            the porosity of the aquifer [-]
-            Default = 0.2
-    recharge_rate: float, field name, or array of float
-            Rate of recharge, m/s
-            Default = 1.0e-8 m/s
-    regularization_f: float
-            factor controlling the smoothness of the transition between
-            surface and subsurface flow
-            Default = 1e-2
-
     Examples
     --------
     Import the grid class and component
 
     >>> from landlab import RasterModelGrid
-<<<<<<< HEAD
-    >>> mg = RasterModelGrid((3, 3))
-    >>> z = mg.add_zeros('node', 'topographic__elevation')
-    >>> abe = mg.add_zeros('node', 'aquifer_base__elevation')
-    >>> gdp = GroundwaterDupuitPercolator(mg)
-=======
     >>> from landlab.components import GroundwaterDupuitPercolator
 
     Initialize the grid and component
 
     >>> grid = RasterModelGrid((10, 10), spacing=10.0)
     >>> elev = grid.add_zeros('node', 'topographic__elevation')
+    >>> abe = grid.add_zeros('node', 'aquifer_base__elevation')
     >>> elev[:] = 5.0
     >>> gdp = GroundwaterDupuitPercolator(grid)
 
@@ -134,7 +111,7 @@
 
     >>> fa.run_one_step()
     >>> np.testing.assert_almost_equal(gdp.calc_sw_flux_out(),0.0005077)
->>>>>>> 17688e9f
+
 
     Notes
     -----
@@ -161,7 +138,6 @@
 
     _name = "GroundwaterDupuitPercolator"
 
-<<<<<<< HEAD
     _info = {
         "aquifer__thickness": {
             "dtype": float,
@@ -179,6 +155,14 @@
             "mapping": "node",
             "doc": "elevation of impervious layer",
         },
+        "aquifer_base__gradient": {
+            "dtype": float,
+            "intent": "out",
+            "optional": False,
+            "units": "m/m",
+            "mapping": "link",
+            "doc": "gradient of the aquifer base in the link directio",
+        },
         "groundwater__specific_discharge": {
             "dtype": float,
             "intent": "out",
@@ -203,6 +187,14 @@
             "mapping": "link",
             "doc": "gradient of water table in link direction",
         },
+        "surface_water__specific_discharge": {
+            "dtype": float,
+            "intent": "out",
+            "optional": False,
+            "units": "m/s",
+            "mapping": "node",
+            "doc": "rate of seepage to surface",
+        },
         "topographic__elevation": {
             "dtype": float,
             "intent": "in",
@@ -219,61 +211,14 @@
             "mapping": "node",
             "doc": "elevation of water table",
         },
-=======
-    _input_var_names = set(("topographic__elevation", "aquifer_base__elevation"))
-
-    _output_var_names = set(
-        (
-            "aquifer__thickness",
-            "water_table__elevation",
-            "aquifer_base__gradient",
-            "hydraulic__gradient",
-            "groundwater__specific_discharge",
-            "groundwater__velocity",
-            "surface_water__specific_discharge",
-            "water_table__velocity",
-            "",
-        )
-    )
-
-    _var_units = {
-        "topographic__elevation": "m",
-        "aquifer_base__elevation": "m",
-        "aquifer__thickness": "m",
-        "aquifer_base__gradient": "m/m",
-        "water_table__elevation": "m",
-        "hydraulic__gradient": "m/m",
-        "groundwater__specific_discharge": "m2/s",
-        "groundwater__velocity": "m/s",
-        "surface_water__specific_discharge": "m/s",
-        "water water_table__velocity": "m/s",
-    }
-
-    _var_mapping = {
-        "topographic__elevation": "node",
-        "aquifer_base__elevation": "node",
-        "aquifer__thickness": "node",
-        "water_table__elevation": "node",
-        "hydraulic__gradient": "link",
-        "aquifer_base__gradient": "link",
-        "groundwater__specific_discharge": "link",
-        "groundwater__velocity": "link",
-        "surface_water__specific_discharge": "node",
-        "water_table__velocity": "node",
-    }
-
-    _var_doc = {
-        "topographic__elevation": "elevation of land surface",
-        "aquifer_base__elevation": "elevation of impervious layer",
-        "aquifer__thickness": "thickness of saturated zone",
-        "water_table__elevation": "elevation of water table",
-        "hydraulic__gradient": "gradient of water table in link direction",
-        "aquifer_base__gradient": "gradient of the aquifer base in the link direction",
-        "groundwater__specific_discharge": "discharge per width in link dir",
-        "groundwater__velocity": "velocity of groundwater in link direction",
-        "surface_water__specific_discharge": "rate of seepage to surface",
-        "water_table__velocity": "rate of change of water table elevation",
->>>>>>> 17688e9f
+        "water_table__velocity": {
+            "dtype": float,
+            "intent": "out",
+            "optional": False,
+            "units": "m/s",
+            "mapping": "node",
+            "doc": "rate of change of water table elevation",
+    },
     }
 
     def __init__(
@@ -309,73 +254,28 @@
         self._cores = grid.core_nodes
 
         # Create fields:
-<<<<<<< HEAD
+
         self._elev = self._grid.at_node["topographic__elevation"]
         self._base = self._grid.at_node["aquifer_base__elevation"]
 
         self.initialize_output_fields()
 
         self._wtable = self._grid.at_node["water_table__elevation"]
+        self._wtable[grid.closed_boundary_nodes] = 0
+
         self._thickness = self._grid.at_node["aquifer__thickness"]
         self._thickness[:] = self._wtable - self._base
+        self._thickness[grid.closed_boundary_nodes] = 0
+
         self._hydr_grad = self._grid.at_link["hydraulic__gradient"]
+        self._base_grad = self._grid.at_link["aquifer_base__gradient"]
+
         self._q = self._grid.at_link["groundwater__specific_discharge"]
+        self._qs = self._grid.at_node["surface_water__specific_discharge"]
+
         self._vel = self._grid.at_link["groundwater__velocity"]
 
-    def run_one_step(self, dt):
-=======
-        if "topographic__elevation" in self.grid.at_node:
-            self._elev = self.grid.at_node["topographic__elevation"]
-        else:
-            self._elev = self.grid.add_ones("node", "topographic__elevation")
-
-        if "aquifer_base__elevation" in self.grid.at_node:
-            self._base = self.grid.at_node["aquifer_base__elevation"]
-        else:
-            self._base = self.grid.add_zeros("node", "aquifer_base__elevation")
-
-        if "water_table__elevation" in self.grid.at_node:
-            self._wtable = self.grid.at_node["water_table__elevation"]
-        else:
-            self._wtable = self.grid.add_zeros("node", "water_table__elevation")
-        self._wtable[grid.closed_boundary_nodes] = 0
-
-        if "aquifer__thickness" in self.grid.at_node:
-            self._thickness = self.grid.at_node["aquifer__thickness"]
-        else:
-            self._thickness = self.grid.add_zeros("node", "aquifer__thickness")
-            self._thickness[:] = self._wtable - self._base
-        self._thickness[grid.closed_boundary_nodes] = 0
-
-        if "hydraulic__gradient" in self.grid.at_link:
-            self._hydr_grad = self.grid.at_link["hydraulic__gradient"]
-        else:
-            self._hydr_grad = self.grid.add_zeros("link", "hydraulic__gradient")
-
-        if "aquifer_base__gradient" in self.grid.at_link:
-            self._base_grad = self.grid.at_link["aquifer_base__gradient"]
-        else:
-            self._base_grad = self.grid.add_zeros("link", "aquifer_base__gradient")
-
-        if "groundwater__specific_discharge" in self.grid.at_link:
-            self._q = self.grid.at_link["groundwater__specific_discharge"]
-        else:
-            self._q = self.grid.add_zeros("link", "groundwater__specific_discharge")
-
-        if "groundwater__velocity" in self.grid.at_link:
-            self._vel = self.grid.at_link["groundwater__velocity"]
-        else:
-            self._vel = self.grid.add_zeros("link", "groundwater__velocity")
-
-        if "surface_water__specific_discharge" in self.grid.at_node:
-            self._qs = self.grid.at_node["surface_water__specific_discharge"]
-        else:
-            self._qs = self.grid.add_zeros("node", "surface_water__specific_discharge")
-
-        if "water_table__velocity" in self.grid.at_node:
-            self._dhdt = self.grid.at_node["water_table__velocity"]
-        else:
-            self._dhdt = self.grid.add_zeros("node", "water_table__velocity")
+        self._dhdt = self._grid.at_node["water_table__velocity"]
 
         # Convert parameters to fields if needed, and store a reference
         self._K = return_array_at_link(grid, hydraulic_conductivity)
@@ -512,8 +412,7 @@
             * self._grid.at_node["aquifer__thickness"][self._cores]
         )
 
-    def run_one_step(self, dt, **kwds):
->>>>>>> 17688e9f
+    def run_one_step(self, dt):
         """
         Advance component by one time step of size dt.
 
@@ -568,7 +467,7 @@
             self._base[self._cores] + self._thickness[self._cores]
         )
 
-    def run_with_adaptive_time_step_solver(self, dt, courant_coefficient=0.01, **kwds):
+    def run_with_adaptive_time_step_solver(self, dt, courant_coefficient=0.01):
         """
         Advance component by one time step of size dt, subdividing the timestep
         into substeps as necessary to meet a Courant condition.
