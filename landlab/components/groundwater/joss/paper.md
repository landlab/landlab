--- conflicted
+++ resolved
@@ -6,31 +6,6 @@
 authors:
   - name: David G. Litwin
     orcid: 0000-0002-8097-4029
-<<<<<<< HEAD
-    affiliation:
-  - name: Gregory E. Tucker
-    orcid: 0000-0003-0364-5800
-    affiliation:
-  - name: Katherine R. Barnhart
-    orcid: 0000-0001-5682-455X
-    affiliation:
-  - name: Ciaran J. Harman
-    orcid: 0000-0002-3185-002X
-    affiliation:
-affiliations:
-  - name: Johns Hopkins University, Department of Environmental Health and Engineering
-  - index:
-  - name: University of Colorado at Boulder, Department of Geological Sciences
-    index:
-  - name: University of Colorado at Boulder, Cooperative Institute for Research in Environmental Sciences
-    index:
-  - name: University of Colorado at Boulder, Community Surface Dynamics Modeling System Integration Facility
-    index:
-  - name: University of Colorado at Boulder, Institute for Arctic and Alpine Research
-    index:
-  - name: Johns Hopkins University, Department of Earth and Planetary Science
-  - index:   
-=======
     affiliation: 1
   - name: Gregory E. Tucker
     orcid: 0000-0003-0364-5800
@@ -52,7 +27,6 @@
     index: 4
   - name: Johns Hopkins University, Department of Earth and Planetary Science
   - index: 5  
->>>>>>> 0f6639c6
 date:
 bibliography: papers.bib
 ---
@@ -60,19 +34,11 @@
 # Summary
 A large portion of the water that enters a catchment as precipitation percolates through soil and rock before exiting to water bodies or returning to the atmosphere as evapotranspiration. In many places, the discharge of water stored in the subsurface is a primary source of streamflow, and thus controls the ways in which catchments respond to stochastic variations in precipitation and climate [@beck_global_2013, @jasechko_pronounced_2014]. Previous studies have shown the importance of groundwater for a diverse range of processes, from transpiration to solute export [@maxwell_connections_2016, @van_verseveld_role_2009], and across diverse timescales, from rainfall-runoff response to landscape evolution [@huang_modelling_2006, @sklash_role_1979]. Of particular importance to landscape evolution, groundwater can be an important control on the occurrence of overland flow, as the interaction of the water table with the ground surface controls the spatial extent of saturation and groundwater return flow [@dunne_partial_1970].
 Variably-saturated groundwater flow is often assumed to be governed by the Richards equation, which describes how water content and/or total energy potential evolve in an idealized porous medium due to fluxes of water driven by gradients in total potential. Numerical solutions to the Richards equation are computationally expensive [e.g. @kirkland_algorithms_1992], often limiting their applications. For computational efficiency, we use the widely applied Dupuit-Forcheimer approximation, which simplifies the Richards equation when aquifers are laterally extensive in comparison to their thickness, and the capillary fringe above the water table is relatively thin [e.g. @brutsaert_hydrology:_2005, @troch_hillslope-storage_2003]. In this case, the water table is modeled as a free surface with groundwater flow driven by gradients in water table elevation. When the model assumptions are valid, this greatly reduces the model complexity while still producing water table elevations and discharges comparable to Richards equation solutions [@hilberts_hillslope-storage_2004].
-<<<<<<< HEAD
-Implementations of the Dupuit-Forcheimer model often encounter numerical instabilities as the water table intersects the surface and groundwater return flow occurs through a seepage face, due to the presence of a discontinuity in the energy gradient from inside the hillslope (where it is determined by the water table) to the seepage face (where it is determined by the topography). Marçais et al. (2017) introduced a regularization that smooths the transition between subsurface flow and surface flow. Although introduced for numerical stability and not based on physical principles, this smoothing may reproduce the effect of subgrid heterogeneity where saturation within a grid cell is unlikely to be homogenous or well-reproduced by a binary condition (saturated vs unsaturated).
-GroundwaterDupuitPercolator:
-The GroundwaterDupuitPercolator solves the governing groundwater flow equations with an explicit, forward in time finite volume method, using the @marcais_dynamic_2017 regularization at seepage faces. While the explicit method limits the maximum timestep that can be used without jeopardizing stability, the model includes an adaptive timestep solver that subdivides the user-provided timestep in order to satisfy a Courant-type stability criterion.
-The GroundwaterDupuitPercolator can be implemented on both regular (e.g. rectangular and hexagonal) and irregular grids determined by the user. Recharge, hydraulic conductivity, and porosity may be specified as single values, uniform over the model domain, or as vectors on the nodes (recharge, porosity) or links (hydraulic conductivity) of the grid. Link hydraulic conductivity can also be specified from a two-dimensional hydraulic conductivity tensor using an included function. For mass balance calculations, the model includes methods to determine the total groundwater storage in the model domain, the total recharge flux in, and total groundwater and surface water fluxes leaving through the boundaries.
-The GroundwaterDupuitPercolator is implemented in Landlab, a Python-based open source Earth surface modeling toolkit [@Hobley2017Creative]. Landlab has a modular framework, which allows for easy coupling of different process components to meet the needs of the modeler. For example, the surface water seepage from the GroundwaterDupuitPercolator can be passed to the FlowAccumulator module to route overland flow and calculate discharge at nodes. A diverse array of components are available, yielding many possibilities for model coupling that have not yet been explored. Given the importance of groundwater for many Earth surface processes, this component is an important contribution to the Landlab environment.  
-=======
 Implementations of the Dupuit-Forcheimer model often encounter numerical instabilities as the water table intersects the surface and groundwater return flow occurs through a seepage face, due to the presence of a discontinuity in the energy gradient from inside the hillslope (where it is determined by the water table) to the seepage face (where it is determined by the topography). @marcais_dynamic_2017 introduced a regularization that smooths the transition between subsurface flow and surface flow. Although introduced for numerical stability and not based on physical principles, this smoothing may reproduce the effect of subgrid heterogeneity where saturation within a grid cell is unlikely to be homogenous or well-reproduced by a binary condition (saturated vs unsaturated).
 GroundwaterDupuitPercolator:
 The ``GroundwaterDupuitPercolator`` solves the governing groundwater flow equations with an explicit, forward in time finite volume method, using the @marcais_dynamic_2017 regularization at seepage faces. While the explicit method limits the maximum timestep that can be used without jeopardizing stability, the model includes an adaptive timestep solver that subdivides the user-provided timestep in order to satisfy a Courant-type stability criterion.
 The ``GroundwaterDupuitPercolator`` can be implemented on both regular (e.g. rectangular and hexagonal) and irregular grids determined by the user. Recharge, hydraulic conductivity, and porosity may be specified as single values, uniform over the model domain, or as vectors on the nodes (recharge, porosity) or links (hydraulic conductivity) of the grid. Link hydraulic conductivity can also be specified from a two-dimensional hydraulic conductivity tensor using an included function. For mass balance calculations, the model includes methods to determine the total groundwater storage in the model domain, the total recharge flux in, and total groundwater and surface water fluxes leaving through the boundaries.
 The ``GroundwaterDupuitPercolator`` is implemented in Landlab, a Python-based open source Earth surface modeling toolkit [@Hobley2017Creative]. Landlab has a modular framework, which allows for easy coupling of different process components to meet the needs of the modeler. For example, the surface water flux from the ``GroundwaterDupuitPercolator`` can be passed to the ``FlowAccumulator`` module to route overland flow and calculate discharge at nodes. A diverse array of components are available, yielding many possibilities for model coupling that have not yet been explored. Given the importance of groundwater for many Earth surface processes, this component is an important contribution to the Landlab environment.  
->>>>>>> 0f6639c6
 
 
 # Acknowledgements
