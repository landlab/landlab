#!/usr/env/python
"""Landlab component that simulates landslide probability of failure as well as
mean relative wetness and probability of saturation.

Relative wetness and factor-of-safety are based on the infinite slope
stability model driven by topographic and soils inputs and recharge provided
by user as inputs to the component. For each node, component simulates mean
relative wetness as well as the probability of saturation based on Monte Carlo
simulation of relative wetness where the probability is the number of
iterations with relative wetness >= 1.0 divided by the number of iterations.
Probability of failure for each node is also simulated in the Monte Carlo
simulation as the number of iterations with factor-of-safety <= 1.0
divided by the number of iterations.

.. codeauthor:: R.Strauch, E.Istanbulluoglu, & S.S.Nudurupati

University of Washington

Ref 1: Strauch et. al. 2017, 'A hydro-climatological approach to predicting
regional landslide probability using Landlab, Earth Surface Dynamics, In prep.

Ref 2: 'The Landlab LandslideProbability Component User Manual' @
https://github.com/RondaStrauch/pub_strauch_etal_esurf/blob/master/LandslideComponentUsersManual.pdf

Created on Thu Aug 20, 2015
Last edit June 7, 2017
"""

import copy

import numpy as np
import scipy.constants
from scipy import interpolate
from statsmodels.distributions.empirical_distribution import ECDF

from landlab import Component


class LandslideProbability(Component):
    """Landslide probability component using the infinite slope stability
    model.

    Landlab component designed to calculate probability of failure at
    each grid node based on the infinite slope stability model
    stability index (Factor of Safety).

    The driving force for failure is provided by the user in the form of
    groundwater recharge; four options for providing recharge are supported.
    The model uses topographic and soil characteristics provided as input
    by the user.

    The main method of the LandslideProbability class is
    `calculate_landslide_probability()``, which calculates the mean soil
    relative wetness, probability of soil saturation, and probability of
    failure at each node based on a Monte Carlo simulation.

    **Usage:**

    Option 1 - Uniform recharge

    .. code-block:: python

        LandslideProbability(grid,
                             number_of_iterations=250,
                             groundwater__recharge_distribution='uniform',
                             groundwater__recharge_min_value=5.,
                             groundwater__recharge_max_value=121.)

    Option 2 - Lognormal recharge
<<<<<<< HEAD

    .. code-block:: python

=======

    .. code-block:: python

>>>>>>> 04d505db
        LandslideProbability(grid,
                             number_of_iterations=250,
                             groundwater__recharge_distribution='lognormal',
                             groundwater__recharge_mean=30.,
                             groundwater__recharge_standard_deviation=0.25)

    Option 3 - Lognormal_spatial recharge
<<<<<<< HEAD

    .. code-block:: python

=======

    .. code-block:: python

>>>>>>> 04d505db
        LandslideProbability(grid,
                             number_of_iterations=250,
                             groundwater__recharge_distribution='lognormal_spatial',
                             groundwater__recharge_mean=np.random.randint(20, 120, grid_size),
                             groundwater__recharge_standard_deviation=np.random.rand(grid_size))

    Option 4 - Data_driven_spatial recharge
<<<<<<< HEAD

    .. code-block:: python

=======

    .. code-block:: python

>>>>>>> 04d505db
        LandslideProbability(grid,
                             number_of_iterations=250,
                             groundwater__recharge_distribution='data_driven_spatial',
                             groundwater__recharge_HSD_inputs=[HSD_dict,
                                                               HSD_id_dict,
                                                               fract_dict])

    Examples
    --------
    >>> from landlab import RasterModelGrid
    >>> from landlab.components.landslides import LandslideProbability
    >>> import numpy as np

    Create a grid on which to calculate landslide probability.

    >>> grid = RasterModelGrid((5, 4), xy_spacing=(0.2, 0.2))

    Check the number of core nodes.

    >>> grid.number_of_core_nodes
    6

    The grid will need some input data. To check the names of the fields
    that provide the input to this component, use the *input_var_names*
    class property.

    >>> sorted(LandslideProbability.input_var_names)  # doctest: +NORMALIZE_WHITESPACE
    ['soil__density',
     'soil__internal_friction_angle',
     'soil__maximum_total_cohesion',
     'soil__minimum_total_cohesion',
     'soil__mode_total_cohesion',
     'soil__saturated_hydraulic_conductivity',
     'soil__thickness',
     'soil__transmissivity',
     'topographic__slope',
     'topographic__specific_contributing_area']

    Check the units for the fields.

    >>> LandslideProbability.var_units('topographic__specific_contributing_area')
    'm'

    Create an input field.

    >>> grid.at_node['topographic__slope'] = np.random.rand(grid.number_of_nodes)

    If you are not sure about one of the input or output variables, you can
    get help for specific variables.

    >>> LandslideProbability.var_help('soil__transmissivity')  # doctest: +NORMALIZE_WHITESPACE
    name: soil__transmissivity
    description:
      mode rate of water transmitted through a unit width of saturated
      soil - either provided or calculated with Ksat and soil depth
    units: m2/day
    unit agnostic: False
    at: node
    intent: in

    Additional required fields for component.

    >>> scatter_dat = np.random.randint(1, 10, grid.number_of_nodes)
    >>> grid.at_node['topographic__specific_contributing_area'] = np.sort(
    ...      np.random.randint(30, 900, grid.number_of_nodes).astype(float))
    >>> grid.at_node['soil__transmissivity'] = np.sort(
    ...      np.random.randint(5, 20, grid.number_of_nodes).astype(float), -1)
    >>> grid.at_node['soil__saturated_hydraulic_conductivity'] = np.sort(
    ...      np.random.randint(2, 10, grid.number_of_nodes).astype(float), -1)
    >>> grid.at_node['soil__mode_total_cohesion'] = np.sort(
    ...      np.random.randint(30, 900, grid.number_of_nodes).astype(float))
    >>> grid.at_node['soil__minimum_total_cohesion'] = (
    ...      grid.at_node['soil__mode_total_cohesion'] - scatter_dat)
    >>> grid.at_node['soil__maximum_total_cohesion'] = (
    ...      grid.at_node['soil__mode_total_cohesion'] + scatter_dat)
    >>> grid.at_node['soil__internal_friction_angle'] = np.sort(
    ...      np.random.randint(26, 40, grid.number_of_nodes).astype(float))
    >>> grid.at_node['soil__thickness'] = np.sort(
    ...      np.random.randint(1, 10, grid.number_of_nodes).astype(float))
    >>> grid.at_node['soil__density'] = (2000. * np.ones(grid.number_of_nodes))

    Instantiate the 'LandslideProbability' component to work on this grid,
    and run it.

    >>> ls_prob = LandslideProbability(grid)
    >>> np.allclose(grid.at_node['landslide__probability_of_failure'], 0.)
    True

    Run the *calculate_landslide_probability* method to update output
    variables with grid

    >>> ls_prob.calculate_landslide_probability()

    Check the output variable names.

    >>> sorted(ls_prob.output_var_names) # doctest: +NORMALIZE_WHITESPACE
    ['landslide__probability_of_failure',
     'soil__mean_relative_wetness',
     'soil__probability_of_saturation']

    Check the output from the component, including array at one node.

    >>> np.allclose(grid.at_node['landslide__probability_of_failure'], 0.)
    False
    >>> core_nodes = ls_prob.grid.core_nodes

    References
    ----------
    **Required Software Citation(s) Specific to this Component**

    Strauch, R., Istanbulluoglu, E., Nudurupati, S., Bandaragoda, C.,
    Gasparini, N., Tucker, G. (2018). A hydroclimatological approach to
    predicting regional landslide probability using Landlab Earth Surface
    Dynamics  6(1), 49-75. https://dx.doi.org/10.5194/esurf-6-49-2018

    **Additional References**

    None Listed

    """

    # component name
    _name = "Landslide Probability"

    _unit_agnostic = False

    __version__ = "1.0"
<<<<<<< HEAD
    _info = {
        "landslide__probability_of_failure": {
            "dtype": float,
            "intent": "out",
            "optional": False,
            "units": "None",
            "mapping": "node",
            "doc": "number of times FS is <=1 out of number of iterations user selected",
        },
        "soil__density": {
            "dtype": float,
            "intent": "in",
            "optional": False,
            "units": "kg/m3",
            "mapping": "node",
            "doc": "wet bulk density of soil",
        },
        "soil__internal_friction_angle": {
            "dtype": float,
            "intent": "in",
            "optional": False,
            "units": "degrees",
            "mapping": "node",
            "doc": "critical angle just before failure due to friction between particles",
        },
        "soil__maximum_total_cohesion": {
            "dtype": float,
            "intent": "in",
            "optional": False,
            "units": "Pa or kg/m-s2",
            "mapping": "node",
            "doc": "maximum of combined root and soil cohesion at node",
        },
        "soil__mean_relative_wetness": {
            "dtype": float,
            "intent": "out",
            "optional": False,
            "units": "None",
            "mapping": "node",
            "doc": "Indicator of soil wetness; relative depth perched water table within the soil layer",
        },
        "soil__minimum_total_cohesion": {
            "dtype": float,
            "intent": "in",
            "optional": False,
            "units": "Pa or kg/m-s2",
            "mapping": "node",
            "doc": "minimum of combined root and soil cohesion at node",
        },
        "soil__mode_total_cohesion": {
            "dtype": float,
            "intent": "in",
            "optional": False,
            "units": "Pa or kg/m-s2",
            "mapping": "node",
            "doc": "mode of combined root and soil cohesion at node",
        },
        "soil__probability_of_saturation": {
            "dtype": float,
            "intent": "out",
            "optional": False,
            "units": "None",
            "mapping": "node",
            "doc": "number of times relative wetness is >=1 out of number of iterations user selected",
        },
        "soil__saturated_hydraulic_conductivity": {
            "dtype": float,
            "intent": "in",
            "optional": False,
            "units": "m/day",
            "mapping": "node",
            "doc": "mode rate of water transmitted through soil - provided if transmissivity is NOT provided to calculate tranmissivity  with soil depth",
        },
        "soil__thickness": {
            "dtype": float,
            "intent": "in",
            "optional": False,
            "units": "m",
            "mapping": "node",
            "doc": "soil depth to restrictive layer",
        },
        "soil__transmissivity": {
            "dtype": float,
            "intent": "in",
            "optional": False,
            "units": "m2/day",
            "mapping": "node",
            "doc": "mode rate of water transmitted through a unit width of saturated soil - either provided or calculated with Ksat and soil depth",
        },
        "topographic__slope": {
            "dtype": float,
            "intent": "in",
            "optional": False,
            "units": "tan theta",
            "mapping": "node",
            "doc": "gradient of the ground surface",
        },
        "topographic__specific_contributing_area": {
            "dtype": float,
            "intent": "in",
            "optional": False,
            "units": "m",
            "mapping": "node",
            "doc": "specific contributing (upslope area/cell face ) that drains to node",
        },
    }
=======

    _cite_as = """
    @article{strauch2018hydroclimatological,
      author = {Strauch, Ronda and Istanbulluoglu, Erkan and Nudurupati,
      Sai Siddhartha and Bandaragoda, Christina and Gasparini, Nicole M and
      Tucker, Gregory E},
      title = {{A hydroclimatological approach to predicting regional landslide
      probability using Landlab}},
      issn = {2196-6311},
      doi = {10.5194/esurf-6-49-2018},
      pages = {49--75},
      number = {1},
      volume = {6},
      journal = {Earth Surface Dynamics},
      year = {2018}
    }
    """
    _info = {
        "landslide__probability_of_failure": {
            "dtype": float,
            "intent": "out",
            "optional": False,
            "units": "None",
            "mapping": "node",
            "doc": "number of times FS is <=1 out of number of iterations user selected",
        },
        "soil__density": {
            "dtype": float,
            "intent": "in",
            "optional": False,
            "units": "kg/m3",
            "mapping": "node",
            "doc": "wet bulk density of soil",
        },
        "soil__internal_friction_angle": {
            "dtype": float,
            "intent": "in",
            "optional": False,
            "units": "degrees",
            "mapping": "node",
            "doc": "critical angle just before failure due to friction between particles",
        },
        "soil__maximum_total_cohesion": {
            "dtype": float,
            "intent": "in",
            "optional": False,
            "units": "Pa or kg/m-s2",
            "mapping": "node",
            "doc": "maximum of combined root and soil cohesion at node",
        },
        "soil__mean_relative_wetness": {
            "dtype": float,
            "intent": "out",
            "optional": False,
            "units": "None",
            "mapping": "node",
            "doc": "Indicator of soil wetness; relative depth perched water table within the soil layer",
        },
        "soil__minimum_total_cohesion": {
            "dtype": float,
            "intent": "in",
            "optional": False,
            "units": "Pa or kg/m-s2",
            "mapping": "node",
            "doc": "minimum of combined root and soil cohesion at node",
        },
        "soil__mode_total_cohesion": {
            "dtype": float,
            "intent": "in",
            "optional": False,
            "units": "Pa or kg/m-s2",
            "mapping": "node",
            "doc": "mode of combined root and soil cohesion at node",
        },
        "soil__probability_of_saturation": {
            "dtype": float,
            "intent": "out",
            "optional": False,
            "units": "None",
            "mapping": "node",
            "doc": "number of times relative wetness is >=1 out of number of iterations user selected",
        },
        "soil__saturated_hydraulic_conductivity": {
            "dtype": float,
            "intent": "in",
            "optional": False,
            "units": "m/day",
            "mapping": "node",
            "doc": "mode rate of water transmitted through soil - provided if transmissivity is NOT provided to calculate tranmissivity  with soil depth",
        },
        "soil__thickness": {
            "dtype": float,
            "intent": "in",
            "optional": False,
            "units": "m",
            "mapping": "node",
            "doc": "soil depth to restrictive layer",
        },
        "soil__transmissivity": {
            "dtype": float,
            "intent": "in",
            "optional": False,
            "units": "m2/day",
            "mapping": "node",
            "doc": "mode rate of water transmitted through a unit width of saturated soil - either provided or calculated with Ksat and soil depth",
        },
        "topographic__slope": {
            "dtype": float,
            "intent": "in",
            "optional": False,
            "units": "tan theta",
            "mapping": "node",
            "doc": "gradient of the ground surface",
        },
        "topographic__specific_contributing_area": {
            "dtype": float,
            "intent": "in",
            "optional": False,
            "units": "m",
            "mapping": "node",
            "doc": "specific contributing (upslope area/cell face ) that drains to node",
        },
    }
>>>>>>> 04d505db

    def __init__(
        self,
        grid,
        number_of_iterations=250,
        g=scipy.constants.g,
        groundwater__recharge_distribution="uniform",
        groundwater__recharge_min_value=20.0,
        groundwater__recharge_max_value=120.0,
        groundwater__recharge_mean=None,
        groundwater__recharge_standard_deviation=None,
        groundwater__recharge_HSD_inputs=[],
        seed=0,
    ):
        """
        Parameters
        ----------
        grid: RasterModelGrid
            A raster grid.
        number_of_iterations: int, optional
            Number of iterations to run Monte Carlo simulation (default=250).
        groundwater__recharge_distribution: str, optional
            single word indicating recharge distribution, either 'uniform',
            'lognormal', 'lognormal_spatial,' or 'data_driven_spatial'.
            (default='uniform')
        groundwater__recharge_min_value: float, optional (mm/d)
            minium groundwater recharge for 'uniform' (default=20.)
        groundwater__recharge_max_value: float, optional (mm/d)
            maximum groundwater recharge for 'uniform' (default=120.)
        groundwater__recharge_mean: float, optional (mm/d)
            mean grounwater recharge for 'lognormal'
            and 'lognormal_spatial' (default=None)
        groundwater__recharge_standard_deviation: float, optional (mm/d)
            standard deviation of grounwater recharge for 'lognormal'
            and 'lognormal_spatial' (default=None)
        groundwater__recharge_HSD_inputs: list, optional
            list of 3 dictionaries in order (default=[]) - HSD_dict
            {Hydrologic Source Domain (HSD) keys: recharge numpy array values},
            {node IDs keys: list of HSD_Id values}, HSD_fractions {node IDS
            keys: list of HSD fractions values} (none)
            Note: this input method is a very specific one, and to use this method,
            one has to refer Ref 1 & Ref 2 mentioned above, as this set of
            inputs require rigorous pre-processing of data.
        g: float, optional (m/sec^2)
            acceleration due to gravity.
        seed: int, optional
            seed for random number generation. if seed is assigned any value
            other than the default value of zero, it will create different
            sequence. To create a certain sequence repititively, use the same
            value as input for seed.
        """
        # Initialize seeded random number generation
        self._seed_generator(seed)

        super().__init__(grid)

        # Store parameters and do unit conversions
        self._n = int(number_of_iterations)
        self._g = g
        self._groundwater__recharge_distribution = groundwater__recharge_distribution
        # Following code will deal with the input distribution and associated
        # parameters
        # Uniform distribution
        if self._groundwater__recharge_distribution == "uniform":
            self._recharge_min = groundwater__recharge_min_value
            self._recharge_max = groundwater__recharge_max_value
            self._Re = np.random.uniform(
                self._recharge_min, self._recharge_max, size=self._n
            )
            self._Re /= 1000.0  # Convert mm to m
        # Lognormal Distribution - Uniform in space
        elif self._groundwater__recharge_distribution == "lognormal":
            assert (
                groundwater__recharge_mean is not None
            ), "Input mean of the distribution!"
            assert (
                groundwater__recharge_standard_deviation is not None
            ), "Input standard deviation of the distribution!"
            self._recharge_mean = groundwater__recharge_mean
            self._recharge_stdev = groundwater__recharge_standard_deviation
            self._mu_lognormal = np.log(
                (self._recharge_mean ** 2)
                / np.sqrt(self._recharge_stdev ** 2 + self._recharge_mean ** 2)
            )
            self._sigma_lognormal = np.sqrt(
                np.log((self._recharge_stdev ** 2) / (self._recharge_mean ** 2) + 1)
            )
            self._Re = np.random.lognormal(
                self._mu_lognormal, self._sigma_lognormal, self._n
            )
            self._Re /= 1000.0  # Convert mm to m
        # Lognormal Distribution - Variable in space
        elif self._groundwater__recharge_distribution == "lognormal_spatial":
            assert groundwater__recharge_mean.shape[0] == (
                self._grid.number_of_nodes
            ), "Input array should be of the length of grid.number_of_nodes!"
            assert groundwater__recharge_standard_deviation.shape[0] == (
                self._grid.number_of_nodes
            ), "Input array should be of the length of grid.number_of_nodes!"
            self._recharge_mean = groundwater__recharge_mean
            self._recharge_stdev = groundwater__recharge_standard_deviation
        # Custom HSD inputs - Hydrologic Source Domain -> Model Domain
        elif self._groundwater__recharge_distribution == "data_driven_spatial":
            self._HSD_dict = groundwater__recharge_HSD_inputs[0]
            self._HSD_id_dict = groundwater__recharge_HSD_inputs[1]
            self._fract_dict = groundwater__recharge_HSD_inputs[2]
            self._interpolate_HSD_dict()

        # Check if all output fields are initialized
        self.initialize_output_fields()

        # Create a switch to imply whether Ksat is provided.
        if np.all(self._grid.at_node["soil__saturated_hydraulic_conductivity"] == 0):
            self._Ksat_provided = 0  # False
        else:
            self._Ksat_provided = 1  # True

        self._nodal_values = self._grid.at_node

    def calculate_factor_of_safety(self, i):
        """Method to calculate factor of safety.

        Method calculates factor-of-safety stability index by using
        node specific parameters, creating distributions of these parameters,
        and calculating the index by sampling these distributions 'n' times.

        The index is calculated from the 'infinite slope stabilty
        factor-of-safety equation' in the format of Pack RT, Tarboton DG,
        and Goodwin CN (1998),The SINMAP approach to terrain stability mapping.

        Parameters
        ----------
        i: int
            index of core node ID.
        """
        # generate distributions to sample from to provide input parameters
        # currently triangle distribution using mode, min, & max
        self._a = np.float32(
            self._grid.at_node["topographic__specific_contributing_area"][i]
        )
        self._theta = np.float32(self._grid.at_node["topographic__slope"][i])
        self._Tmode = np.float32(self._grid.at_node["soil__transmissivity"][i])
        self._Ksatmode = np.float32(
            self._grid.at_node["soil__saturated_hydraulic_conductivity"][i]
        )
        self._Cmode = np.float32(self._grid.at_node["soil__mode_total_cohesion"][i])
        self._Cmin = np.float32(self._grid.at_node["soil__minimum_total_cohesion"][i])
        self._Cmax = np.float32(self._grid.at_node["soil__maximum_total_cohesion"][i])
        self._phi_mode = np.float32(
            self._grid.at_node["soil__internal_friction_angle"][i]
        )
        self._rho = np.float32(self._grid.at_node["soil__density"][i])
        self._hs_mode = np.float32(self._grid.at_node["soil__thickness"][i])

        # recharge distribution based on distribution type
        if self._groundwater__recharge_distribution == "data_driven_spatial":
            self._calculate_HSD_recharge(i)
            self._Re /= 1000.0  # mm->m
        elif self._groundwater__recharge_distribution == "lognormal_spatial":
            mu_lognormal = np.log(
                (self._recharge_mean[i] ** 2)
                / np.sqrt(self._recharge_stdev[i] ** 2 + self._recharge_mean[i] ** 2)
            )
            sigma_lognormal = np.sqrt(
                np.log(
                    (self._recharge_stdev[i] ** 2) / (self._recharge_mean[i] ** 2) + 1
                )
            )
            self._Re = np.random.lognormal(mu_lognormal, sigma_lognormal, self._n)
            self._Re /= 1000.0  # Convert mm to m

        # Cohesion
        # if don't provide fields of min and max C, uncomment 2 lines below
        #    Cmin = self._Cmode-0.3*self._Cmode
        #    Cmax = self._Cmode+0.3*self._Cmode
        self._C = np.random.triangular(
            self._Cmin, self._Cmode, self._Cmax, size=self._n
        )

        # phi - internal angle of friction provided in degrees
        phi_min = self._phi_mode - 0.18 * self._phi_mode
        phi_max = self._phi_mode + 0.32 * self._phi_mode
        self._phi = np.random.triangular(phi_min, self._phi_mode, phi_max, size=self._n)
        # soil thickness
        # hs_min = min(0.005, self._hs_mode-0.3*self._hs_mode) # Alternative
        hs_min = self._hs_mode - 0.3 * self._hs_mode
        hs_max = self._hs_mode + 0.1 * self._hs_mode
        self._hs = np.random.triangular(hs_min, self._hs_mode, hs_max, size=self._n)
        self._hs[self._hs <= 0.0] = 0.005
        if self._Ksat_provided:
            # Hydraulic conductivity (Ksat)
            Ksatmin = self._Ksatmode - (0.3 * self._Ksatmode)
            Ksatmax = self._Ksatmode + (0.1 * self._Ksatmode)
            self._Ksat = np.random.triangular(
                Ksatmin, self._Ksatmode, Ksatmax, size=self._n
            )
            self._T = self._Ksat * self._hs
        else:
            # Transmissivity (T)
            Tmin = self._Tmode - (0.3 * self._Tmode)
            Tmax = self._Tmode + (0.1 * self._Tmode)
            self._T = np.random.triangular(Tmin, self._Tmode, Tmax, size=self._n)

        # calculate Factor of Safety for n number of times
        # calculate components of FS equation
        self._C_dim = self._C / (
            self._hs * self._rho * self._g
        )  # dimensionless cohesion
        self._rel_wetness = ((self._Re) / self._T) * (
            self._a / np.sin(np.arctan(self._theta))
        )  # relative wetness
        # calculate probability of saturation
        countr = 0
        for val in self._rel_wetness:  # find how many RW values >= 1
            if val >= 1.0:
                countr = countr + 1  # number with RW values (>=1)
        # probability: No. high RW values/total No. of values (n)
        self._soil__probability_of_saturation = np.float32(countr) / self._n
        # Maximum Rel_wetness = 1.0
        np.place(self._rel_wetness, self._rel_wetness > 1, 1.0)
        self._soil__mean_relative_wetness = np.mean(self._rel_wetness)
        Y = np.tan(np.radians(self._phi)) * (1 - (self._rel_wetness * 0.5))
        # convert from degrees; 0.5 = water to soil density ratio
        # calculate Factor-of-safety
        self._FS = (self._C_dim / np.sin(np.arctan(self._theta))) + (
            np.cos(np.arctan(self._theta)) * (Y / np.sin(np.arctan(self._theta)))
        )
        count = 0
        for val in self._FS:  # find how many FS values <= 1
            if val <= 1.0:
                count = count + 1  # number with unstable FS values (<=1)
        # probability: No. unstable values/total No. of values (n)
        self._landslide__probability_of_failure = np.float32(count) / self._n

    def calculate_landslide_probability(self):
        """Main method of Landslide Probability class.

        Method creates arrays for output variables then loops through
        all the core nodes to run the method
        'calculate_factor_of_safety.' Output parameters probability of
        failure, mean relative wetness, and probability of saturation
        are assigned as fields to nodes.
        """
        # Create arrays for data with -9999 as default to store output
        self._mean_Relative_Wetness = np.full(self._grid.number_of_nodes, -9999.0)
        self._prob_fail = np.full(self._grid.number_of_nodes, -9999.0)
        self._prob_sat = np.full(self._grid.number_of_nodes, -9999.0)
        # Run factor of safety Monte Carlo for all core nodes in domain
        # i refers to each core node id
        for i in self._grid.core_nodes:
            self.calculate_factor_of_safety(i)
            # Populate storage arrays with calculated values
            self._mean_Relative_Wetness[i] = self._soil__mean_relative_wetness
            self._prob_fail[i] = self._landslide__probability_of_failure
            self._prob_sat[i] = self._soil__probability_of_saturation
        # Values can't be negative
        self._mean_Relative_Wetness[self._mean_Relative_Wetness < 0.0] = 0.0
        self._prob_fail[self._prob_fail < 0.0] = 0.0
        # assign output fields to nodes
        self._grid.at_node["soil__mean_relative_wetness"] = self._mean_Relative_Wetness
        self._grid.at_node["landslide__probability_of_failure"] = self._prob_fail
        self._grid.at_node["soil__probability_of_saturation"] = self._prob_sat

    def _seed_generator(self, seed=0):
        """Method to initiate random seed.

        Seed the random-number generator. This method will create the
        same sequence again by re-seeding with the same value (default
        value is zero). To create a sequence other than the default,
        assign non-zero value for seed.
        """
        np.random.seed(seed)

    def _interpolate_HSD_dict(self):
        """Method to extrapolate input data.

        This method uses a non-parametric approach to expand the input
        recharge array to the length of number of iterations. Output is
        a new dictionary of interpolated recharge for each HSD id.
        """
        HSD_dict = copy.deepcopy(self._HSD_dict)
        # First generate interpolated Re for each HSD grid
        Yrand = np.sort(np.random.rand(self._n))
        # n random numbers (0 to 1) in a column
        for vkey in HSD_dict.keys():
            if isinstance(HSD_dict[vkey], int):
                continue  # loop back up if value is integer (e.g. -9999)
            Re_temp = HSD_dict[vkey]  # an array of annual Re for 1 HSD grid
            Fx = ECDF(Re_temp)  # instantiate to get probabilities with Re
            Fx_ = Fx(Re_temp)  # probability array associated with Re data
            # interpolate function based on recharge data & probability
            f = interpolate.interp1d(
                Fx_, Re_temp, bounds_error=False, fill_value=min(Re_temp)
            )
            # array of Re interpolated from Yrand probabilities (n count)
            Re_interpolated = f(Yrand)
            # replace values in HSD_dict with interpolated Re
            HSD_dict[vkey] = Re_interpolated

        self._interpolated_HSD_dict = HSD_dict

    def _calculate_HSD_recharge(self, i):
        """Method to calculate recharge based on upstream fractions.

        This method calculates the resultant recharge at node i of the
        model domain, using recharge of contributing HSD ids and the
        areal fractions of upstream contributing HSD ids. Output is a
        numpy array of recharge at node i.
        """
        store_Re = np.zeros(self._n)
        HSD_id_list = self._HSD_id_dict[i]
        fract_list = self._fract_dict[i]
        for j in range(0, len(HSD_id_list)):
            Re_temp = self._interpolated_HSD_dict[HSD_id_list[j]]
            fract_temp = fract_list[j]
            Re_adj = Re_temp * fract_temp
            store_Re = np.vstack((store_Re, np.array(Re_adj)))
        self._Re = np.sum(store_Re, 0)<|MERGE_RESOLUTION|>--- conflicted
+++ resolved
@@ -67,15 +67,9 @@
                              groundwater__recharge_max_value=121.)
 
     Option 2 - Lognormal recharge
-<<<<<<< HEAD
 
     .. code-block:: python
 
-=======
-
-    .. code-block:: python
-
->>>>>>> 04d505db
         LandslideProbability(grid,
                              number_of_iterations=250,
                              groundwater__recharge_distribution='lognormal',
@@ -83,15 +77,9 @@
                              groundwater__recharge_standard_deviation=0.25)
 
     Option 3 - Lognormal_spatial recharge
-<<<<<<< HEAD
 
     .. code-block:: python
 
-=======
-
-    .. code-block:: python
-
->>>>>>> 04d505db
         LandslideProbability(grid,
                              number_of_iterations=250,
                              groundwater__recharge_distribution='lognormal_spatial',
@@ -99,15 +87,9 @@
                              groundwater__recharge_standard_deviation=np.random.rand(grid_size))
 
     Option 4 - Data_driven_spatial recharge
-<<<<<<< HEAD
 
     .. code-block:: python
 
-=======
-
-    .. code-block:: python
-
->>>>>>> 04d505db
         LandslideProbability(grid,
                              number_of_iterations=250,
                              groundwater__recharge_distribution='data_driven_spatial',
@@ -235,114 +217,6 @@
     _unit_agnostic = False
 
     __version__ = "1.0"
-<<<<<<< HEAD
-    _info = {
-        "landslide__probability_of_failure": {
-            "dtype": float,
-            "intent": "out",
-            "optional": False,
-            "units": "None",
-            "mapping": "node",
-            "doc": "number of times FS is <=1 out of number of iterations user selected",
-        },
-        "soil__density": {
-            "dtype": float,
-            "intent": "in",
-            "optional": False,
-            "units": "kg/m3",
-            "mapping": "node",
-            "doc": "wet bulk density of soil",
-        },
-        "soil__internal_friction_angle": {
-            "dtype": float,
-            "intent": "in",
-            "optional": False,
-            "units": "degrees",
-            "mapping": "node",
-            "doc": "critical angle just before failure due to friction between particles",
-        },
-        "soil__maximum_total_cohesion": {
-            "dtype": float,
-            "intent": "in",
-            "optional": False,
-            "units": "Pa or kg/m-s2",
-            "mapping": "node",
-            "doc": "maximum of combined root and soil cohesion at node",
-        },
-        "soil__mean_relative_wetness": {
-            "dtype": float,
-            "intent": "out",
-            "optional": False,
-            "units": "None",
-            "mapping": "node",
-            "doc": "Indicator of soil wetness; relative depth perched water table within the soil layer",
-        },
-        "soil__minimum_total_cohesion": {
-            "dtype": float,
-            "intent": "in",
-            "optional": False,
-            "units": "Pa or kg/m-s2",
-            "mapping": "node",
-            "doc": "minimum of combined root and soil cohesion at node",
-        },
-        "soil__mode_total_cohesion": {
-            "dtype": float,
-            "intent": "in",
-            "optional": False,
-            "units": "Pa or kg/m-s2",
-            "mapping": "node",
-            "doc": "mode of combined root and soil cohesion at node",
-        },
-        "soil__probability_of_saturation": {
-            "dtype": float,
-            "intent": "out",
-            "optional": False,
-            "units": "None",
-            "mapping": "node",
-            "doc": "number of times relative wetness is >=1 out of number of iterations user selected",
-        },
-        "soil__saturated_hydraulic_conductivity": {
-            "dtype": float,
-            "intent": "in",
-            "optional": False,
-            "units": "m/day",
-            "mapping": "node",
-            "doc": "mode rate of water transmitted through soil - provided if transmissivity is NOT provided to calculate tranmissivity  with soil depth",
-        },
-        "soil__thickness": {
-            "dtype": float,
-            "intent": "in",
-            "optional": False,
-            "units": "m",
-            "mapping": "node",
-            "doc": "soil depth to restrictive layer",
-        },
-        "soil__transmissivity": {
-            "dtype": float,
-            "intent": "in",
-            "optional": False,
-            "units": "m2/day",
-            "mapping": "node",
-            "doc": "mode rate of water transmitted through a unit width of saturated soil - either provided or calculated with Ksat and soil depth",
-        },
-        "topographic__slope": {
-            "dtype": float,
-            "intent": "in",
-            "optional": False,
-            "units": "tan theta",
-            "mapping": "node",
-            "doc": "gradient of the ground surface",
-        },
-        "topographic__specific_contributing_area": {
-            "dtype": float,
-            "intent": "in",
-            "optional": False,
-            "units": "m",
-            "mapping": "node",
-            "doc": "specific contributing (upslope area/cell face ) that drains to node",
-        },
-    }
-=======
 
     _cite_as = """
     @article{strauch2018hydroclimatological,
@@ -466,7 +340,6 @@
             "doc": "specific contributing (upslope area/cell face ) that drains to node",
         },
     }
->>>>>>> 04d505db
 
     def __init__(
         self,
