--- conflicted
+++ resolved
@@ -272,16 +272,13 @@
             horizontal_face = self._grid.dx / (1.0 + rt2)
             vertical_face = self._grid.dy / (1.0 + rt2)
             diag_face = np.sqrt(0.5 * (horizontal_face ** 2 + vertical_face ** 2))
-<<<<<<< HEAD
-            self._hoz = self.grid.horizontal_links
-            self._vert = self.grid.vertical_links
+
             # NOTE: Do these need to be flattened?
             # self._hoz = self.grid.horizontal_links.flatten()
             # self._vert = self.grid.vertical_links.flatten()
-=======
-            self._hoz = self._grid.horizontal_links.flatten()
-            self._vert = self._grid.vertical_links.flatten()
->>>>>>> 3305756b
+            self._hoz = self.grid.horizontal_links
+            self._vert = self.grid.vertical_links
+
             self._d8width_face_at_link[self._hoz] = vertical_face
             self._d8width_face_at_link[self._vert] = horizontal_face
             # ^ this operation pastes in faces where there are none, but
@@ -294,13 +291,8 @@
         if self._use_patches or self._kd_on_links:
             mg = self._grid
             try:
-<<<<<<< HEAD
                 self._hoz = self.grid.horizontal_links
                 self._vert = self.grid.vertical_links
-=======
-                self._hoz = self._grid.horizontal_links.flatten()
-                self._vert = self._grid.vertical_links.flatten()
->>>>>>> 3305756b
             except AttributeError:
                 pass
             self._x_link_patches = mg.patches_at_link[self._hoz]
