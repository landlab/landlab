from .advection import AdvectionSolverTVD
from .area_slope_transporter import AreaSlopeTransporter
from .bedrock_landslider import BedrockLandslider
from .carbonate import CarbonateProducer
from .chi_index import ChiFinder
from .concentration_tracker import ConcentrationTrackerForDiffusion
from .depression_finder import DepressionFinderAndRouter
from .depth_dependent_diffusion import DepthDependentDiffuser
from .depth_dependent_taylor_soil_creep import DepthDependentTaylorDiffuser
from .detachment_ltd_erosion import DepthSlopeProductErosion
from .detachment_ltd_erosion import DetachmentLtdErosion
from .diffusion import LinearDiffuser
from .dimensionless_discharge import DimensionlessDischarge
from .discharge_diffuser import DischargeDiffuser
from .drainage_density import DrainageDensity
from .erosion_deposition import ErosionDeposition
from .fire_generator import FireGenerator
from .flexure import Flexure
from .flexure import Flexure1D
from .flow_accum import FlowAccumulator
from .flow_accum import LossyFlowAccumulator
from .flow_director import FlowDirectorD8
from .flow_director import FlowDirectorDINF
from .flow_director import FlowDirectorMFD
from .flow_director import FlowDirectorSteepest
from .fracture_grid import FractureGridGenerator
<<<<<<< HEAD
from .genveg import VegParams, PlantGrowth, GenVeg
=======
from .genveg import VegParams, GenVeg
>>>>>>> c15abcf1
from .gflex import gFlex
from .gravel_bedrock_eroder import GravelBedrockEroder
from .gravel_river_transporter import GravelRiverTransporter
from .groundwater import GroundwaterDupuitPercolator
from .hack_calculator import HackCalculator
from .hand_calculator import HeightAboveDrainageCalculator
from .lake_fill import LakeMapperBarnes
from .landslides import LandslideProbability
from .lateral_erosion import LateralEroder
from .lithology import LithoLayers
from .lithology import Lithology
from .marine_sediment_transport import SimpleSubmarineDiffuser
from .network_sediment_transporter import NetworkSedimentTransporter
from .network_sediment_transporter.bed_parcel_initializers import (
    BedParcelInitializerArea,
)
from .network_sediment_transporter.bed_parcel_initializers import (
    BedParcelInitializerDepth,
)
from .network_sediment_transporter.bed_parcel_initializers import (
    BedParcelInitializerDischarge,
)
from .network_sediment_transporter.bed_parcel_initializers import (
    BedParcelInitializerUserD50,
)
from .network_sediment_transporter.sediment_pulser_at_links import SedimentPulserAtLinks
from .network_sediment_transporter.sediment_pulser_each_parcel import (
    SedimentPulserEachParcel,
)
from .nonlinear_diffusion import PerronNLDiffuse
from .normal_fault import NormalFault
from .overland_flow import KinematicWaveRengers
from .overland_flow import KinwaveImplicitOverlandFlow
from .overland_flow import KinwaveOverlandFlowModel
from .overland_flow import LinearDiffusionOverlandFlowRouter
from .overland_flow import OverlandFlow
from .overland_flow import OverlandFlowBates
from .pet import PotentialEvapotranspiration
from .plant_competition_ca import VegCA
from .potentiality_flowrouting import PotentialityFlowRouter
<<<<<<< HEAD
from .priority_flood_flow_router import PriorityFloodFlowRouter
from .profiler import ChannelProfiler
from .profiler import Profiler
from .profiler import TrickleDownProfiler
from .radiation import Radiation
from .sink_fill import SinkFiller
from .sink_fill import SinkFillerBarnes
from .soil_moisture import SoilInfiltrationGreenAmpt
from .soil_moisture import SoilMoisture
from .space import Space
from .space import SpaceLargeScaleEroder
=======

# from .priority_flood_flow_router import PriorityFloodFlowRouter
from .profiler import ChannelProfiler, Profiler, TrickleDownProfiler
from .radiation import Radiation
from .sink_fill import SinkFiller, SinkFillerBarnes
from .soil_moisture import SoilInfiltrationGreenAmpt, SoilMoisture

# from .space import Space, SpaceLargeScaleEroder
>>>>>>> c15abcf1
from .spatial_precip import SpatialPrecipitationDistribution
from .species_evolution import SpeciesEvolver
from .steepness_index import SteepnessFinder
from .stream_power import FastscapeEroder
from .stream_power import SedDepEroder
from .stream_power import StreamPowerEroder
from .stream_power import StreamPowerSmoothThresholdEroder
from .taylor_nonlinear_hillslope_flux import TaylorNonLinearDiffuser
from .tectonics import ListricKinematicExtender

# from .threshold_eroder import ThresholdEroder
from .tidal_flow import TidalFlowCalculator
from .transport_length_diffusion import TransportLengthHillslopeDiffuser
from .uniform_precip import PrecipitationDistribution
from .vegetation_dynamics import Vegetation
from .weathering import ExponentialWeatherer
from .weathering import ExponentialWeathererIntegrated

COMPONENTS = [
    AdvectionSolverTVD,
    AreaSlopeTransporter,
    BedrockLandslider,
    CarbonateProducer,
    ChannelProfiler,
    ChiFinder,
    ConcentrationTrackerForDiffusion,
    DepressionFinderAndRouter,
    DepthDependentDiffuser,
    DepthDependentTaylorDiffuser,
    DepthSlopeProductErosion,
    DetachmentLtdErosion,
    DischargeDiffuser,
    DimensionlessDischarge,
    DrainageDensity,
    ErosionDeposition,
    ExponentialWeatherer,
    ExponentialWeathererIntegrated,
    FastscapeEroder,
    FireGenerator,
    Flexure,
    Flexure1D,
    FlowAccumulator,
    # PriorityFloodFlowRouter,
    FlowDirectorD8,
    FlowDirectorDINF,
    FlowDirectorMFD,
    FlowDirectorSteepest,
    FractureGridGenerator,
    GenVeg,
    gFlex,
    GravelBedrockEroder,
    GravelRiverTransporter,
    GroundwaterDupuitPercolator,
    HackCalculator,
    HeightAboveDrainageCalculator,
    KinematicWaveRengers,
    KinwaveImplicitOverlandFlow,
    KinwaveOverlandFlowModel,
    LakeMapperBarnes,
    LandslideProbability,
    LateralEroder,
    LinearDiffuser,
    LinearDiffusionOverlandFlowRouter,
    ListricKinematicExtender,
    LithoLayers,
    Lithology,
    LossyFlowAccumulator,
    NetworkSedimentTransporter,
    NormalFault,
    OverlandFlow,
    OverlandFlowBates,
    PerronNLDiffuse,
    PotentialEvapotranspiration,
    PotentialityFlowRouter,
    PrecipitationDistribution,
    Profiler,
    Radiation,
    SedDepEroder,
    SedimentPulserAtLinks,
    SedimentPulserEachParcel,
    SimpleSubmarineDiffuser,
    SinkFiller,
    SinkFillerBarnes,
    SoilMoisture,
    SoilInfiltrationGreenAmpt,
    # Space,
    # SpaceLargeScaleEroder,
    SpatialPrecipitationDistribution,
    SpeciesEvolver,
    SteepnessFinder,
    StreamPowerEroder,
    StreamPowerSmoothThresholdEroder,
    BedParcelInitializerDischarge,
    BedParcelInitializerDepth,
    BedParcelInitializerArea,
    BedParcelInitializerUserD50,
    TaylorNonLinearDiffuser,
    TidalFlowCalculator,
    TransportLengthHillslopeDiffuser,
    TrickleDownProfiler,
    # ThresholdEroder,
    VegCA,
    Vegetation,
]

__all__ = [cls.__name__ for cls in COMPONENTS]<|MERGE_RESOLUTION|>--- conflicted
+++ resolved
@@ -24,11 +24,7 @@
 from .flow_director import FlowDirectorMFD
 from .flow_director import FlowDirectorSteepest
 from .fracture_grid import FractureGridGenerator
-<<<<<<< HEAD
-from .genveg import VegParams, PlantGrowth, GenVeg
-=======
 from .genveg import VegParams, GenVeg
->>>>>>> c15abcf1
 from .gflex import gFlex
 from .gravel_bedrock_eroder import GravelBedrockEroder
 from .gravel_river_transporter import GravelRiverTransporter
@@ -69,7 +65,6 @@
 from .pet import PotentialEvapotranspiration
 from .plant_competition_ca import VegCA
 from .potentiality_flowrouting import PotentialityFlowRouter
-<<<<<<< HEAD
 from .priority_flood_flow_router import PriorityFloodFlowRouter
 from .profiler import ChannelProfiler
 from .profiler import Profiler
@@ -81,16 +76,6 @@
 from .soil_moisture import SoilMoisture
 from .space import Space
 from .space import SpaceLargeScaleEroder
-=======
-
-# from .priority_flood_flow_router import PriorityFloodFlowRouter
-from .profiler import ChannelProfiler, Profiler, TrickleDownProfiler
-from .radiation import Radiation
-from .sink_fill import SinkFiller, SinkFillerBarnes
-from .soil_moisture import SoilInfiltrationGreenAmpt, SoilMoisture
-
-# from .space import Space, SpaceLargeScaleEroder
->>>>>>> c15abcf1
 from .spatial_precip import SpatialPrecipitationDistribution
 from .species_evolution import SpeciesEvolver
 from .steepness_index import SteepnessFinder
@@ -139,7 +124,6 @@
     FlowDirectorMFD,
     FlowDirectorSteepest,
     FractureGridGenerator,
-    GenVeg,
     gFlex,
     GravelBedrockEroder,
     GravelRiverTransporter,
