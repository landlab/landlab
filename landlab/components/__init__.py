--- conflicted
+++ resolved
@@ -15,11 +15,7 @@
     FlowDirectorMFD,
     FlowDirectorSteepest,
 )
-<<<<<<< HEAD
-=======
-from .flow_routing import DepressionFinderAndRouter, FlowRouter
 from .fracture_grid import FractureGridGenerator
->>>>>>> 42d0de5f
 from .gflex import gFlex
 from .hack_calculator import HackCalculator
 from .lake_fill import LakeMapperBarnes
