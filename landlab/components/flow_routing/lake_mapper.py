--- conflicted
+++ resolved
@@ -750,21 +750,11 @@
             if isinstance(self._grid, landlab.grid.raster.RasterModelGrid):
                 link_l = self._link_lengths
             else:  # Voronoi
-<<<<<<< HEAD
-                link_l = self._link_lengths[self._grid.links_at_node[outlet_node, :]]
-            try:
-                eff_slopes = ((self._elev[outlet_node] -
-                               self._elev[out_draining]) /
-                              link_l[unique_indxs[1:]])
-            except IndexError:
-                raise
-=======
                 link_l = self._link_lengths[
                     self._grid.links_at_node[outlet_node, :]]
             eff_slopes = ((self._elev[outlet_node] -
                            self._elev[out_draining]) /
                           link_l[unique_indxs[1:]])
->>>>>>> e2796b13
             lowest = np.argmax(eff_slopes)
             lowest_node = out_draining[lowest]
             # route the flow
