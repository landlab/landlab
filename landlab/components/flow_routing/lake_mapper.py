# -*- coding: utf-8 -*-
"""Find depressions on a topographic surface.

.. codeauthor:: gtucker, DEJH (Flow routing)
"""
# Routing by DEJH, Oct 15.
from __future__ import print_function

import numpy as np

import landlab
from landlab import (
    CLOSED_BOUNDARY,
    CORE_NODE,
    FIXED_VALUE_BOUNDARY,
    Component,
    FieldError,
    ModelParameterDictionary,
    RasterModelGrid,
)
from landlab.components.flow_accum import flow_accum_bw
from landlab.core.messages import error_message, warning_message
from landlab.core.model_parameter_dictionary import MissingKeyError
from landlab.core.utils import as_id_array
from landlab.grid.base import BAD_INDEX_VALUE as LOCAL_BAD_INDEX_VALUE

# Codes for depression status
_UNFLOODED = 0
_PIT = 1
_CURRENT_LAKE = 2
_FLOODED = 3

use_cfuncs = True


class DepressionFinderAndRouter(Component):

    """Find depressions on a topographic surface.

    This component identifies depressions in a topographic surface, finds an
    outlet for each depression.  If directed to do so (default True), and the
    component is able to find existing routing fields output from the
    'route_flow_dn' component, it will then modify the drainage directions and
    accumulations already stored in the grid to route flow across these
    depressions.

    Note that in general properties of this class named "depression" identify
    each individual pit in the topography, including those that will merge
    once the fill is performed. Those named "lake" return the unique lakes
    created by the fill, and are probably the properties most users will
    want.

    Note also that the structure of drainage within the lakes is not
    guaranteed, and in particular, may not be symmetrical even if your
    boundary conditions are.
    However, the outputs from the lake will all still be correct.

    Note the routing part of this component is not yet compatible with
    irregular grids.

    The prinary method of this class is
    *map_depressions(pits='flow__sink_flag', reroute_flow=True)*.

    Examples
    --------
    Route flow across a depression in a sloped surface.

    >>> from landlab import RasterModelGrid
    >>> from landlab.components import FlowAccumulator, DepressionFinderAndRouter
    >>> mg = RasterModelGrid((7, 7), 0.5)
    >>> z = mg.add_field('node', 'topographic__elevation', mg.node_x.copy())
    >>> z += 0.01 * mg.node_y
    >>> mg.at_node['topographic__elevation'].reshape(mg.shape)[2:5, 2:5] *= 0.1
    >>> fr = FlowAccumulator(mg, flow_director='D8')
    >>> fr.run_one_step()  # the flow "gets stuck" in the hole
    >>> mg.at_node['flow__receiver_node'].reshape(mg.shape)
    array([[ 0,  1,  2,  3,  4,  5,  6],
           [ 7,  7, 16, 17, 18, 18, 13],
           [14, 14, 16, 16, 17, 18, 20],
           [21, 21, 16, 23, 24, 25, 27],
           [28, 28, 23, 30, 31, 32, 34],
           [35, 35, 30, 31, 32, 32, 41],
           [42, 43, 44, 45, 46, 47, 48]])
    >>> mg.at_node['drainage_area'].reshape(mg.shape)
    array([[ 0.  ,  0.  ,  0.  ,  0.  ,  0.  ,  0.  ,  0.  ],
           [ 0.25,  0.25,  0.25,  0.25,  0.25,  0.25,  0.  ],
           [ 0.25,  0.25,  5.  ,  1.5 ,  1.  ,  0.25,  0.  ],
           [ 0.25,  0.25,  3.  ,  0.75,  0.5 ,  0.25,  0.  ],
           [ 0.25,  0.25,  2.  ,  1.5 ,  1.  ,  0.25,  0.  ],
           [ 0.25,  0.25,  0.25,  0.25,  0.25,  0.25,  0.  ],
           [ 0.  ,  0.  ,  0.  ,  0.  ,  0.  ,  0.  ,  0.  ]])
    >>> df = DepressionFinderAndRouter(mg)
    >>> df.map_depressions()  # reroute_flow defaults to True
    >>> mg.at_node['flow__receiver_node'].reshape(mg.shape)
    array([[ 0,  1,  2,  3,  4,  5,  6],
           [ 7,  7, 16, 17, 18, 18, 13],
           [14, 14,  8, 16, 17, 18, 20],
           [21, 21, 16, 16, 24, 25, 27],
           [28, 28, 23, 24, 24, 32, 34],
           [35, 35, 30, 31, 32, 32, 41],
           [42, 43, 44, 45, 46, 47, 48]])
    >>> mg.at_node['drainage_area'].reshape(mg.shape)
    array([[ 0.  ,  0.  ,  0.  ,  0.  ,  0.  ,  0.  ,  0.  ],
           [ 5.25,  5.25,  0.25,  0.25,  0.25,  0.25,  0.  ],
           [ 0.25,  0.25,  5.  ,  1.5 ,  1.  ,  0.25,  0.  ],
           [ 0.25,  0.25,  0.75,  2.25,  0.5 ,  0.25,  0.  ],
           [ 0.25,  0.25,  0.5 ,  0.5 ,  1.  ,  0.25,  0.  ],
           [ 0.25,  0.25,  0.25,  0.25,  0.25,  0.25,  0.  ],
           [ 0.  ,  0.  ,  0.  ,  0.  ,  0.  ,  0.  ,  0.  ]])
    >>> df.lake_at_node.reshape(mg.shape)  # doctest: +NORMALIZE_WHITESPACE
    array([[False, False, False, False, False, False, False],
           [False, False, False, False, False, False, False],
           [False, False,  True,  True,  True, False, False],
           [False, False,  True,  True,  True, False, False],
           [False, False,  True,  True,  True, False, False],
           [False, False, False, False, False, False, False],
           [False, False, False, False, False, False, False]], dtype=bool)
    >>> df.lake_map.reshape(mg.shape)  # doctest: +NORMALIZE_WHITESPACE
    array([[-1, -1, -1, -1, -1, -1, -1],
           [-1, -1, -1, -1, -1, -1, -1],
           [-1, -1, 16, 16, 16, -1, -1],
           [-1, -1, 16, 16, 16, -1, -1],
           [-1, -1, 16, 16, 16, -1, -1],
           [-1, -1, -1, -1, -1, -1, -1],
           [-1, -1, -1, -1, -1, -1, -1]])
    >>> df.lake_codes  # a unique code for each lake present on the grid
    array([16])
    >>> df.lake_outlets  # the outlet node of each lake in lake_codes
    array([8])
    >>> df.lake_areas  # the area of each lake in lake_codes
    array([ 2.25])

    Because rereoute_flow defaults to True, the flow connectivity fields
    created by the FlowAccumulator will have now been modified to route flow over
    the depressions in the surface. The topogrphy itself is not modified.
    """

    _name = "DepressionFinderAndRouter"

    _input_var_names = ("topographic__elevation",)

    _output_var_names = ("depression__depth", "depression__outlet_node")

    _var_units = {
        "topographic__elevation": "m",
        "depression__depth": "m",
        "depression__outlet_node": "-",
    }

    _var_mapping = {
        "topographic__elevation": "node",
        "depression__depth": "node",
        "depression__outlet_node": "node",
    }

    _var_doc = {
        "topographic__elevation": "Surface topographic elevation",
        "depression__depth": "Depth of depression below its spillway point",
        "depression__outlet_node": "If a depression, the id of the outlet node for that depression, "
        "otherwise BAD_INDEX_VALUE",
    }

    def __init__(self, grid, routing="D8"):
        """Create a DepressionFinderAndRouter.

        Constructor assigns a copy of the grid, sets the current time, and
        calls the initialize method.

        Parameters
        ----------
        grid : RasterModelGrid
            A landlab RasterModelGrid.
        routing : 'D8' or 'D4' (optional)
            If grid is a raster type, controls whether lake connectivity can
            occur on diagonals ('D8', default), or only orthogonally ('D4').
            Has no effect if grid is not a raster.
        """
        super(DepressionFinderAndRouter, self).__init__(grid)
        self._grid = grid
        self._bc_set_code = self.grid.bc_set_code

        if routing is not "D8":
            assert routing is "D4"
        self._routing = routing

        if isinstance(grid, RasterModelGrid) and (routing is "D8"):
            self._D8 = True
            self.num_nbrs = 8
<<<<<<< HEAD
            self._diag_link_length = np.sqrt(grid.dx ** 2 + grid.dy ** 2)
=======
            self._diag_link_length = np.sqrt(grid._dx ** 2 + grid._dy ** 2)
>>>>>>> 4bd95a7e
        else:
            self._D8 = False  # useful shorthand for thia test we do a lot
            if isinstance(grid, RasterModelGrid):
                self.num_nbrs = 4
            else:
                self.num_nbrs = self.grid.links_at_node.shape[1]

        if "flow__receiver_node" in self._grid.at_node:
            if self._grid.at_node["flow__receiver_node"].size != self._grid.size(
                "node"
            ):
                msg = (
                    "A route-to-multiple flow director has been "
                    "run on this grid. The depression finder is "
                    "not compatible with the grid anymore. Use "
                    "DepressionFinderAndRouter with reroute_flow="
                    "True only with route-to-one methods. If using this "
                    "component with such a flow directing method is desired "
                    "please open a GitHub Issue/"
                )
                raise NotImplementedError(msg)

        self._initialize()

    def _initialize(self, input_stream=None):
        """Initialize the component from an input file.

        The BMI-style initialize method takes an optional input_stream
        parameter, which may be either a ModelParameterDictionary object or
        an input stream from which a ModelParameterDictionary can read values.

        Parameters
        ----------
        input_stream : str, file_like, or ModelParameterDictionary, optional
            ModelParameterDictionary that holds the input parameters.
        """
        # Create a ModelParameterDictionary for the inputs
        if input_stream is None:
            inputs = None
        elif isinstance(input_stream, ModelParameterDictionary):
            inputs = input_stream
        else:
            inputs = ModelParameterDictionary(input_stream)

        # Make sure the grid includes elevation data. This means either:
        #  1. The grid has a node field called 'topographic__elevation', or
        #  2. The input file has an item called 'ELEVATION_FIELD_NAME' *and*
        #     a field by this name exists in the grid.
        try:
            self._elev = self._grid.at_node["topographic__elevation"]
        except FieldError:
            try:
                topo_field_name = inputs.read_string("ELEVATION_FIELD_NAME")
            except AttributeError:
                error_message(
                    """Because your grid does not have a node field
                    called "topographic__elevation", you need to pass the
                    name of a text input file or ModelParameterDictionary,
                    and this file or dictionary needs to include the name
                    of another field in your grid that contains your
                    elevation data."""
                )
                raise
            except MissingKeyError:
                error_message(
                    """Because your grid does not have a node field
                    called "topographic__elevation", your input file (or
                    ModelParameterDictionary) must include an entry with
                    the key "ELEVATION_FIELD_NAME", which gives the name
                    of a field in your grid that contains your elevation
                    data."""
                )
                raise
            try:
                self._elev = self._grid.at_node[topo_field_name]
            except AttributeError:
                warning_message(
                    """Your grid does not seem to have a node field
                    called {0}""".format(
                        topo_field_name
                    )
                )

        # Create output variables.
        #
        # Note that we initialize depression
        # outlet ID to LOCAL_BAD_INDEX_VALUE (which is a major clue!)
        self.depression_depth = self._grid.add_zeros(
            "node", "depression__depth", noclobber=False
        )
        self.depression_outlet_map = self._grid.add_zeros(
            "node", "depression__outlet_node", dtype=int, noclobber=False
        )
        self.depression_outlet_map += LOCAL_BAD_INDEX_VALUE

        # Later on, we'll need a number that's guaranteed to be larger than the
        # highest elevation in the grid.
        self._BIG_ELEV = 1.0e99

        self.updated_boundary_conditions()

        self._lake_outlets = []  # a list of each unique lake outlet
        # ^note this is nlakes-long

        self.is_pit = self._grid.add_ones("node", "is_pit", dtype=bool, noclobber=False)
        self.flood_status = self._grid.add_zeros(
            "node", "flood_status_code", dtype=int, noclobber=False
        )
        self._lake_map = np.empty(self._grid.number_of_nodes, dtype=int)
        self._lake_map.fill(LOCAL_BAD_INDEX_VALUE)

    def updated_boundary_conditions(self):
        """
            Call this if boundary conditions on the grid are updated after the
            component is instantiated.
        """
        try:
            dx = self._grid.dx
            dy = self._grid.dy
        except AttributeError:
            pass
        # We'll also need a handy copy of the node neighbor lists
        # TODO: presently, this grid method seems to only exist for Raster
        # grids. We need it for *all* grids!
        self._node_nbrs = self._grid.active_adjacent_nodes_at_node
        if self._D8:
            diag_nbrs = self._grid.diagonal_adjacent_nodes_at_node.copy()
            # remove the inactive nodes:
            diag_nbrs[self.grid.status_at_node[diag_nbrs] == CLOSED_BOUNDARY] = -1
            self._node_nbrs = np.concatenate((self._node_nbrs, diag_nbrs), 1)
            self._link_lengths = np.empty(8, dtype=float)
            self._link_lengths[0] = dx
            self._link_lengths[2] = dx
            self._link_lengths[1] = dy
            self._link_lengths[3] = dy
            self._link_lengths[4:].fill(np.sqrt(dx * dx + dy * dy))
        elif (type(self.grid) is landlab.grid.raster.RasterModelGrid) and (
            self._routing is "D4"
        ):
            self._link_lengths = np.empty(4, dtype=float)
            self._link_lengths[0] = dx
            self._link_lengths[2] = dx
            self._link_lengths[1] = dy
            self._link_lengths[3] = dy
        else:
            self._link_lengths = self.grid.length_of_link

    def _find_pits(self):
        """Locate local depressions ("pits") in a gridded elevation field.

        Notes
        -----
        **Uses**:

        * ``self._elev``
        * ``self._grid``

        **Creates**:

        * ``self.is_pit`` (node array of booleans): Flag indicating whether
          the node is a pit.
        * ``self.number_of_pits`` (int): Number of pits found.
        * ``self.pit_node_ids`` (node array of ints): IDs of the nodes that
          are pits

        A node is defined as being a pit if and only if:

        1. All neighboring core nodes have equal or greater elevation, and
        2. Any neighboring open boundary nodes have a greater elevation.

        The algorithm starts off assuming that all core nodes are pits. We then
        loop through all active links. For each link, if one node is higher
        than the other, the higher one cannot be a pit, so we flag it False.
        We also look at cases in which an active link's nodes have equal
        elevations. If one is an open boundary, then the other must be a core
        node, and we declare the latter not to be a pit (via rule 2 above).
        """
        # Create the is_pit array, with all core nodes initialized to True and
        # all boundary nodes initialized to False.
        self.is_pit.fill(True)
        self.is_pit[self._grid.boundary_nodes] = False

        # Loop over all active links: if one of a link's two nodes is higher
        # than the other, the higher one is not a pit. Also, if they have
        # equal elevations and one is an open boundary, the other is not a pit.
        act_links = self._grid.active_links
        h_orth = self._grid.node_at_link_head[act_links]
        t_orth = self._grid.node_at_link_tail[act_links]

        # These two lines assign the False flag to any node that is higher
        # than its partner on the other end of its link
        self.is_pit[
            h_orth[np.where(self._elev[h_orth] > self._elev[t_orth])[0]]
        ] = False
        self.is_pit[
            t_orth[np.where(self._elev[t_orth] > self._elev[h_orth])[0]]
        ] = False

        # If we have a raster grid, handle the diagonal active links too
        # (At the moment, their data structure is a bit different)
        # TODO: update the diagonal link data structures
        # DEJH doesn't understand why this can't be vectorized as above...
        if self._D8:
            for h, t in self.grid.nodes_at_diagonal[self.grid.active_diagonals]:
                if self._elev[h] > self._elev[t]:
                    self.is_pit[h] = False
                elif self._elev[t] > self._elev[h]:
                    self.is_pit[t] = False
                elif self._elev[h] == self._elev[t]:
                    if self._grid.status_at_node[h] == FIXED_VALUE_BOUNDARY:
                        self.is_pit[t] = False
                    elif self._grid.status_at_node[t] == FIXED_VALUE_BOUNDARY:
                        self.is_pit[h] = False

        # Record the number of pits and the IDs of pit nodes.
        self.number_of_pits = np.count_nonzero(self.is_pit)
        self.pit_node_ids = as_id_array(np.where(self.is_pit)[0])

    def find_lowest_node_on_lake_perimeter(self, nodes_this_depression):
        """Locate the lowest node on the margin of the "lake".

        Parameters
        ----------
        nodes_this_depression : array_like of int
            Nodes that form a pit.

        Returns
        -------
        int
            The lowest node on the perimeter of a depression.
        """
        # Start with the first node on the list, and an arbitrarily large elev
        lowest_node = nodes_this_depression[0]
        lowest_elev = self._BIG_ELEV

        for n in nodes_this_depression:

            for nbr in self._node_nbrs[n]:
                if nbr != -1:
                    if self.flood_status[nbr] == _UNFLOODED:
                        if self._elev[nbr] < lowest_elev:
                            lowest_node = nbr
                            lowest_elev = self._elev[nbr]
                    elif (
                        self.flood_status[nbr] == _PIT
                        or self.flood_status[nbr] == _FLOODED
                    ):
                        nodes_this_depression.append(nbr)
                        self.flood_status[nbr] = _CURRENT_LAKE
        if lowest_elev == self._BIG_ELEV:
            print("Unable to find drainage outlet for a lake.")
            print("In lake with " + str(len(nodes_this_depression)), "nodes:")
            print(str(nodes_this_depression))

            for i in nodes_this_depression:
                print("Node ID: ", i)
                print("Node Elevation: ", self._elev[i])
                print("Node Flood Status: ", self.flood_status[i])
                print("Node Grid Status: ", self._grid.status_at_node[i])
                print("Node Neigbors: ", self._node_nbrs[i])
                print("Neighbor Elevations: ", self._elev[self._node_nbrs[i]])
                print("Neigbor Flood Status: ", self.flood_status[self._node_nbrs[i]])
                print("Neigbor Status: ", self._grid.status_at_node[self._node_nbrs[i]])
            warning_message(
                """If you see no data values in any of the elevation terms
                this may because you have disconnected open nodes (which
                sometimes occurs during raster clipping.

                Consider running
                set_open_nodes_disconnected_from_watershed_to_closed
                which will remove isolated open nodes."""
            )

        assert lowest_elev < self._BIG_ELEV, "failed to find lowest perim node"
        return lowest_node

    def _links_and_nbrs_at_node(self, the_node):
        """Compile and return arrays with IDs of neighbor links and nodes.

        If D8 Raster, returns *diag_nbrs* containing the diagonal neighbors;
        otherwise, *diag_nbrs = None*.

        Examples
        --------
        >>> from landlab import RasterModelGrid
        >>> from landlab.components import DepressionFinderAndRouter
        >>> rg = RasterModelGrid((3, 3))
        >>> z = rg.add_zeros('node', 'topographic__elevation')
        >>> z[4] = 2.0
        >>> df = DepressionFinderAndRouter(rg, routing='D4')
        >>> (links, nbrs, dnbrs) = df._links_and_nbrs_at_node(4)
        >>> links
        array([6, 8, 5, 3])
        >>> nbrs
        array([5, 7, 3, 1])
        >>> dnbrs
        >>> df = DepressionFinderAndRouter(rg, routing='D8')
        >>> (links, nbrs, dnbrs) = df._links_and_nbrs_at_node(4)
        >>> links
        array([6, 8, 5, 3])
        >>> nbrs
        array([5, 7, 3, 1])
        >>> dnbrs
        array([8, 6, 0, 2])
        """

        # Get the neighboring links (and, if applicable, the diagonals)
        links = self._grid.links_at_node[the_node]
        nbrs = self._grid.adjacent_nodes_at_node[the_node]
        if self._D8:
            diag_nbrs = self._grid.diagonal_adjacent_nodes_at_node[the_node]
        else:
            diag_nbrs = None

        return links, nbrs, diag_nbrs

    def assign_outlet_receiver(self, outlet_node):
        """Find drainage direction for outlet_node that does not flow into its
        own lake.

        Examples
        --------
        >>> import numpy as np
        >>> from landlab.components import DepressionFinderAndRouter
        >>> from landlab.components import FlowAccumulator
        >>> from landlab import RasterModelGrid
        >>> rg = RasterModelGrid((7, 7))
        >>> rg.status_at_node[rg.nodes_at_right_edge] = CLOSED_BOUNDARY
        >>> z = rg.add_zeros('node', 'topographic__elevation')
        >>> z[:] = rg.x_of_node + 0.01 * rg.y_of_node
        >>> lake_nodes = np.array([10, 16, 17, 18, 24, 32, 33, 38, 40])
        >>> z[lake_nodes] *= 0.1
        >>> fr = FlowAccumulator(rg, flow_director='D4')
        >>> fr.run_one_step()
        >>> rg.at_node['flow__receiver_node']
        array([ 0,  1,  2,  3,  4,  5,  6,  7,  7, 16, 10, 10, 11, 13, 14, 14, 16,
               16, 17, 18, 20, 21, 21, 16, 17, 24, 33, 27, 28, 28, 29, 24, 32, 32,
               34, 35, 35, 38, 38, 38, 33, 41, 42, 43, 44, 45, 46, 47, 48])
        >>> df = DepressionFinderAndRouter(rg, routing='D4')
        >>> df.map_depressions()
        >>> rg.at_node['flow__receiver_node']
        array([ 0,  1,  2,  3,  4,  5,  6,  7,  7, 16, 17, 10, 11, 13, 14, 14, 15,
               16, 17, 18, 20, 21, 21, 16, 17, 24, 33, 27, 28, 28, 29, 38, 31, 32,
               34, 35, 35, 36, 37, 38, 33, 41, 42, 43, 44, 45, 46, 47, 48])
        >>> fr = FlowAccumulator(rg, flow_director='D8')
        >>> fr.run_one_step()
        >>> rg.at_node['flow__receiver_node']
        array([ 0,  1,  2,  3,  4,  5,  6,  7,  7, 16, 16, 10, 18, 13, 14, 14, 16,
               16, 17, 18, 20, 21, 21, 16, 16, 24, 33, 27, 28, 28, 24, 24, 24, 32,
               34, 35, 35, 38, 38, 38, 32, 41, 42, 43, 44, 45, 46, 47, 48])
        >>> df = DepressionFinderAndRouter(rg, routing='D8')
        >>> df.map_depressions()
        >>> rg.at_node['flow__receiver_node']
        array([ 0,  1,  2,  3,  4,  5,  6,  7,  7, 16, 16, 10, 18, 13, 14, 14,  8,
               16, 17, 18, 20, 21, 21, 16, 16, 24, 33, 27, 28, 28, 24, 24, 24, 32,
               34, 35, 35, 38, 32, 38, 32, 41, 42, 43, 44, 45, 46, 47, 48])
        """

        (links, nbrs, diag_nbrs) = self._links_and_nbrs_at_node(outlet_node)

        # Sweep through them, identifying the neighbor with the greatest slope.
        # We are probably duplicating some gradient calculations, but this only
        # happens occasionally, when we have a candidate outlet node.

        # We're seeking the valid neighbor (*receiver*) in the direction of
        # steepest descent. Initially set *receiver* to the node itself, and
        # downhill-positive gradient to zero. If we don't find any neighbor
        # with a steeper path (or an open boundary), then we have failed.
        max_downhill_grad = 0.0
        receiver = outlet_node
        node_elev = self._elev[outlet_node]

        # Iterate over all "regular" neighbors
        for i in range(len(links)):

            lnk = links[i]
            nbr = nbrs[i]

            # To pass this first hurdle, the neighbor must:
            #   * not be part of the current lake
            #   * have a surface (if flooded, WATER surface)
            #     lower than our outlet node;
            #   * not be a closed boundary
            if (
                self.flood_status[nbr] != _CURRENT_LAKE
                and (
                    (self._elev[nbr] + self.depression_depth[nbr])
                    < self._elev[receiver]
                )
                and self._grid.status_at_node[nbr] != CLOSED_BOUNDARY
            ):

                # Next test: is it the steepest downhill grad so far?
                # If so, we've found a candidate.
                grad = (node_elev - self._elev[nbr]) / self._grid.length_of_link[lnk]
                if grad > max_downhill_grad:

                    # Update the receiver and max grad: this is now the one
                    # to beat.
                    max_downhill_grad = grad
                    receiver = nbr

        # If we're on a D8 raster, iterate over all diagonal neighbors
        if self._D8:

            for nbr in diag_nbrs:

                # Again, to pass this first hurdle, the neighbor must:
                #   * not be part of the current lake
                #   * have a surface (if flooded, WATER surface)
                #     lower than our outlet node;
                #   * not be a closed boundary
                if (
                    self.flood_status[nbr] != _CURRENT_LAKE
                    and (
                        (self._elev[nbr] + self.depression_depth[nbr])
                        < self._elev[receiver]
                    )
                    and self._grid.status_at_node[nbr] != CLOSED_BOUNDARY
                ):

                    # Next test: is it the steepest downhill grad so far?
                    # If so, we've found a candidate.
                    grad = (node_elev - self._elev[nbr]) / self._diag_link_length
                    if grad > max_downhill_grad:

                        # Update the receiver and max grad: this is now the one
                        # to beat.
                        max_downhill_grad = grad
                        receiver = nbr

        # We only call this method after is_valid_outlet has evaluated True,
        # so in theory it should NEVER be the case that we fail to find a
        # receiver. However, let's make sure.
        assert receiver != outlet_node, "failed to find receiver with ID: %r" % receiver

        # Finally, let's assign it

        self._grid.at_node["flow__receiver_node"][outlet_node] = receiver

    def node_can_drain(self, the_node):
        """Check if a node has drainage away from the current lake/depression.

        Parameters
        ----------
        the_node : int
            The node to test.
        nodes_this_depression : array_like of int
            Nodes that form a pit.

        Returns
        -------
        boolean
            ``True`` if the node can drain. Otherwise, ``False``.
        """
        nbrs = self._node_nbrs[the_node]
        not_bad = nbrs != LOCAL_BAD_INDEX_VALUE
        not_too_high = self._elev[nbrs] < self._elev[the_node]
        not_current_lake = np.not_equal(self.flood_status[nbrs], _CURRENT_LAKE)
        not_flooded = np.not_equal(self.flood_status[nbrs], _FLOODED)

        # The following logic block handles the case when a neighbor is
        # flooded but its outlet is LOWER than the_node, so the_node could
        # be an outlet that flows into a lower lake.
        #
        # We proceed only if there is at least one flooded node
        if np.any(np.logical_not(not_flooded)):

            # Examine each neighbor
            for i in range(len(nbrs)):

                # If the neighbor is flooded...
                if not not_flooded[i]:

                    # Check to see whether its own outlet is lower than
                    # the_node. If so, then it does not "count" as being
                    # flooded, because its water level is lower than our
                    # current potential lake outlet.
                    dep_out = self.depression_outlet_map[nbrs[i]]
                    if self._elev[the_node] > self._elev[dep_out]:
                        not_flooded[i] = True

        # Now combine all the issues: any neighbor(s) that is not "bad",
        # too high, part of the current lake, or flooded at a level equal to
        # or higher than the_node, is a potential outlet. So, if there are any
        # neighbor nodes that pass all these tests, then the_node can drain.
        all_probs = np.logical_and(
            np.logical_and(not_bad, not_too_high),
            np.logical_and(not_current_lake, not_flooded),
        )
        if np.any(all_probs):
            return True
        else:
            return False

    def is_valid_outlet(self, the_node):
        """Check if a node is a valid outlet for the depression.

        Parameters
        ----------
        the_node : int
            The node to test.
        nodes_this_depression : array_like of int
            Nodes that form a pit.

        Returns
        -------
        boolean
            ``True`` if the node is a valid outlet. Otherwise, ``False``.
        """
        if self._grid.status_at_node[the_node] == FIXED_VALUE_BOUNDARY:
            return True

        if self.node_can_drain(the_node):
            return True

        return False

    def _record_depression_depth_and_outlet(
        self, nodes_this_depression, outlet_id, pit_node
    ):
        """Record information about a depression.

        Record information about this depression/lake in the flood_status,
        depression_depth, and depression_outlet arrays.

        Parameters
        ----------
        nodes_this_depression : iterable of int
            Nodes that form a pit.
        outlet_id : int
            Node that is the outlet of the pit.
        pit_node : int
            Node that is the deepest pit, uniquely associated with this
            depression.
        """
        n = nodes_this_depression

        # three cases possible - new lake is fresh; new lake is smaller than
        # an existing lake (subsumed, and unimportant), new lake is equal to
        # or bigger than old lake (or multiple old lakes). It SHOULDN'T be
        # possible to have two lakes overlapping... We can test this with an
        # assertion that out total # of *tracked* lakes matches the accumulated
        # total of unique vals in lake_map.
        fresh_nodes = np.equal(self._lake_map[n], LOCAL_BAD_INDEX_VALUE)
        if np.all(fresh_nodes):  # a new lake
            self.flood_status[n] = _FLOODED
            self.depression_depth[n] = self._elev[outlet_id] - self._elev[n]
            self.depression_outlet_map[n] = outlet_id
            self._lake_map[n] = pit_node
            self._pits_flooded += 1
            pit_node_where = np.searchsorted(self.pit_node_ids, pit_node)
            self._unique_pits[pit_node_where] = True
        elif np.any(fresh_nodes):  # lake is bigger than one or more existing
            self.flood_status[n] = _FLOODED
            depth_this_lake = self._elev[outlet_id] - self._elev[n]
            self.depression_depth[n] = depth_this_lake
            self.depression_outlet_map[n] = outlet_id
            # ^these two will just get stamped over as needed
            subsumed_lakes = np.unique(self._lake_map[n])  # IDed by pit_node
            # the final entry is LOCAL_BAD_INDEX_VALUE
            subs_lakes_where = np.searchsorted(self.pit_node_ids, subsumed_lakes[1:])
            pit_node_where = np.searchsorted(self.pit_node_ids, pit_node)
            self._unique_pits[subs_lakes_where] = False
            self._unique_pits[pit_node_where] = True
            self._pits_flooded -= subsumed_lakes.size - 2
            # -1 for the LOCAL_BAD_INDEX_VALUE that must be present; another -1
            # because a single lake is just replaced by a new lake.
            self._lake_map[n] = pit_node
        else:  # lake is subsumed within an existing lake
            print(" eaten lake")
            assert np.all(np.equal(self.flood_status[n], _CURRENT_LAKE))
            self.flood_status[n] = _FLOODED

    def find_depression_from_pit(self, pit_node, reroute_flow=True):
        """Find the extent of the nodes that form a pit.

        Identify extent of depression/lake whose lowest point is the node
        pit_node (which is a itself a pit, a.k.a., closed depression).

        Parameters
        ----------
        pit_node : int
            The node that is the lowest point of a pit.
        """

        # Place pit_node at top of depression list
        nodes_this_depression = []
        nodes_this_depression.insert(0, pit_node)

        # Flag the pit as being _CURRENT_LAKE (it's the first node in the
        # current lake)
        self.flood_status[pit_node] = _CURRENT_LAKE

        # This flag keeps track of when we're done with this depression
        found_outlet = False

        # Safety check
        count = 0
        max_count = self._grid.number_of_nodes + 1

        while not found_outlet:
            lowest_node_on_perimeter = self.find_lowest_node_on_lake_perimeter(
                nodes_this_depression
            )
            # note this can return the supplied node, if - somehow - the
            # surrounding nodes are all LOCAL_BAD_INDEX_VALUE
            # I BELIEVE THE IS_VALID_OUTLET FN SHOULD ASSIGN FLOW DIR
            found_outlet = self.is_valid_outlet(lowest_node_on_perimeter)

            # If we haven't found an outlet, add lowest_node to the lake list
            # and flag it as being part of the current lake/depression
            if not found_outlet:
                nodes_this_depression.append(lowest_node_on_perimeter)
                self.flood_status[lowest_node_on_perimeter] = _CURRENT_LAKE

            # If we HAVE found an outlet, and we are re-routing flow, then
            # assign the proper flow direction to the outlet node. If it is an
            # open boundary, then it drains to itself. Otherwise, call
            # assign_outlet_receiver to find the correct receiver (so that it
            # doesn't simply drain back into the lake)
            elif "flow__receiver_node" in self._grid.at_node.keys() and reroute_flow:
                if self._grid.status_at_node[lowest_node_on_perimeter] != CORE_NODE:
                    self._grid.at_node["flow__receiver_node"][
                        lowest_node_on_perimeter
                    ] = lowest_node_on_perimeter
                else:
                    self.assign_outlet_receiver(lowest_node_on_perimeter)

            # Safety check, in case a bug (ha!) puts us in an infinite loop
            assert count < max_count, "too many iterations in lake filler!"
            count += 1

        self.depression_outlets.append(lowest_node_on_perimeter)
        # Now that we've mapped this depression, record it in the arrays
        # depression_depth, depression_outlet, and flood_status
        self._record_depression_depth_and_outlet(
            nodes_this_depression, lowest_node_on_perimeter, pit_node
        )

        # TODO: ideally we need a way to keep track of the number, area extent,
        # and average depth of depressions. Tricky thing is that one might be
        # devoured by another, so would need to be removed from the list.

    def _identify_depressions_and_outlets(self, reroute_flow=True):
        """Find depression and lakes on a topographic surface.

        Find and map the depressions/lakes in a topographic surface,
        given a previously identified list of pits (if any) in the surface.
        """
        self._pits_flooded = 0
        self._unique_pits = np.zeros_like(self.pit_node_ids, dtype=bool)
        # debug_count = 0
        for pit_node in self.pit_node_ids:
            if self.flood_status[pit_node] != _PIT:
                from landlab import BAD_INDEX_VALUE

                self.depression_outlets.append(BAD_INDEX_VALUE)
            else:
                self.find_depression_from_pit(pit_node, reroute_flow)
                self._pits_flooded += 1

        assert len(self.depression_outlets) == self._unique_pits.size

        self.unique_lake_outlets = np.array(self.depression_outlets)[self._unique_pits]

    def map_depressions(self, pits="flow__sink_flag", reroute_flow=True):
        """Map depressions/lakes in a topographic surface.

        Parameters
        ----------
        pits : array or str or None, optional
            If a field name, the boolean field containing True where pits.
            If an array, either a boolean array of nodes of the pits, or an
            array of pit node IDs. It does not matter whether or not open
            boundary nodes are flagged as pits; they are never treated as such.
            Default is 'flow__sink_flag', the pit field output from
            'route_flow_dn'
        reroute_flow : bool, optional
            If True (default), and the component detects the output fields in
            the grid produced by the route_flow_dn component, this component
            will modify the existing flow fields to route the flow across the
            lake surface(s).
            Ensure you call this method *after* you have already routed flow
            in each loop of your model.

        Examples
        --------
        Test #1: 5x5 raster grid with a diagonal lake.

        >>> import numpy as np
        >>> from landlab import RasterModelGrid
        >>> from landlab.components.flow_routing import (
        ...     DepressionFinderAndRouter)

        >>> rg = RasterModelGrid(5, 5)
        >>> z = rg.add_zeros('node', 'topographic__elevation')
        >>> z[:] = np.array([100., 100.,  95., 100., 100.,
        ...                  100., 101.,  92.,   1., 100.,
        ...                  100., 101.,   2., 101., 100.,
        ...                  100.,   3., 101., 101., 100.,
        ...                   90.,  95., 100., 100., 100.])
        >>> df = DepressionFinderAndRouter(rg)
        >>> df.map_depressions(pits=None, reroute_flow=False)
        >>> df.display_depression_map()  # doctest: +NORMALIZE_WHITESPACE
        . . . . .
        . . . ~ .
        . . ~ . .
        . ~ . . .
        o . . . .
        """
        if self._bc_set_code != self.grid.bc_set_code:
            self.updated_boundary_conditions()
            self._bc_set_code = self.grid.bc_set_code
        self._lake_map.fill(LOCAL_BAD_INDEX_VALUE)
        self.depression_outlet_map.fill(LOCAL_BAD_INDEX_VALUE)
        self.depression_depth.fill(0.)
        self.depression_outlets = []  # reset these
        # Locate nodes with pits
        if type(pits) == str:
            try:
                pits = self._grid.at_node[pits]
                supplied_pits = np.where(pits)[0]
                self.pit_node_ids = as_id_array(
                    np.setdiff1d(supplied_pits, self._grid.boundary_nodes)
                )
                self.number_of_pits = self.pit_node_ids.size
                self.is_pit.fill(False)
                self.is_pit[self.pit_node_ids] = True
            except FieldError:
                self._find_pits()
        elif pits is None:
            self._find_pits()
        else:  # hopefully an array or other sensible iterable
            if len(pits) == self._grid.number_of_nodes:
                supplied_pits = np.where(pits)[0]
            else:  # it's an array of node ids
                supplied_pits = pits
            # remove any boundary nodes from the supplied pit list
            self.pit_node_ids = as_id_array(
                np.setdiff1d(supplied_pits, self._grid.boundary_nodes)
            )

            self.number_of_pits = self.pit_node_ids.size
            self.is_pit.fill(False)
            self.is_pit[self.pit_node_ids] = True
        # Set up "lake code" array
        self.flood_status.fill(_UNFLOODED)
        self.flood_status[self.pit_node_ids] = _PIT

        self._identify_depressions_and_outlets(reroute_flow)

        if reroute_flow and ("flow__receiver_node" in self._grid.at_node.keys()):

            self.receivers = self._grid.at_node["flow__receiver_node"]
            self.sinks = self._grid.at_node["flow__sink_flag"]
            self.grads = self._grid.at_node["topographic__steepest_slope"]
            self._route_flow()
            self._reaccumulate_flow()

    def _find_unresolved_neighbors(self, nbrs, receivers):
        """Make and return list of neighbors of node with unresolved flow dir.

        Examples
        --------
        >>> import numpy as np
        >>> from landlab.components import DepressionFinderAndRouter
        >>> from landlab import RasterModelGrid
        >>> rg = RasterModelGrid((7, 8))
        >>> z = rg.add_zeros('node', 'topographic__elevation')
        >>> df = DepressionFinderAndRouter(rg)
        >>> rcvr = np.arange(56)
        >>> rcvr[13] = -1
        >>> rcvr[21] = -1
        >>> rcvr[29] = -1
        >>> rcvr[30] = -1
        >>> nbrs = np.array([23, 30, 21, 14], dtype=int)
        >>> df._find_unresolved_neighbors(nbrs, rcvr)
        array([30, 21])
        """
        # unresolved = np.where(receivers[nbrs] == -1)[0]
        # ur_nbrs = nbrs[unresolved]
        # ur_links = self._grid.links_at_node[unresolved]
        # return (ur_nbrs, ur_links)
        return nbrs[np.where(receivers[nbrs] == -1)[0]]

    def _find_unresolved_neighbors_new(self, nbrs, nbr_links, receivers):
        """Make and return list of neighbors of node with unresolved flow dir.

        Examples
        --------
        >>> import numpy as np
        >>> from landlab.components import DepressionFinderAndRouter
        >>> from landlab import RasterModelGrid
        >>> rg = RasterModelGrid((7, 8))
        >>> z = rg.add_zeros('node', 'topographic__elevation')
        >>> df = DepressionFinderAndRouter(rg)
        >>> rcvr = np.arange(56)
        >>> rcvr[13] = -1
        >>> rcvr[21] = -1
        >>> rcvr[29] = -1
        >>> rcvr[30] = -1
        >>> nbrs = rg.adjacent_nodes_at_node[22]
        >>> nbr_links = rg.links_at_node[22]
        >>> df._find_unresolved_neighbors_new(nbrs, nbr_links, rcvr)
        (array([30, 21]), array([43, 35]))
        >>> nbrs = rg.diagonal_adjacent_nodes_at_node[22]
        >>> nbr_links = rg.d8s_at_node[22, 4:]
        >>> df._find_unresolved_neighbors_new(nbrs, nbr_links, rcvr)
        (array([29, 13]), array([136, 121]))
        """
        unresolved = np.where(receivers[nbrs] == -1)[0]
        ur_nbrs = nbrs[unresolved]
        ur_links = nbr_links[unresolved]
        return (ur_nbrs, ur_links)

    def _route_flow_for_one_lake(self, outlet, lake_nodes):
        """Route flow across a single lake. Alternative to part of _route_flow.

        Examples
        --------
        >>> from landlab import RasterModelGrid
        >>> import numpy as np
        >>> from landlab.components import DepressionFinderAndRouter
        >>> rg = RasterModelGrid((7, 8))
        >>> z = rg.add_zeros('node', 'topographic__elevation')
        >>> rcvr = rg.add_zeros('node', 'flow__receiver_node', dtype=int)
        >>> rcvr[:] = np.arange(rg.number_of_nodes)
        >>> lake_nodes = np.array([10, 12, 13, 19, 20, 21, 25, 26, 27, 28, 29, 30, 33, 34, 35, 36, 37, 38, 44, 45, 46])
        >>> rcvr[9] = 1
        >>> rcvr[11] = 3
        >>> rcvr[14] = 6
        >>> rcvr[17] = 16
        >>> rcvr[18] = 17
        >>> rcvr[22] = 14  # this is the outlet
        >>> rcvr[41] = 40
        >>> rcvr[42] = 50
        >>> rcvr[43] = 51
        >>> df = DepressionFinderAndRouter(rg)
        >>> df.receivers = rcvr
        >>> df._route_flow_for_one_lake(22, lake_nodes)
        >>> df.receivers
        array([ 0,  1,  2,  3,  4,  5,  6,  7,  8,  1, 19,  3, 13, 22,  6, 15, 16,
               16, 17, 20, 21, 22, 14, 23, 24, 26, 27, 28, 29, 22, 22, 31, 32, 34,
               35, 36, 29, 29, 30, 39, 40, 40, 50, 51, 36, 37, 38, 47, 48, 49, 50,
               51, 52, 53, 54, 55])
        """

        # Flag receiver nodes inside the lake as "unresolved"
        UNRESOLVED = -1
        self.receivers[lake_nodes] = UNRESOLVED

        # We work with two lists: the nodes currently being processed, and
        # the nodes that will be processed on the next iteration. We start with
        # the outlet node as the one being processed, and an empty list of
        # nodes to process next.
        nodes_being_processed = [outlet]
        nodes_to_proc_next = []

        # We must now iterate until we've taken care of all the nodes in the
        # lake. In each iteration, we:
        #  1 - find the unresolved neighbors of nodes being processed
        #  2 - point them toward the nodes being processed
        #  3 - place them on the nodes_to_proc_next list
        # We stop when there are no more nodes to process.
        #    Note that the nested looping will be slow, but could be sped up
        # by translating to cython.
        counter = 0  # counts # of times thru loop as fail-safe
        done = False
        while not done:

            # Get unresolved "regular" neighbors of the current nodes
            for cn in nodes_being_processed:

                # Get active and unresolved neighbors of cn
                (nbrs, lnks) = self._find_unresolved_neighbors_new(
                    self.grid.adjacent_nodes_at_node[cn],
                    self.grid.links_at_node[cn],
                    self.receivers,
                )

                # They will now flow to cn
                if nbrs.size > 0:
                    self.receivers[nbrs] = cn
                    if "flow__link_to_receiver_node" in self._grid.at_node:
                        self._grid.at_node["flow__link_to_receiver_node"][nbrs] = lnks
                        slopes = (
                            self._elev[nbrs] - self._elev[cn]
                        ) / self._grid.length_of_link[lnks]
                        self._grid.at_node["topographic__steepest_slope"][
                            nbrs
                        ] = np.maximum(slopes, 0.0)

                # Place them on the list of nodes to process next
                for n in nbrs:
                    nodes_to_proc_next.append(n)

            # If we're working with a raster that has diagonals, do the same
            # for the diagonal neighbors
            if self._D8:

                # Get unresolved "regular" neighbors of the current nodes
                for cn in nodes_being_processed:

                    # Get active and unresolved diagonal neighbors of cn
                    #                    nbrs = self._find_unresolved_neighbors(
                    #                            self._grid._get_diagonal_list(cn), self.receivers)
                    (nbrs, diags) = self._find_unresolved_neighbors_new(
                        self._grid.diagonal_adjacent_nodes_at_node[cn],
                        self._grid.d8s_at_node[cn, 4:],
                        self.receivers,
                    )

                    # They will now flow to cn
                    if nbrs.size > 0:
                        self.receivers[nbrs] = cn
                        if "flow__link_to_receiver_node" in self._grid.at_node:
                            self._grid.at_node["flow__link_to_receiver_node"][
                                nbrs
                            ] = diags
                            slopes = (
                                self._elev[nbrs] - self._elev[cn]
                            ) / self._diag_link_length
                            self._grid.at_node["topographic__steepest_slope"][
                                nbrs
                            ] = np.maximum(slopes, 0.0)

                    # Place them on the list of nodes to process next
                    for n in nbrs:
                        nodes_to_proc_next.append(n)

            # Move to the next set of nodes
            nodes_being_processed = nodes_to_proc_next
            nodes_to_proc_next = []
            if not nodes_being_processed:
                done = True

            # Just in case
            counter += 1
            assert counter < self._grid.number_of_nodes, "inf loop in lake"

    def _route_flow(self):
        """Route flow across lake flats.

        Route flow across lake flats, which have already been identified.
        """

        # Process each lake.
        for outlet_node, lake_code in zip(self.lake_outlets, self.lake_codes):

            # Get the nodes in the lake
            nodes_in_lake = np.where(self.lake_map == lake_code)[0]

            if len(nodes_in_lake) > 0:

                if self.lake_map[self.receivers[outlet_node]] == lake_code:
                    nbrs = self.grid.active_adjacent_nodes_at_node[outlet_node]
                    not_lake = nbrs[np.where(self.lake_map[nbrs] != lake_code)[0]]
                    min_index = np.argmin(self._elev[not_lake])
                    new_receiver = not_lake[min_index]
                    self.receivers[outlet_node] = new_receiver

                assert (
                    self.lake_map[self.receivers[outlet_node]] != lake_code
                ), "outlet of lake drains to itself!"

                # Route flow
                self._route_flow_for_one_lake(outlet_node, nodes_in_lake)

        self.sinks[self.pit_node_ids] = False

    def _reaccumulate_flow(self):
        """Update drainage area, discharge, and upstream order.

        Invoke the accumulator a second time to update drainage area,
        discharge, and upstream order.
        """
        # Calculate drainage area, discharge, and downstr->upstr order
        Q_in = self._grid.at_node["water__unit_flux_in"]
        areas = self._grid.cell_area_at_node.copy()
        areas[self._grid.closed_boundary_nodes] = 0.

        self.a, q, s = flow_accum_bw.flow_accumulation(
            self.receivers, node_cell_area=areas, runoff_rate=Q_in
        )

        # finish the property updating:
        self.grid.at_node["drainage_area"][:] = self.a
        self.grid.at_node["surface_water__discharge"][:] = q
        self.grid.at_node["flow__upstream_node_order"][:] = s

    def _handle_outlet_node(self, outlet_node, nodes_in_lake):
        """Ensure the outlet node drains to the grid edge.

        Makes sure the outlet node is drains to the grid edge, not back
        into the depression.
        This exists because if the slope into the lake is steeper than the
        slope out from the (rim lowest) outlet node, the lake won't drain.

        Parameters
        ----------
        outlet_node : int
            The outlet node.
        nodes_in_lake : array_like of int
            The nodes that are contained within the lake.
        """
        if self._grid.status_at_node[outlet_node] == 0:  # it's not a BC
            if self._D8:
                outlet_neighbors = np.hstack(
                    (
                        self._grid.active_adjacent_nodes_at_node[outlet_node],
                        self._grid.diagonal_adjacent_nodes_at_node[outlet_node],
                    )
                )
            else:
                outlet_neighbors = self._grid.active_adjacent_nodes_at_node[
                    outlet_node
                ].copy()
            inlake = np.in1d(outlet_neighbors.flat, nodes_in_lake)
            assert inlake.size > 0
            outlet_neighbors[inlake] = -1
            unique_outs, unique_indxs = np.unique(outlet_neighbors, return_index=True)
            out_draining = unique_outs[1:]
            if isinstance(self._grid, landlab.grid.raster.RasterModelGrid):
                link_l = self._link_lengths
            else:  # Voronoi
                link_l = self._link_lengths[self._grid.links_at_node[outlet_node, :]]
            eff_slopes = (self._elev[outlet_node] - self._elev[out_draining]) / link_l[
                unique_indxs[1:]
            ]
            lowest = np.argmax(eff_slopes)
            lowest_node = out_draining[lowest]
            # route the flow
            self.receivers[outlet_node] = lowest_node
        else:
            self.receivers[outlet_node] = outlet_node

    def display_depression_map(self):
        """Print a simple character-based map of depressions/lakes."""
        # Find the outlet nodes (just for display purposes)
        is_outlet = np.zeros(self._grid.number_of_nodes, dtype=bool)
        for i in self._grid.core_nodes:
            if self.flood_status[i] == _FLOODED:
                is_outlet[self.depression_outlet_map[i]] = True

        n = 0
        for r in range(self._grid.number_of_node_rows):
            for c in range(self._grid.number_of_node_columns):
                if is_outlet[n]:
                    print("o", end=" ")
                elif self.flood_status[n] == _UNFLOODED:
                    print(".", end=" ")
                else:
                    print("~", end=" ")
                n += 1
            print()

    @property
    def lake_outlets(self):
        """
        Returns the *unique* outlets for each lake, in same order as the
        return from lake_codes.
        """
        return np.array(self.depression_outlets)[self._unique_pits]

    @property
    def lake_codes(self):
        """
        Returns the *unique* code assigned to each unique lake. These are
        the values used to map the lakes in the property "lake_map".
        """
        return self.pit_node_ids[self._unique_pits]

    @property
    def number_of_lakes(self):
        """
        Return the number of individual lakes.
        """
        return self._unique_pits.sum()

    @property
    def lake_map(self):
        """
        Return an array of ints, where each node within a lake is labelled
        with a unique (non-consecutive) code corresponding to each unique
        lake. The codes used can be obtained with *lake_codes*.
        Nodes not in a lake are labelled with LOCAL_BAD_INDEX_VALUE.
        """
        return self._lake_map

    @property
    def lake_at_node(self):
        """
        Return a boolean array, True if the node is flooded, False otherwise.
        """
        return self._lake_map != LOCAL_BAD_INDEX_VALUE

    @property
    def lake_areas(self):
        """
        A nlakes-long array of the area of each lake. The order is the same as
        that returned by *lake_codes*.
        """
        lake_areas = np.empty(self.number_of_lakes)
        lake_counter = 0
        for lake_code in self.lake_codes:
            each_cell_in_lake = self._grid.cell_area_at_node[self.lake_map == lake_code]
            lake_areas[lake_counter] = each_cell_in_lake.sum()
            lake_counter += 1
        return lake_areas

    @property
    def lake_volumes(self):
        """
        A nlakes-long array of the volume of each lake. The order is the same
        as that returned by *lake_codes*.
        """
        lake_vols = np.empty(self.number_of_lakes)
        lake_counter = 0
        col_vols = self._grid.cell_area_at_node * self.depression_depth
        for lake_code in self.lake_codes:
            each_cell_in_lake = col_vols[self.lake_map == lake_code]
            lake_vols[lake_counter] = each_cell_in_lake.sum()
            lake_counter += 1
        return lake_vols<|MERGE_RESOLUTION|>--- conflicted
+++ resolved
@@ -186,11 +186,7 @@
         if isinstance(grid, RasterModelGrid) and (routing is "D8"):
             self._D8 = True
             self.num_nbrs = 8
-<<<<<<< HEAD
             self._diag_link_length = np.sqrt(grid.dx ** 2 + grid.dy ** 2)
-=======
-            self._diag_link_length = np.sqrt(grid._dx ** 2 + grid._dy ** 2)
->>>>>>> 4bd95a7e
         else:
             self._D8 = False  # useful shorthand for thia test we do a lot
             if isinstance(grid, RasterModelGrid):
