#! /usr/env/python

"""Calculate single-path (steepest direction) flow directions.

Given a ModelGrid, calculates single-path (steepest direction) flow directions,
drainage area, and (optionally) discharge.

The "dn" in the name means that this is a generalization of the D8 algorithm,
for a grid in which a node has N neighbors (N might happen to be 8, or not).
"""
# Created GT Nov 2013
# Modified to save data to grid directly, DEJH March 2014

from __future__ import print_function

#
# import landlab
import warnings

# from landlab.components.flow_director import flow_direction_DN
# from landlab.components.flow_accum import flow_accum_bw
# from landlab import FIXED_VALUE_BOUNDARY, FIXED_GRADIENT_BOUNDARY
from landlab import VoronoiDelaunayGrid  # for type tests
from landlab.components.flow_accum.flow_accumulator import FlowAccumulator
from landlab.utils.decorators import use_file_name_or_kwds


class FlowRouter(FlowAccumulator):

    """Single-path (steepest direction) flow routing.

    **AS OF v1.5.3 THIS COMPONENT HAS BEEN DEPRECATED. USE THE FlowAccumulator
    INSTEAD. THIS COMPONENT WILL BE REMOVED IN v2.0**

    This class implements single-path (steepest direction) flow routing, and
    calculates flow directions, drainage area, and (optionally) discharge.

    Note that because this router is generalizd across both regular and
    irregular grids, perimeter nodes can NEVER contribute to the accumulating
    flux, even if the gradients from them point inwards to the main body of
    the grid. This is because under Landlab definitions, perimeter nodes lack
    cells, so cannot accumulate any discharge.

    The primary method of this class is :func:`run_one_step`.
    """

    _name = "DNFlowRouter"

    _input_var_names = ("topographic__elevation", "water__unit_flux_in")

    _output_var_names = (
        "drainage_area",
        "flow__receiver_node",
        "topographic__steepest_slope",
        "surface_water__discharge",
        "flow__upstream_node_order",
        "flow__link_to_receiver_node",
        "flow__sink_flag",
    )

    _var_units = {
        "topographic__elevation": "m",
        "water__unit_flux_in": "m/s",
        "drainage_area": "m**2",
        "flow__receiver_node": "-",
        "topographic__steepest_slope": "-",
        "surface_water__discharge": "m**3/s",
        "flow__upstream_node_order": "-",
        "flow__link_to_receiver_node": "-",
        "flow__sink_flag": "-",
    }

    _var_mapping = {
        "topographic__elevation": "node",
        "water__unit_flux_in": "node",
        "drainage_area": "node",
        "flow__receiver_node": "node",
        "topographic__steepest_slope": "node",
        "surface_water__discharge": "node",
        "flow__upstream_node_order": "node",
        "flow__link_to_receiver_node": "node",
        "flow__sink_flag": "node",
    }

    _var_doc = {
        "topographic__elevation": "Land surface topographic elevation",
        "water__unit_flux_in": (
            "External volume water per area per time input to each node "
            + "(e.g., rainfall rate)"
        ),
        "drainage_area": "Upstream accumulated surface area contributing to the node's "
        "discharge",
        "flow__receiver_node": "Node array of receivers (node that receives flow from current "
        "node)",
        "topographic__steepest_slope": "Node array of steepest *downhill* slopes",
        "surface_water__discharge": "Discharge of water through each node",
        "flow__upstream_node_order": "Node array containing downstream-to-upstream ordered list of "
        "node IDs",
        "flow__link_to_receiver_node": "ID of link downstream of each node, which carries the discharge",
        "flow__sink_flag": "Boolean array, True at local lows",
    }

    @use_file_name_or_kwds
    def __init__(self, grid, method="D8", runoff_rate=None, **kwds):
        """Initialize FlowDirector.

        Parameters
        ----------
        grid : ModelGrid
            A grid.
        method : {'D8', 'D4'}, optional
            Routing method ('D8' is the default). This keyword has no effect for a
            Voronoi-based grid.
        runoff_rate : float, optional (m/time)
            If provided, sets the (spatially constant) runoff rate. If a spatially
            variable runoff rate is desired, use the input field
            'water__unit_flux_in'. If both the field and argument are present at
            the time of initialization, runoff_rate will *overwrite* the field.
            If neither are set, defaults to spatially constant unit input.
        """
<<<<<<< HEAD
        try:
            grid.nodes_at_d8
        except AttributeError:
            self._is_Voroni = True
        else:
            self._is_Voroni = False
=======
        msg = (
            "FlowRouter has been deprecated as of Landlab v1.5.2 and will be "
            "removed in v2.0. Use FlowAccumulator instead."
        )
        warnings.warn(msg, DeprecationWarning)
        self._is_Voroni = isinstance(grid, VoronoiDelaunayGrid)
>>>>>>> 4bd95a7e
        self._grid = grid
        if "method" in kwds:
            warnings.warn(
                "'method' should be set at initialization now. "
                + "Please update your code.",
                DeprecationWarning,
            )
            # raise NameError
            if kwds["method"] not in ("D8", "D4"):
                raise ValueError(
                    "method not understood ({method})".format(method=method)
                )

        if method == "D4" or self._is_Voroni:
            flow_director = "Steepest"
        else:
            flow_director = "D8"

        super(FlowRouter, self).__init__(
            grid,
            surface="topographic__elevation",
            flow_director=flow_director,
            runoff_rate=runoff_rate,
        )

    def _test_for_method_change(self, **kwds):
        """Provides backwards compatability for method keyword.

        The original flow router allowed the method to be specified as a
        keyword argument to run_one_step. Under the new flow accumulator
        framework this requires resetting which flow director is used.
        """

        # this retained for back compatibility - method now set in __init__.
        if "method" in kwds:

            method = kwds.pop("method")
            warnings.warn(
                "'method' should be set at initialization now. "
                + "Please update your code.",
                DeprecationWarning,
            )
            # raise NameError
            if method not in ("D8", "D4"):
                raise ValueError(
                    "method not understood ({method})".format(method=method)
                )
            else:
                self.method = method
            if not self._is_raster:
                self.method = None

            if method == "D4" or self._is_Voroni:
                flow_director = "Steepest"
            else:
                flow_director = "D8"

            self._add_director(flow_director)

    def route_flow(self, **kwds):
        """Route surface-water flow over a landscape.

        Routes surface-water flow by (1) assigning to each node a single
        drainage direction, and then (2) adding up the number of nodes that
        contribute flow to each node on the grid (including the node itself).

        Stores as ModelGrid fields:

        -  Node array of receivers (nodes that receive flow), or ITS OWN ID if
           there is no receiver: *'flow__receiver_node'*
        -  Node array of drainage areas: *'drainage_area'*
        -  Node array of discharges: *'surface_water__discharge'*
        -  Node array of steepest downhill slopes:
           *'topographic__steepest_slope'*
        -  Node array containing downstream-to-upstream ordered list of node
           IDs: *'flow__upstream_node_order'*
        -  Node array containing ID of link that leads from each node to its
           receiver, or BAD_INDEX_VALUE if no link:
           *'flow__link_to_receiver_node'*
        -  Boolean node array of all local lows: *'flow__sink_flag'*

        Returns
        -------
        ModelGrid
            The modified grid object

        Examples
        --------
        >>> import numpy as np
        >>> from landlab import RasterModelGrid
        >>> from landlab.components.flow_routing import FlowRouter
        >>> mg = RasterModelGrid((5, 4), spacing=(1, 1))
        >>> elev = np.array([0.,  0.,  0., 0.,
        ...                  0., 21., 10., 0.,
        ...                  0., 31., 20., 0.,
        ...                  0., 32., 30., 0.,
        ...                  0.,  0.,  0., 0.])
        >>> _ = mg.add_field('node','topographic__elevation', elev)
        >>> mg.set_closed_boundaries_at_grid_edges(True, True, True, False)
        >>> fr = FlowRouter(mg)
        >>> mg = fr.route_flow()
        >>> mg.at_node['flow__receiver_node'] # doctest: +NORMALIZE_WHITESPACE
        array([  0,  1,  2,  3,
                 4,  1,  2,  7,
                 8,  6,  6, 11,
                12, 10, 10, 15,
                16, 17, 18, 19])
        >>> mg.at_node['drainage_area'] # doctest: +NORMALIZE_WHITESPACE
        array([ 0.,  1.,  5.,  0.,
                0.,  1.,  5.,  0.,
                0.,  1.,  3.,  0.,
                0.,  1.,  1.,  0.,
                0.,  0.,  0.,  0.])

        Now let's change the cell area (100.) and the runoff rates:

        >>> mg = RasterModelGrid((5, 4), spacing=(10., 10))

        Put the data back into the new grid.

        >>> _ = mg.add_field('node','topographic__elevation', elev)
        >>> mg.set_closed_boundaries_at_grid_edges(True, True, True, False)
        >>> fr = FlowRouter(mg)
        >>> runoff_rate = np.arange(mg.number_of_nodes)
        >>> _ = mg.add_field('node', 'water__unit_flux_in', runoff_rate,
        ...                  noclobber=False)
        >>> mg = fr.route_flow()
        >>> mg.at_node['surface_water__discharge'] # doctest: +NORMALIZE_WHITESPACE
        array([    0.,   500.,  5200.,     0.,
                   0.,   500.,  5200.,     0.,
                   0.,   900.,  3700.,     0.,
                   0.,  1300.,  1400.,     0.,
                   0.,     0.,     0.,     0.])

        """
        self._test_for_method_change(**kwds)
        self.accumulate_flow()

        return self._grid

    def run_one_step(self, **kwds):
        """Route surface-water flow over a landscape.

        Routes surface-water flow by (1) assigning to each node a single
        drainage direction, and then (2) adding up the number of nodes that
        contribute flow to each node on the grid (including the node itself).

        This is the fully standardized run method for this component. It
        differs from :func:`route_flow` in that it has a standardized name,
        and does not return anything.

        Examples
        --------
        >>> import numpy as np
        >>> from landlab import RasterModelGrid
        >>> from landlab.components.flow_routing import FlowRouter
        >>> mg = RasterModelGrid((5, 4), spacing=(1, 1))
        >>> elev = np.array([0.,  0.,  0., 0.,
        ...                  0., 21., 10., 0.,
        ...                  0., 31., 20., 0.,
        ...                  0., 32., 30., 0.,
        ...                  0.,  0.,  0., 0.])
        >>> _ = mg.add_field('node','topographic__elevation', elev)
        >>> mg.set_closed_boundaries_at_grid_edges(True, True, True, False)
        >>> fr = FlowRouter(mg)
        >>> fr.run_one_step()
        >>> mg.at_node['flow__receiver_node'] # doctest: +NORMALIZE_WHITESPACE
        array([  0,  1,  2,  3,
                 4,  1,  2,  7,
                 8,  6,  6, 11,
                12, 10, 10, 15,
                16, 17, 18, 19])
        >>> mg.at_node['drainage_area'] # doctest: +NORMALIZE_WHITESPACE
        array([ 0.,  1.,  5.,  0.,
                0.,  1.,  5.,  0.,
                0.,  1.,  3.,  0.,
                0.,  1.,  1.,  0.,
                0.,  0.,  0.,  0.])

        The default behavior of FlowRouter is to use the D8 method. Next we
        will examine the alternative case of the D4 method that does not
        consider diagonal links bewtween nodes.

        >>> mg = RasterModelGrid((5, 4), spacing=(1, 1))
        >>> elev = np.array([0.,  0.,  0., 0.,
        ...                  0., 21., 10., 0.,
        ...                  0., 31., 20., 0.,
        ...                  0., 32., 30., 0.,
        ...                  0.,  0.,  0., 0.])
        >>> _ = mg.add_field('node','topographic__elevation', elev)
        >>> mg.set_closed_boundaries_at_grid_edges(True, True, True, False)
        >>> fr = FlowRouter(mg, method = 'D4')
        >>> fr.run_one_step()
        >>> mg.at_node['flow__receiver_node'] # doctest: +NORMALIZE_WHITESPACE
        array([ 0,  1,  2,  3,
                4,  1,  2,  7,
                8, 10,  6, 11,
               12, 14, 10, 15,
               16, 17, 18, 19])
        >>> mg.at_node['drainage_area'] # doctest: +NORMALIZE_WHITESPACE
        array([ 0.,  1.,  5.,  0.,
                0.,  1.,  5.,  0.,
                0.,  1.,  4.,  0.,
                0.,  1.,  2.,  0.,
                0.,  0.,  0.,  0.])

        The flow router can also work on irregular grids.  For the example we
        will use a Hexagonal Model Grid, a special type of Voroni Grid that has
        regularly spaced hexagonal cells. We will also set the dx spacing such
        that each cell has an area of one.

        >>> from landlab import HexModelGrid
        >>> dx=(2./(3.**0.5))**0.5
        >>> mg = HexModelGrid(5,3, dx)
        >>> _ = mg.add_field('topographic__elevation', mg.node_x + np.round(mg.node_y), at = 'node')
        >>> fr = FlowRouter(mg)
        >>> fr.run_one_step()
        >>> mg.at_node['flow__receiver_node'] # doctest: +NORMALIZE_WHITESPACE
        array([ 0,  1,  2,
                3,  0,  1,  6,
                7,  3,  4,  5, 11,
               12,  8,  9, 15,
               16, 17, 18])
        >>> mg.at_node['drainage_area'] # doctest: +NORMALIZE_WHITESPACE
        array([ 3.,  2.,  0.,
                2.,  3.,  2.,  0.,
                0.,  2.,  2.,  1.,  0.,
                0., 1.,  1.,  0.,
                0.,  0.,  0.])

        Now let's return to the first example and change the cell area (100.)
        and the runoff rates:

        >>> mg = RasterModelGrid((5, 4), spacing=(10., 10))

        Put the data back into the new grid.

        >>> _ = mg.add_field('node','topographic__elevation', elev)
        >>> mg.set_closed_boundaries_at_grid_edges(True, True, True, False)
        >>> fr = FlowRouter(mg)
        >>> runoff_rate = np.arange(mg.number_of_nodes)
        >>> _ = mg.add_field('node', 'water__unit_flux_in', runoff_rate,
        ...                  noclobber=False)
        >>> fr.run_one_step()
        >>> mg.at_node['surface_water__discharge'] # doctest: +NORMALIZE_WHITESPACE
        array([    0.,   500.,  5200.,     0.,
                   0.,   500.,  5200.,     0.,
                   0.,   900.,  3700.,     0.,
                   0.,  1300.,  1400.,     0.,
                   0.,     0.,     0.,     0.])
        """

        self._test_for_method_change(**kwds)
        self.accumulate_flow()

    @property
    def node_drainage_area(self):
        return self._grid["node"]["drainage_area"]

    @property
    def node_receiving_flow(self):
        return self._grid["node"]["flow__receiver_node"]

    @property
    def node_steepest_slope(self):
        return self._grid["node"]["topographic__steepest_slope"]

    @property
    def node_water_discharge(self):
        return self._grid["node"]["surface_water__discharge"]

    @property
    def node_order_upstream(self):
        return self._grid["node"]["flow__upstream_node_order"]

    @property
    def link_to_flow_receiving_node(self):
        return self._grid["node"]["flow__link_to_receiver_node"]


if __name__ == "__main__":
    import doctest

    doctest.testmod()<|MERGE_RESOLUTION|>--- conflicted
+++ resolved
@@ -118,21 +118,18 @@
             the time of initialization, runoff_rate will *overwrite* the field.
             If neither are set, defaults to spatially constant unit input.
         """
-<<<<<<< HEAD
+        msg = (
+            "FlowRouter has been deprecated as of Landlab v1.5.2 and will be "
+            "removed in v2.0. Use FlowAccumulator instead."
+        )
+        warnings.warn(msg, DeprecationWarning)
         try:
             grid.nodes_at_d8
         except AttributeError:
             self._is_Voroni = True
         else:
             self._is_Voroni = False
-=======
-        msg = (
-            "FlowRouter has been deprecated as of Landlab v1.5.2 and will be "
-            "removed in v2.0. Use FlowAccumulator instead."
-        )
-        warnings.warn(msg, DeprecationWarning)
-        self._is_Voroni = isinstance(grid, VoronoiDelaunayGrid)
->>>>>>> 4bd95a7e
+
         self._grid = grid
         if "method" in kwds:
             warnings.warn(
