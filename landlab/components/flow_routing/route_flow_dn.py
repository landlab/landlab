#! /usr/env/python

"""Calculate single-path (steepest direction) flow directions.

Given a ModelGrid, calculates single-path (steepest direction) flow directions,
drainage area, and (optionally) discharge.

The "dn" in the name means that this is a generalization of the D8 algorithm,
for a grid in which a node has N neighbors (N might happen to be 8, or not).
"""
# Created GT Nov 2013
# Modified to save data to grid directly, DEJH March 2014

from __future__ import print_function
#
#import landlab
import warnings
#from landlab.components.flow_director import flow_direction_DN
#from landlab.components.flow_accum import flow_accum_bw
#from landlab import FIXED_VALUE_BOUNDARY, FIXED_GRADIENT_BOUNDARY
from landlab import ModelParameterDictionary
from landlab import VoronoiDelaunayGrid  # for type tests
from landlab.utils.decorators import use_file_name_or_kwds
#import numpy

from landlab.components.flow_accum.flow_accumulator import FlowAccumulator


class FlowRouter(FlowAccumulator):

    """Single-path (steepest direction) flow routing.

    This class implements single-path (steepest direction) flow routing, and
    calculates flow directions, drainage area, and (optionally) discharge.

    Note that because this router is generalizd across both regular and
    irregular grids, perimeter nodes can NEVER contribute to the accumulating
    flux, even if the gradients from them point inwards to the main body of
    the grid. This is because under Landlab definitions, perimeter nodes lack
    cells, so cannot accumulate any discharge.

    The primary method of this class is :func:`run_one_step`.
    """

    _name = 'DNFlowRouter'

    _input_var_names = ('topographic__elevation',
                        'water__unit_flux_in',
                        )

    _output_var_names = ('drainage_area',
                         'flow__receiver_node',
                         'topographic__steepest_slope',
                         'surface_water__discharge',
                         'flow__upstream_node_order',
                         'flow__link_to_receiver_node',
                         'flow__sink_flag',
                         )

    _var_units = {'topographic__elevation': 'm',
                  'water__unit_flux_in': 'm/s',
                  'drainage_area': 'm**2',
                  'flow__receiver_node': '-',
                  'topographic__steepest_slope': '-',
                  'surface_water__discharge': 'm**3/s',
                  'flow__upstream_node_order': '-',
                  'flow__link_to_receiver_node': '-',
                  'flow__sink_flag': '-',
                  }

    _var_mapping = {'topographic__elevation': 'node',
                    'water__unit_flux_in': 'node',
                    'drainage_area': 'node',
                    'flow__receiver_node': 'node',
                    'topographic__steepest_slope': 'node',
                    'surface_water__discharge': 'node',
                    'flow__upstream_node_order': 'node',
                    'flow__link_to_receiver_node': 'node',
                    'flow__sink_flag': 'node',
                    }

    _var_doc = {
        'topographic__elevation': 'Land surface topographic elevation',
        'water__unit_flux_in':
            ('External volume water per area per time input to each node ' +
             '(e.g., rainfall rate)'),
        'drainage_area':
            "Upstream accumulated surface area contributing to the node's "
            "discharge",
        'flow__receiver_node':
            'Node array of receivers (node that receives flow from current '
            'node)',
        'topographic__steepest_slope':
            'Node array of steepest *downhill* slopes',
        'surface_water__discharge': 'Discharge of water through each node',
        'flow__upstream_node_order':
            'Node array containing downstream-to-upstream ordered list of '
            'node IDs',
        'flow__link_to_receiver_node':
            'ID of link downstream of each node, which carries the discharge',
        'flow__sink_flag': 'Boolean array, True at local lows',
    }

    @use_file_name_or_kwds
    def __init__(self, grid, method='D8', runoff_rate=None, **kwds):
<<<<<<< HEAD
        """Initialize FlowDirector."""

        try:
            grid.nodes_at_d8
        except AttributeError:
            self._is_Voroni = True
        else:
            self._is_Voroni = False
=======
        """Initialize FlowDirector.
        
        Parameters
        ----------
        grid : ModelGrid
            A grid.
        method : {'D8', 'D4'}, optional
            Routing method ('D8' is the default). This keyword has no effect for a
            Voronoi-based grid.
        runoff_rate : float, optional (m/time)
            If provided, sets the (spatially constant) runoff rate. If a spatially
            variable runoff rate is desired, use the input field
            'water__unit_flux_in'. If both the field and argument are present at
            the time of initialization, runoff_rate will *overwrite* the field.
            If neither are set, defaults to spatially constant unit input.
        """
        self._is_Voroni = isinstance(grid, VoronoiDelaunayGrid)
>>>>>>> 80120550
        self._grid = grid
        if 'method' in kwds:
            warnings.warn("'method' should be set at initialization now. " +
                          "Please update your code.", DeprecationWarning)
            # raise NameError
            if kwds['method'] not in ('D8', 'D4'):
                raise ValueError('method not understood ({method})'.format(
                    method=method))

        if method == 'D4' or self._is_Voroni == True:
            flow_director = 'Steepest'
        else:
            flow_director = 'D8'
        
        super(FlowRouter, self).__init__(grid, 
                                         surface = 'topographic__elevation',
                                         flow_director=flow_director,
                                         runoff_rate=runoff_rate)

    def _test_for_method_change(self, **kwds):
        """Provides backwards compatability for method keyword.
        
        The original flow router allowed the method to be specified as a 
        keyword argument to run_one_step. Under the new flow accumulator 
        framework this requires resetting which flow director is used. 
        """
        
        # this retained for back compatibility - method now set in __init__.
        if 'method' in kwds:
            
            method = kwds.pop('method')
            warnings.warn("'method' should be set at initialization now. " +
                          "Please update your code.", DeprecationWarning)
            # raise NameError
            if method not in ('D8', 'D4'):
                raise ValueError('method not understood ({method})'.format(
                    method=method))
            else:
                self.method = method
            if not self._is_raster:
                self.method = None
                
            if method == 'D4' or self._is_Voroni == True:
                flow_director = 'Steepest'
            else:
                flow_director = 'D8'
                
            self._add_director(flow_director)
        
    def route_flow(self, **kwds):
        """Route surface-water flow over a landscape.

        Routes surface-water flow by (1) assigning to each node a single
        drainage direction, and then (2) adding up the number of nodes that
        contribute flow to each node on the grid (including the node itself).

        Stores as ModelGrid fields:

        -  Node array of receivers (nodes that receive flow), or ITS OWN ID if
           there is no receiver: *'flow__receiver_node'*
        -  Node array of drainage areas: *'drainage_area'*
        -  Node array of discharges: *'surface_water__discharge'*
        -  Node array of steepest downhill slopes:
           *'topographic__steepest_slope'*
        -  Node array containing downstream-to-upstream ordered list of node
           IDs: *'flow__upstream_node_order'*
        -  Node array containing ID of link that leads from each node to its
           receiver, or BAD_INDEX_VALUE if no link:
           *'flow__link_to_receiver_node'*
        -  Boolean node array of all local lows: *'flow__sink_flag'*

        Returns
        -------
        ModelGrid
            The modified grid object

        Examples
        --------
        >>> import numpy as np
        >>> from landlab import RasterModelGrid
        >>> from landlab.components.flow_routing import FlowRouter
        >>> mg = RasterModelGrid((5, 4), spacing=(1, 1))
        >>> elev = np.array([0.,  0.,  0., 0.,
        ...                  0., 21., 10., 0.,
        ...                  0., 31., 20., 0.,
        ...                  0., 32., 30., 0.,
        ...                  0.,  0.,  0., 0.])
        >>> _ = mg.add_field('node','topographic__elevation', elev)
        >>> mg.set_closed_boundaries_at_grid_edges(True, True, True, False)
        >>> fr = FlowRouter(mg)
        >>> mg = fr.route_flow()
        >>> mg.at_node['flow__receiver_node'] # doctest: +NORMALIZE_WHITESPACE
        array([  0,  1,  2,  3,
                 4,  1,  2,  7,
                 8,  6,  6, 11,
                12, 10, 10, 15,
                16, 17, 18, 19])
        >>> mg.at_node['drainage_area'] # doctest: +NORMALIZE_WHITESPACE
        array([ 0.,  1.,  5.,  0.,
                0.,  1.,  5.,  0.,
                0.,  1.,  3.,  0.,
                0.,  1.,  1.,  0.,
                0.,  0.,  0.,  0.])

        Now let's change the cell area (100.) and the runoff rates:

        >>> mg = RasterModelGrid((5, 4), spacing=(10., 10))

        Put the data back into the new grid.

        >>> _ = mg.add_field('node','topographic__elevation', elev)
        >>> mg.set_closed_boundaries_at_grid_edges(True, True, True, False)
        >>> fr = FlowRouter(mg)
        >>> runoff_rate = np.arange(mg.number_of_nodes)
        >>> _ = mg.add_field('node', 'water__unit_flux_in', runoff_rate,
        ...                  noclobber=False)
        >>> mg = fr.route_flow()
        >>> mg.at_node['surface_water__discharge'] # doctest: +NORMALIZE_WHITESPACE
        array([    0.,   500.,  5200.,     0.,
                   0.,   500.,  5200.,     0.,
                   0.,   900.,  3700.,     0.,
                   0.,  1300.,  1400.,     0.,
                   0.,     0.,     0.,     0.])

        """
        self._test_for_method_change(**kwds)
        self.accumulate_flow()

        return self._grid

    def run_one_step(self, **kwds):
        """Route surface-water flow over a landscape.

        Routes surface-water flow by (1) assigning to each node a single
        drainage direction, and then (2) adding up the number of nodes that
        contribute flow to each node on the grid (including the node itself).

        This is the fully standardized run method for this component. It
        differs from :func:`route_flow` in that it has a standardized name,
        and does not return anything.

        Examples
        --------
        >>> import numpy as np
        >>> from landlab import RasterModelGrid
        >>> from landlab.components.flow_routing import FlowRouter
        >>> mg = RasterModelGrid((5, 4), spacing=(1, 1))
        >>> elev = np.array([0.,  0.,  0., 0.,
        ...                  0., 21., 10., 0.,
        ...                  0., 31., 20., 0.,
        ...                  0., 32., 30., 0.,
        ...                  0.,  0.,  0., 0.])
        >>> _ = mg.add_field('node','topographic__elevation', elev)
        >>> mg.set_closed_boundaries_at_grid_edges(True, True, True, False)
        >>> fr = FlowRouter(mg)
        >>> fr.run_one_step()
        >>> mg.at_node['flow__receiver_node'] # doctest: +NORMALIZE_WHITESPACE
        array([  0,  1,  2,  3,
                 4,  1,  2,  7,
                 8,  6,  6, 11,
                12, 10, 10, 15,
                16, 17, 18, 19])
        >>> mg.at_node['drainage_area'] # doctest: +NORMALIZE_WHITESPACE
        array([ 0.,  1.,  5.,  0.,
                0.,  1.,  5.,  0.,
                0.,  1.,  3.,  0.,
                0.,  1.,  1.,  0.,
                0.,  0.,  0.,  0.])

        The default behavior of FlowRouter is to use the D8 method. Next we 
        will examine the alternative case of the D4 method that does not 
        consider diagonal links bewtween nodes. 

        >>> mg = RasterModelGrid((5, 4), spacing=(1, 1))
        >>> elev = np.array([0.,  0.,  0., 0.,
        ...                  0., 21., 10., 0.,
        ...                  0., 31., 20., 0.,
        ...                  0., 32., 30., 0.,
        ...                  0.,  0.,  0., 0.])
        >>> _ = mg.add_field('node','topographic__elevation', elev)
        >>> mg.set_closed_boundaries_at_grid_edges(True, True, True, False)
        >>> fr = FlowRouter(mg, method = 'D4')
        >>> fr.run_one_step()
        >>> mg.at_node['flow__receiver_node'] # doctest: +NORMALIZE_WHITESPACE
        array([ 0,  1,  2,  3,
                4,  1,  2,  7,
                8, 10,  6, 11,
               12, 14, 10, 15,
               16, 17, 18, 19])
        >>> mg.at_node['drainage_area'] # doctest: +NORMALIZE_WHITESPACE
        array([ 0.,  1.,  5.,  0.,
                0.,  1.,  5.,  0.,
                0.,  1.,  4.,  0.,
                0.,  1.,  2.,  0.,
                0.,  0.,  0.,  0.])
        
        The flow router can also work on irregular grids.  For the example we 
        will use a Hexagonal Model Grid, a special type of Voroni Grid that has 
        regularly spaced hexagonal cells. We will also set the dx spacing such 
        that each cell has an area of one. 
        
        >>> from landlab import HexModelGrid
        >>> dx=(2./(3.**0.5))**0.5
        >>> mg = HexModelGrid(5,3, dx)
        >>> _ = mg.add_field('topographic__elevation', mg.node_x + np.round(mg.node_y), at = 'node')
        >>> fr = FlowRouter(mg)
        >>> fr.run_one_step()
        >>> mg.at_node['flow__receiver_node'] # doctest: +NORMALIZE_WHITESPACE
        array([ 0,  1,  2,  
                3,  0,  1,  6,  
                7,  3,  4,  5, 11, 
               12,  8,  9, 15, 
               16, 17, 18])
        >>> mg.at_node['drainage_area'] # doctest: +NORMALIZE_WHITESPACE
        array([ 3.,  2.,  0., 
                2.,  3.,  2.,  0.,  
                0.,  2.,  2.,  1.,  0.,  
                0., 1.,  1.,  0.,  
                0.,  0.,  0.])

        Now let's return to the first example and change the cell area (100.) 
        and the runoff rates:

        >>> mg = RasterModelGrid((5, 4), spacing=(10., 10))

        Put the data back into the new grid.

        >>> _ = mg.add_field('node','topographic__elevation', elev)
        >>> mg.set_closed_boundaries_at_grid_edges(True, True, True, False)
        >>> fr = FlowRouter(mg)
        >>> runoff_rate = np.arange(mg.number_of_nodes)
        >>> _ = mg.add_field('node', 'water__unit_flux_in', runoff_rate,
        ...                  noclobber=False)
        >>> fr.run_one_step()
        >>> mg.at_node['surface_water__discharge'] # doctest: +NORMALIZE_WHITESPACE
        array([    0.,   500.,  5200.,     0.,
                   0.,   500.,  5200.,     0.,
                   0.,   900.,  3700.,     0.,
                   0.,  1300.,  1400.,     0.,
                   0.,     0.,     0.,     0.])
        """
        
        self._test_for_method_change(**kwds)
        self.accumulate_flow()

    @property
    def node_drainage_area(self):
        return self._grid['node']['drainage_area']

    @property
    def node_receiving_flow(self):
        return self._grid['node']['flow__receiver_node']

    @property
    def node_steepest_slope(self):
        return self._grid['node']['topographic__steepest_slope']

    @property
    def node_water_discharge(self):
        return self._grid['node']['surface_water__discharge']

    @property
    def node_order_upstream(self):
        return self._grid['node']['flow__upstream_node_order']

    @property
    def link_to_flow_receiving_node(self):
        return self._grid['node']['flow__link_to_receiver_node']


if __name__ == '__main__':
    import doctest
    doctest.testmod()<|MERGE_RESOLUTION|>--- conflicted
+++ resolved
@@ -103,16 +103,6 @@
 
     @use_file_name_or_kwds
     def __init__(self, grid, method='D8', runoff_rate=None, **kwds):
-<<<<<<< HEAD
-        """Initialize FlowDirector."""
-
-        try:
-            grid.nodes_at_d8
-        except AttributeError:
-            self._is_Voroni = True
-        else:
-            self._is_Voroni = False
-=======
         """Initialize FlowDirector.
         
         Parameters
@@ -129,8 +119,12 @@
             the time of initialization, runoff_rate will *overwrite* the field.
             If neither are set, defaults to spatially constant unit input.
         """
-        self._is_Voroni = isinstance(grid, VoronoiDelaunayGrid)
->>>>>>> 80120550
+        try:
+            grid.nodes_at_d8
+        except AttributeError:
+            self._is_Voroni = True
+        else:
+            self._is_Voroni = False
         self._grid = grid
         if 'method' in kwds:
             warnings.warn("'method' should be set at initialization now. " +
