#!/usr/env/python

"""
Landlab component that simulates the transport of bed material
sediment through a 1-D river network, while tracking the resulting changes
in bed material grain size and river bed elevation. Model framework
described in Czuba (2018). Additions include: particle abrasion, variable
active layer thickness (Wong et al., 2007).

.. codeauthor:: Allison Pfeiffer, Katy Barnhart, Jon Czuba

Created on Tu May 8, 2018
Last edit was sometime after February 2020
"""

import warnings

import numpy as np
import scipy.constants
import xarray as xr

from landlab import Component
from landlab.components import FlowDirectorSteepest
from landlab.data_record import DataRecord
from landlab.grid.network import NetworkModelGrid

_SUPPORTED_TRANSPORT_METHODS = ["WilcockCrowe"]

_OUT_OF_NETWORK = NetworkModelGrid.BAD_INDEX - 1

_REQUIRED_PARCEL_ATTRIBUTES = [
    "time_arrival_in_link",
    "abrasion_rate",
    "density",
    "active_layer",
    "location_in_link",
    "D",
    "volume",
]

_ACTIVE = 1
_INACTIVE = 0

_SAND_SIZE = 0.002
_INIT_ACTIVE_LAYER_THICKNESS = 0.03116362


class NetworkSedimentTransporter(Component):
    """
    Landlab component that simulates the transport of bed material
    sediment through a 1-D river network, while tracking the resulting changes
    in bed material grain size and river bed elevation. Model framework
    described in Czuba (2018). Additions include: particle abrasion, variable
    active layer thickness (Wong et al., 2007).

    This component cares about units.

    Usage:
                nst = NetworkSedimentTransporter(
                    nmg_constant_slope,
                    parcels,
                    flow_director,
                    bed_porosity=0.03,
                    g=9.81,
                    fluid_density=1000,
                    transport_method="WilcockCrowe",
                )

    Examples
    ----------
    >>> import numpy as np
    >>> from landlab.components import FlowDirectorSteepest, NetworkSedimentTransporter
    >>> from landlab import NetworkModelGrid
    >>> from landlab.data_record import DataRecord
    >>> _OUT_OF_NETWORK = NetworkModelGrid.BAD_INDEX - 1

    The NetworkSedimentTransporter moves "parcels" of sediment down a network
    based on a given flow and a given sediment transport formulation. The river
    network is represented by a landlab NetworkModelGrid. Flow direction in the
    network is determined using a landlab flow director. Sediment parcels are
    represented as items within a landlab ``DataRecord``. The landlab
    ``DataRecord`` is used to track the location, grain size, sediment density,
    and total volume of each parcel.

    Create a ``NetworkModelGrid`` to represent the river channel network. In this
    case, the grid is a single line of 4 nodes connected by 3 links. Each link represents a reach of river.
    >>> y_of_node = (0, 0, 0, 0)
    >>> x_of_node = (0, 100, 200, 300)
    >>> nodes_at_link = ((0,1), (1,2), (2,3))

    >>> nmg = NetworkModelGrid((y_of_node, x_of_node), nodes_at_link)

    Add required channel and topographic variables to the NetworkModelGrid.

    >>> _ = nmg.add_field("bedrock__elevation", [3., 2., 1., 0.], at="node") # m
    >>> _ = nmg.add_field("reach_length", [100., 100., 100.], at="link")  # m
    >>> _ = nmg.add_field("channel_width", (15 * np.ones(nmg.size("link"))), at="link")
    >>> _ = nmg.add_field("flow_depth", (2 * np.ones(nmg.size("link"))), at="link") # m

    Add ``topographic__elevation`` to the grid because the ``FlowDirectorSteepest``
    will look to it to determine the direction of sediment transport through the
    network. Each time we run the ``NetworkSedimentTransporter`` the
    topography will be updated based on the bedrock elevation and the
    distribution of alluvium.

    >>> _ = nmg.add_field("topographic__elevation", np.copy(nmg.at_node["bedrock__elevation"]), at="node")

    Run ``FlowDirectorSteepest`` to determine the direction of sediment transport through the network.
    >>> flow_director = FlowDirectorSteepest(nmg)
    >>> flow_director.run_one_step()

    Define the starting time and the number of timesteps for this model run.
    >>> timesteps = 10
    >>> time = [0.0]

    Define the sediment characteristics that will be used to create the parcels
    ``DataRecord``.

    >>> items = {"grid_element": "link",
    ...          "element_id": np.array([[0]])}

    >>> variables = {
    ...     "starting_link": (["item_id"], np.array([0])),
    ...     "abrasion_rate": (["item_id"], np.array([0])),
    ...     "density": (["item_id"], np.array([2650])),
    ...     "time_arrival_in_link": (["item_id", "time"], np.array([[0]])),
    ...     "active_layer": (["item_id", "time"], np.array([[1]])),
    ...     "location_in_link": (["item_id", "time"], np.array([[0]])),
    ...     "D": (["item_id", "time"], np.array([[0.05]])),
    ...     "volume": (["item_id", "time"], np.array([[1]])),
    ... }

    Create the sediment parcel DataRecord. In this case, we are creating a single
    sediment parcel with all of the required attributes.

    >>> one_parcel = DataRecord(
    ...     nmg,
    ...     items=items,
    ...     time=time,
    ...     data_vars=variables,
    ...     dummy_elements={"link": [_OUT_OF_NETWORK]},
    ... )

    Instantiate the model run

    >>> nst = NetworkSedimentTransporter(
    ...         nmg,
    ...         one_parcel,
    ...         flow_director,
    ...         bed_porosity=0.03,
    ...         g=9.81,
    ...         fluid_density=1000,
    ...         transport_method="WilcockCrowe",
    ...     )

    >>> dt = 60  # (seconds) 1 min timestep

    Run the model

    >>> for t in range(0, (timesteps * dt), dt):
    ...     nst.run_one_step(dt)

    We can the link location of the parcel at each timestep
    >>> print(one_parcel.dataset.element_id.values)
    [[ 0.  0.  0.  0.  0.  1.  1.  1.  1.  1.  2.]]

    """

    _name = "NetworkSedimentTransporter"
    __version__ = "1.0"

    _info = {
        "bedrock__elevation": {
            "dtype": float,
            "intent": "in",
            "optional": False,
            "units": "m",
            "mapping": "node",
            "doc": "elevation of the bedrock surface",
        },
        "channel_slope": {
            "dtype": float,
            "intent": "out",
            "optional": False,
            "units": "m/m",
            "mapping": "link",
            "doc": "Slope of the river channel through each reach",
        },
        "channel_width": {
            "dtype": float,
            "intent": "in",
            "optional": False,
            "units": "m",
            "mapping": "link",
            "doc": "Flow width of the channel, assuming constant width",
        },
        "flow_depth": {
            "dtype": float,
            "intent": "in",
            "optional": False,
            "units": "m",
            "mapping": "link",
            "doc": "Flow depth of the channel",
        },
        "reach_length": {
            "dtype": float,
            "intent": "in",
            "optional": False,
            "units": "m",
            "mapping": "link",
            "doc": "Length of each reach",
        },
        "topographic__elevation": {
            "dtype": float,
            "intent": "out",
            "optional": False,
            "units": "m",
            "mapping": "node",
            "doc": "Land surface topographic elevation",
        },
    }

    def __init__(
        self,
        grid,
        parcels,
        flow_director,
        bed_porosity=0.3,
        g=scipy.constants.g,
        fluid_density=1000.0,
        transport_method="WilcockCrowe",
    ):
        """
        Parameters
        ----------
        grid: NetworkModelGrid
            A landlab network model grid in which links are stream channel
            segments.
        parcels: DataRecord
            A landlab DataRecord describing the characteristics and location of
            sediment "parcels".
            At any given timestep, each parcel is located at a specified point
            along (location_in_link) a particular link (element_id). Each
            parcel has a total sediment volume (volume), sediment grain size (D),
            sediment density (density), and bed material abrasion rate
            (abrasion_rate). During a given timestep, parcels may be in the
            "active layer" of most recently deposited sediment
            (active_layer = 1), or they may be burried and not subject to
            transport (active_layer = 0). Whether a sediment parcel is active
            or not is determined based on flow conditions and parcel attributes
            in 'run_one_step'
        flow_director: FlowDirectorSteepest
            A landlab flow director. Currently, must be FlowDirectorSteepest.
        bed_porosity: float, optional
            Proportion of void space between grains in the river channel bed.
            Default value is 0.3.
        g: float, optional
            Acceleration due to gravity. Default value is 9.81 (m/s^2)
        fluid_density: float, optional
            Density of the fluid (generally, water) in which sediment is
            moving. Default value is 1000 (kg/m^3)
        transport_method: string
            Sediment transport equation option. Default (and currently only)
            option is "WilcockCrowe".
        """
        if not isinstance(grid, NetworkModelGrid):
            msg = "NetworkSedimentTransporter: grid must be NetworkModelGrid"
            raise ValueError(msg)

        # run super. this will check for required inputs specified by _info
        super(NetworkSedimentTransporter, self).__init__(grid)

        # check key information about the parcels, including that all required
        # attributes are present.
        if not isinstance(parcels, DataRecord):
            msg = (
                "NetworkSedimentTransporter: parcels must be an instance"
                "of DataRecord"
            )
            raise ValueError(msg)

        for rpa in _REQUIRED_PARCEL_ATTRIBUTES:
            if rpa not in parcels.dataset:
                msg = "NetworkSedimentTransporter: {rpa} must be assigned to the parcels".format(
                    rpa=rpa
                )
                raise ValueError(msg)

        # save key information about the parcels.
        self._parcels = parcels
        self._num_parcels = self._parcels.number_of_items
        self._parcel_attributes = [
            "time_arrival_in_link",
            "active_layer",
            "location_in_link",
            "D",
            "volume",
        ]

        # assert that the flow director is a component and is of type
        # FlowDirectorSteepest
        if not isinstance(flow_director, FlowDirectorSteepest):
            msg = (
                "NetworkSedimentTransporter: flow_director must be "
                "FlowDirectorSteepest."
            )
            raise ValueError(msg)

        # save reference to flow director
        self._fd = flow_director

        # verify and save the bed porosity.
        if not 0 <= bed_porosity < 1:
            msg = "NetworkSedimentTransporter: bed_porosity must be" "between 0 and 1"
            raise ValueError(msg)
        self._bed_porosity = bed_porosity

        # save or create other key properties.
        self._g = g
        self._fluid_density = fluid_density
        self._time_idx = 0
        self._time = 0.0
        self._distance_traveled_cumulative = np.zeros(self._num_parcels)

        # check the transport method is valid.
        if transport_method in _SUPPORTED_TRANSPORT_METHODS:
            self._transport_method = transport_method
        else:
            msg = "NetworkSedimentTransporter: Valid transport method not supported."
            raise ValueError(msg)

        # update the update_transport_time function to be the correct function
        # for the transport method.
        if self._transport_method == "WilcockCrowe":
            self._update_transport_time = self._calc_transport_wilcock_crowe

        # save reference to key fields
        self._width = self._grid.at_link["channel_width"]

        # create field for channel_slope and topographic__elevation if they
        # don't yet exist.
        self.initialize_output_fields()
        self._channel_slope = self._grid.at_link["channel_slope"]
        self._topographic__elevation = self._grid.at_node["topographic__elevation"]

        # Adjust topographic elevation based on the parcels present.
        # Note that at present FlowDirector is just used for network connectivity.

        # get alluvium depth and calculate topography from br+alluvium, then update slopes.

        self._create_new_parcel_time()
        self._calculate_mean_D_and_rho()

        self._partition_active_and_storage_layers()
        self._adjust_node_elevation()
        self._update_channel_slopes()

    @property
    def time(self):
        """Return current time."""
        return self._time

    @property
    def d_mean_active(self):
        """Mean parcel grain size of active parcels aggreggated at link."""
        return self._d_mean_active

    @property
    def rhos_mean_active(self):
        """Mean parcel density of active parcels aggreggated at link."""
        return self._rhos_mean_active

    def _create_new_parcel_time(self):
        """ If we are going to track parcels through time in DataRecord, we
        need to add a new time column to the parcels dataframe. This method simply
        copies over the attributes of the parcels from the former timestep.
        Attributes will be updated over the course of this step.
        """

        if self._time_idx != 0:

            self._parcels.add_record(time=[self._time])

            self._parcels.ffill_grid_element_and_id()

            for at in self._parcel_attributes:
                self._parcels.dataset[at].values[
                    :, self._time_idx
                ] = self._parcels.dataset[at].values[:, self._time_idx - 1]

        self._this_timesteps_parcels = np.zeros_like(
            self._parcels.dataset.element_id, dtype=bool
        )
        self._this_timesteps_parcels[:, -1] = True

        parcels_off_grid = self._parcels.dataset.element_id[:, -1] == _OUT_OF_NETWORK
        self._this_timesteps_parcels[parcels_off_grid, -1] = False

        self._num_parcels = self._parcels.number_of_items
        # ^ needs to run just in case we've added more parcels

    def _update_channel_slopes(self):
        """Re-calculate channel slopes during each timestep."""

        for i in range(self._grid.number_of_links):

            upstream_node_id = self._fd.upstream_node_at_link()[i]
            downstream_node_id = self._fd.downstream_node_at_link()[i]

            self._channel_slope[i] = _recalculate_channel_slope(
                self._grid.at_node["topographic__elevation"][upstream_node_id],
                self._grid.at_node["topographic__elevation"][downstream_node_id],
                self._grid.at_link["reach_length"][i],
            )

    def _calculate_mean_D_and_rho(self):
        """Calculate mean grain size and density on each link"""

        current_parcels = self._parcels.dataset.isel(time=self._time_idx)

        # In the first full timestep, we need to calc grain size & rho_sed.
        # Assume all parcels are in the active layer for the purposes of
        # grain size and mean sediment density calculations

        # FUTURE: make it possible to circumvent this if mean grain size
        # has already been calculated (e.g. during 'zeroing' runs)

        # Calculate mean values for density and grain size (weighted by volume).
        sel_parcels = current_parcels.where(
            current_parcels.element_id != _OUT_OF_NETWORK
        )

        d_weighted = sel_parcels.D * sel_parcels.volume
        rho_weighted = sel_parcels.density * sel_parcels.volume
        d_weighted.name = "d_weighted"
        rho_weighted.name = "rho_weighted"

        grouped_by_element = xr.merge(
            (sel_parcels.element_id, sel_parcels.volume, d_weighted, rho_weighted)
        ).groupby("element_id")

        d_avg = grouped_by_element.sum().d_weighted / grouped_by_element.sum().volume
        rho_avg = (
            grouped_by_element.sum().rho_weighted / grouped_by_element.sum().volume
        )

        self._d_mean_active = np.zeros(self._grid.size("link"))
        self._d_mean_active[d_avg.element_id.values.astype(int)] = d_avg.values

        self._rhos_mean_active = np.zeros(self._grid.size("link"))
        self._rhos_mean_active[rho_avg.element_id.values.astype(int)] = rho_avg.values

    def _partition_active_and_storage_layers(self, **kwds):
        """For each parcel in the network, determines whether it is in the
        active or storage layer during this timestep, then updates node
        elevations.

        """
        self._vol_tot = self._parcels.calc_aggregate_value(
            np.sum,
            "volume",
            at="link",
            filter_array=self._this_timesteps_parcels,
            fill_value=0.0,
        )

        # Wong et al. (2007) approximation for active layer thickness.
        # NOTE: calculated using grain size and grain density calculated for
        # the active layer grains in each link at the **previous** timestep.
        # This circumvents the need for an iterative scheme to determine grain
        # size of the active layer before determining which grains are in the
        # active layer.

        # calculate tau
        tau = (
            self._fluid_density
            * self._g
            * self._grid.at_link["channel_slope"]
            * self._grid.at_link["flow_depth"]
        )

        # calcuate taustar
        taustar = tau / (
            (self._rhos_mean_active - self._fluid_density)
            * self._g
            * self._d_mean_active
        )

        # calculate active layer thickness
        self._active_layer_thickness = (
            0.515 * self._d_mean_active * (3.09 * (taustar - 0.0549) ** 0.56)
        )  # in units of m

        links_with_no_active_layer = np.isnan(self._active_layer_thickness)
        self._active_layer_thickness[links_with_no_active_layer] = np.mean(
            self._active_layer_thickness[links_with_no_active_layer == 0]
        )  # assign links with no parcels an average value

        if np.sum(np.isfinite(self._active_layer_thickness)) == 0:
            self._active_layer_thickness.fill(_INIT_ACTIVE_LAYER_THICKNESS)
            # handles the case of the first timestep -- assigns a modest value

        capacity = (
            self._grid.at_link["channel_width"]
            * self._grid.at_link["reach_length"]
            * self._active_layer_thickness
        )  # in units of m^3

        active_inactive = _INACTIVE * np.ones(self._num_parcels)

        current_link = self._parcels.dataset.element_id.values[:, -1].astype(int)
        time_arrival = self._parcels.dataset.time_arrival_in_link.values[:, -1]
        volumes = self._parcels.dataset.volume.values[:, -1]

        for i in range(self._grid.number_of_links):

            if (
                self._vol_tot[i] > 0
            ):  # only do this check capacity if parcels are in link

                # First In Last Out.

                # Find parcels on this link.
                this_links_parcels = np.where(current_link == i)[0]

                # sort them by arrival time.
                time_arrival_sort = np.flip(
                    np.argsort(time_arrival[this_links_parcels], 0,)
                )
                parcel_id_time_sorted = this_links_parcels[time_arrival_sort]

                # calculate the cumulative volume (in sorted order.)
                cumvol = np.cumsum(volumes[parcel_id_time_sorted])

                # determine which parcels are within capacity and set those to
                # active.
                make_active = parcel_id_time_sorted[cumvol <= capacity[i]]

                active_inactive[make_active] = _ACTIVE

        self._parcels.dataset.active_layer[:, -1] = active_inactive

        # set active here. reference it below in wilcock crowe
        self._active_parcel_records = (
            self._parcels.dataset.active_layer == _ACTIVE
        ) * (self._this_timesteps_parcels)

        self._vol_act = self._parcels.calc_aggregate_value(
            np.sum,
            "volume",
            at="link",
            filter_array=self._active_parcel_records,
            fill_value=0.0,
        )

        self._vol_stor = (self._vol_tot - self._vol_act) / (1 - self._bed_porosity)

    def _adjust_node_elevation(self):
        """Adjusts slope for each link based on parcel motions from last
        timestep and additions from this timestep.
        """

        number_of_contributors = np.sum(
            self._fd.flow_link_incoming_at_node() == 1, axis=1
        )
        downstream_link_id = self._fd.link_to_flow_receiving_node
        # USED TO BE      downstream_link_id = self._fd.link_to_flow_receiving_node[
        #            self._fd.downstream_node_at_link()
        #        ]
        upstream_contributing_links_at_node = np.where(
            self._fd.flow_link_incoming_at_node() == 1, self._grid.links_at_node, -1
        )

        # Update the node topographic elevations depending on the quantity of stored sediment
        for n in range(self._grid.number_of_nodes):

            if number_of_contributors[n] > 0:  # we don't update head node elevations

                upstream_links = upstream_contributing_links_at_node[n]
                real_upstream_links = upstream_links[
                    upstream_links != self._grid.BAD_INDEX
                ]
                width_of_upstream_links = self._grid.at_link["channel_width"][
                    real_upstream_links
                ]
                length_of_upstream_links = self._grid.at_link["reach_length"][
                    real_upstream_links
                ]

                #                ALERT: Moved this to the "else" statement below. AP 11/11/19
                #                length_of_downstream_link = self._grid.at_link["reach_length"][
                #                    downstream_link_id
                #                ][n]
                #                width_of_downstream_link = self._grid.at_link["channel_width"][
                #                    downstream_link_id
                #                ][n]

                if (
                    downstream_link_id[n] == self._grid.BAD_INDEX
                ):  # I'm sure there's a better way to do this, but...
                    length_of_downstream_link = 0
                    width_of_downstream_link = 0
                else:
                    length_of_downstream_link = self._grid.at_link["reach_length"][
                        downstream_link_id
                    ][n]
                    width_of_downstream_link = self._grid.at_link["channel_width"][
                        downstream_link_id
                    ][n]

                alluvium__depth = _calculate_alluvium_depth(
                    self._vol_stor[downstream_link_id][n],
                    width_of_upstream_links,
                    length_of_upstream_links,
                    width_of_downstream_link,
                    length_of_downstream_link,
                    self._bed_porosity,
                )

                self._grid.at_node["topographic__elevation"][n] = (
                    self._grid.at_node["bedrock__elevation"][n] + alluvium__depth
                )

    def _calc_transport_wilcock_crowe(self):
        """Method to determine the transport time for each parcel in the active
        layer using a sediment transport equation.

        Note: could have options here (e.g. Wilcock and Crowe, FLVB, MPM, etc)
        """
        # Initialize _pvelocity, the virtual velocity of each parcel (link length / link travel time)
        self._pvelocity = np.zeros(self._num_parcels)

        # parcel attribute arrays from DataRecord

        Darray = self._parcels.dataset.D[:, self._time_idx]
        Activearray = self._parcels.dataset.active_layer[:, self._time_idx].values
        Rhoarray = self._parcels.dataset.density.values
        Volarray = self._parcels.dataset.volume[:, self._time_idx].values
        Linkarray = self._parcels.dataset.element_id[
            :, self._time_idx
        ].values  # link that the parcel is currently in

        R = (Rhoarray - self._fluid_density) / self._fluid_density

        # parcel attribute arrays to populate below
        frac_sand_array = np.zeros(self._num_parcels)
        vol_act_array = np.zeros(self._num_parcels)
        Sarray = np.zeros(self._num_parcels)
        Harray = np.zeros(self._num_parcels)
        Larray = np.zeros(self._num_parcels)
        D_mean_activearray = np.zeros(self._num_parcels) * (np.nan)
        active_layer_thickness_array = np.zeros(self._num_parcels) * np.nan
        #        rhos_mean_active = np.zeros(self._num_parcels)
        #        rhos_mean_active.fill(np.nan)

        # find active sand.
        findactivesand = (
            self._parcels.dataset.D < _SAND_SIZE
        ) * self._active_parcel_records  # since find active already sets all prior timesteps to False, we can use D for all timesteps here.

        vol_act_sand = self._parcels.calc_aggregate_value(
            np.sum, "volume", at="link", filter_array=findactivesand, fill_value=0.0
        )

        frac_sand = np.zeros_like(self._vol_act)
        frac_sand[self._vol_act != 0.0] = (
            vol_act_sand[self._vol_act != 0.0] / self._vol_act[self._vol_act != 0.0]
        )
        frac_sand[np.isnan(frac_sand)] = 0.0

        # Calc attributes for each link, map to parcel arrays
        for i in range(self._grid.number_of_links):

            active_here = np.nonzero(
                np.logical_and(Linkarray == i, Activearray == _ACTIVE)
            )[0]
            d_act_i = Darray[active_here]
            vol_act_i = Volarray[active_here]
            rhos_act_i = Rhoarray[active_here]
            vol_act_tot_i = np.sum(vol_act_i)

            self._d_mean_active[i] = np.sum(d_act_i * vol_act_i) / (vol_act_tot_i)
            if vol_act_tot_i > 0:
                self._rhos_mean_active[i] = np.sum(rhos_act_i * vol_act_i) / (
                    vol_act_tot_i
                )
            else:
                self._rhos_mean_active[i] = np.nan
            D_mean_activearray[Linkarray == i] = self._d_mean_active[i]
            frac_sand_array[Linkarray == i] = frac_sand[i]
            vol_act_array[Linkarray == i] = self._vol_act[i]
            Sarray[Linkarray == i] = self._grid.at_link["channel_slope"][i]
            Harray[Linkarray == i] = self._grid.at_link["flow_depth"][i]
            Larray[Linkarray == i] = self._grid.at_link["reach_length"][i]
            active_layer_thickness_array[Linkarray == i] = self._active_layer_thickness[
                i
            ]

        # Wilcock and Crowe calculate transport for all parcels (active and inactive)
        taursg = _calculate_reference_shear_stress(
            self._fluid_density, R, self._g, D_mean_activearray, frac_sand_array
        )

        frac_parcel = np.nan * np.zeros_like(Volarray)
        frac_parcel[vol_act_array != 0.0] = (
            Volarray[vol_act_array != 0.0] / vol_act_array[vol_act_array != 0.0]
        )

        b = 0.67 / (1.0 + np.exp(1.5 - Darray / D_mean_activearray))

        tau = self._fluid_density * self._g * Harray * Sarray
        tau = np.atleast_1d(tau)

        taur = taursg * (Darray / D_mean_activearray) ** b
        tautaur = tau / taur
        tautaur_cplx = tautaur.astype(np.complex128)
        # ^ work around needed b/c np fails with non-integer powers of negative numbers

        W = 0.002 * np.power(tautaur_cplx.real, 7.5)
        W[tautaur >= 1.35] = 14 * np.power(
            (1 - (0.894 / np.sqrt(tautaur_cplx.real[tautaur >= 1.35]))), 4.5
        )

        active_parcel_idx = Activearray == _ACTIVE

        # compute parcel virtual velocity, m/s
        self._pvelocity[active_parcel_idx] = (
            W.real[active_parcel_idx]
            * (tau[active_parcel_idx] ** (3.0 / 2.0))
            * frac_parcel[active_parcel_idx]
            / (self._fluid_density ** (3.0 / 2.0))
            / self._g
            / R[active_parcel_idx]
            / active_layer_thickness_array[active_parcel_idx]
        )

        self._pvelocity[np.isnan(self._pvelocity)] = 0.0

        if np.max(self._pvelocity) > 1:
            warnings.warn(
                "NetworkSedimentTransporter: Maximum parcel virtual velocity exceeds 1 m/s"
            )

        # Assign those things to the grid -- might be useful for plotting
        self._grid.at_link["sediment_total_volume"] = self._vol_tot
        self._grid.at_link["sediment__active__volume"] = self._vol_act
        self._grid.at_link["sediment__active__sand_fraction"] = frac_sand

    def _move_parcel_downstream(self, dt):
        """Method to update parcel location for each parcel in the active
        layer.
        """
        # determine where parcels are starting
        current_link = self._parcels.dataset.element_id.values[:, -1].astype(int)
        self.current_link = current_link

        # determine location within link where parcels are starting.
        location_in_link = self._parcels.dataset.location_in_link.values[:, -1]

        # determine how far each parcel needs to travel this timestep.
        distance_to_travel_this_timestep = self._pvelocity * dt
        # total distance traveled in dt at parcel virtual velocity
        # Note: movement in current and any DS links at this dt is at the same velocity as in the current link
        # ... perhaps modify in the future

        # Accumulate the total distance traveled by a parcel for abrasion rate
        # calculations.
        if np.size(self._distance_traveled_cumulative) != np.size(
            distance_to_travel_this_timestep
        ):
            dist_array = distance_to_travel_this_timestep
            dist_array[: self._num_parcels] += distance_to_travel_this_timestep
            self._distance_traveled_cumulative = dist_array
        else:
            self._distance_traveled_cumulative += distance_to_travel_this_timestep
            # ^ accumulates total distanced traveled for testing abrasion

        # active parcels on the network:
        in_network = (
            self._parcels.dataset.element_id.values[:, self._time_idx]
            != _OUT_OF_NETWORK
        )
        active = distance_to_travel_this_timestep > 0.0
        active_parcel_ids = np.nonzero(in_network * active)[0]

        distance_left_to_travel = distance_to_travel_this_timestep.copy()
        while np.any(distance_left_to_travel > 0.0):

            # Step 1: Move parcels downstream.
            on_network = current_link != _OUT_OF_NETWORK

            # Get current link lengths:
            current_link_lengths = self._grid.at_link["reach_length"][current_link]

            # Determine where they are in the current link.
            distance_to_exit_current_link = current_link_lengths * (
                1.0 - location_in_link
            )

            # Identify which ones will come to rest in the current link.
            rest_this_link = (
                (distance_left_to_travel < distance_to_exit_current_link)
                * on_network
                * (distance_left_to_travel > 0.0)
            )

            # Deal with those staying in the current link.
            if np.any(rest_this_link):
                # print('  {x} coming to rest'.format(x=np.sum(rest_this_link)))

                # for those staying in this link, calculate the location in link
                # (note that this is a proportional distance). AND change distance_left_to_travel to 0.0
                location_in_link[rest_this_link] = 1.0 - (
                    (
                        distance_to_exit_current_link[rest_this_link]
                        - distance_left_to_travel[rest_this_link]
                    )
                    / current_link_lengths[rest_this_link]
                )

                distance_left_to_travel[rest_this_link] = 0.0

            # Deal with those moving to a downstream link.
            moving_downstream = (
                (distance_left_to_travel >= distance_to_exit_current_link)
                * on_network
                * (distance_left_to_travel > 0.0)
            )
            if np.any(moving_downstream):
                # print('  {x} next link'.format(x=np.sum(moving_downstream)))
                # change location in link to 0
                location_in_link[moving_downstream] = 0.0

                # decrease distance to travel.
                distance_left_to_travel[
                    moving_downstream
                ] -= distance_to_exit_current_link[moving_downstream]

                # change current link to the downstream link.

                # get the downstream link at link:
                downstream_node = self._fd.downstream_node_at_link()[current_link]
                downstream_link = self._fd.link_to_flow_receiving_node[downstream_node]

                # assign new values to current link.
                current_link[moving_downstream] = downstream_link[moving_downstream]

                # find and address those links who have moved out of network.
                moved_oon = downstream_link == self._grid.BAD_INDEX

                if np.any(moved_oon):
                    # print('  {x} exiting network'.format(x=np.sum(moved_oon)))

                    current_link[moved_oon] = _OUT_OF_NETWORK
                    # assign location in link of np.nan to those which moved oon
                    location_in_link[moved_oon] = np.nan
                    distance_left_to_travel[moved_oon] = 0.0

        # Step 2: Parcel is at rest... Now update its information.

        # reduce D and volume due to abrasion
        vol = _calculate_parcel_volume_post_abrasion(
            self._parcels.dataset.volume[active_parcel_ids, self._time_idx],
            distance_to_travel_this_timestep[active_parcel_ids],
            self._parcels.dataset.abrasion_rate[active_parcel_ids],
        )

        D = _calculate_parcel_grain_diameter_post_abrasion(
            self._parcels.dataset.D[active_parcel_ids, self._time_idx],
            self._parcels.dataset.volume[active_parcel_ids, self._time_idx],
            vol,
        )

        # update parcel attributes

        # arrival time in link
        self._parcels.dataset.time_arrival_in_link[
            active_parcel_ids, self._time_idx
        ] = self._time_idx

        # location in link
        self._parcels.dataset.location_in_link[
            active_parcel_ids, self._time_idx
        ] = location_in_link[active_parcel_ids]

        self._parcels.dataset.element_id[
            active_parcel_ids, self._time_idx
        ] = current_link[active_parcel_ids]
        #                self._parcels.dataset.active_layer[p, self._time_idx] = 1
        # ^ reset to 1 (active) to be recomputed/determined at next timestep
        self._parcels.dataset.D[active_parcel_ids, self._time_idx] = D
        self._parcels.dataset.volume[active_parcel_ids, self._time_idx] = vol

    def run_one_step(self, dt):
        """Run NetworkSedimentTransporter forward in time.

        When the NetworkSedimentTransporter runs forward in time the following
        steps occur:

            1. A new set of records is created in the Parcels that cooreponds to the new time
            2. If parcels are remain on the network then:
                a. Active parcels are identifed based on entrainment critera.
                b. Effective bed slope is calculated based on inactive parcel volumes
                c. Transport rate is calculated...
                d. Active parcels are moved based on the tranport rate.

        Parameters
        ----------
        dt : float
            Duration of time to run the NetworkSedimentTransporter forward.

        Returns
        -------
        RuntimeError if no parcels remain on the grid.

        """
        self._time += dt

        self._time_idx += 1
        self._create_new_parcel_time()

        if self._this_timesteps_parcels.any():
            self._partition_active_and_storage_layers()
            self._adjust_node_elevation()
            self._update_channel_slopes()
            self._update_transport_time()
            self._move_parcel_downstream(dt)

        else:
            msg = "No more parcels on grid"
            raise RuntimeError(msg)


# %% Methods referenced above, separated for purposes of testing


def _recalculate_channel_slope(z_up, z_down, dx, threshold=1e-4):
    """Recalculate channel slope based on elevation.

    Parameters
    ----------
    z_up : float
        Upstream elevation.
    z_down : float
        Downstream elevation.
    dz : float
        Distance.

    Examples
    --------
    >>> from landlab.components.network_sediment_transporter.network_sediment_transporter import _recalculate_channel_slope
    >>> import pytest
    >>> _recalculate_channel_slope(10., 0., 10.)
    1.0
    >>> _recalculate_channel_slope(0., 0., 10.)
    0.0001
    >>> with pytest.warns(UserWarning): 
    ...     _recalculate_channel_slope(0., 10., 10.)
    0.0

    """
    chan_slope = (z_up - z_down) / dx

    if chan_slope < 0.0:
        chan_slope = 0.0
<<<<<<< HEAD
        warnings.warn('NetworkSedimentTransporter: Negative channel slope encountered.',UserWarning)
=======
        warnings.warn("NetworkSedimentTransporter: Negative channel slope encountered.")
>>>>>>> af5f4ed1

    elif chan_slope < threshold:
        chan_slope = threshold

    return chan_slope


def _calculate_alluvium_depth(
    stored_volume,
    width_of_upstream_links,
    length_of_upstream_links,
    width_of_downstream_link,
    length_of_downstream_link,
    porosity,
):
    """Calculate alluvium depth based on adjacent link inactive parcel volumes.

    Parameters
    ----------
    stored_volume : float
        Total volume of inactive parcels in this link.
    width_of_upstream_links : float
        Channel widths of upstream links.
    length_of_upstream_link : float
        Channel lengths of upstream links.
    width_of_downstream_link : float
        Channel widths of downstream links.
    length_of_downstream_link : float
        Channel lengths of downstream links.
    porosity: float
        Channel bed sediment porosity.

    Examples
    --------
    >>> from landlab.components.network_sediment_transporter.network_sediment_transporter import _calculate_alluvium_depth
    >>> import pytest
    >>> _calculate_alluvium_depth(100,np.array([0.5,1]),np.array([10,10]), 1, 10, 0.2)
    10.0
    >>> _calculate_alluvium_depth(24,np.array([0.1,3]),np.array([10,10]), 1, 1, 0.5)
    3.0
    >>> with pytest.raises(ValueError):
    ...     _calculate_alluvium_depth(24,np.array([0.1,3]),np.array([10,10]), 1, 1, 2)

    """

    alluvium__depth = (
        2
        * stored_volume
        / (
            np.sum(width_of_upstream_links * length_of_upstream_links)
            + width_of_downstream_link * length_of_downstream_link
        )
        / (1 - porosity)
    )
    # NOTE: Jon, porosity was left out in earlier version of the LL component,
    # but it seems it should be in here. Check me: is the eqn correct?

    if alluvium__depth < 0.0:
        raise ValueError("NST Alluvium Depth Negative")

    return alluvium__depth


def _calculate_reference_shear_stress(
    fluid_density, R, g, mean_active_grain_size, frac_sand
):
    """Calculate reference Shields stress (taursg) using the sand content of
    the bed surface, as per Wilcock and Crowe (2003).

    Parameters
    ----------
    fluid_density : float
        Density of fluid (generally, water).
    R: float
        Specific weight..?
    g: float
        Gravitational acceleration.
    mean_active_grain_size: float
        Mean grain size of the 'active' sediment parcels.
    frac_sand: float
        Fraction of the bed surface grain size composed of sand sized parcels.

    Examples
    --------
    >>> from landlab.components.network_sediment_transporter.network_sediment_transporter import (
    ... _calculate_reference_shear_stress)
    >>> from numpy.testing import assert_almost_equal
    >>> assert_almost_equal(
    ...     _calculate_reference_shear_stress(1, 1, 1, 1, 0),
    ...     0.036,
    ...     decimal=2)
    >>> assert_almost_equal(
    ...     _calculate_reference_shear_stress(1000, 1.65, 9.8, 0.1, 0.9),
    ...     33.957,
    ...     decimal=2)

    """

    taursg = (
        fluid_density
        * R
        * g
        * mean_active_grain_size
        * (0.021 + 0.015 * np.exp(-20.0 * frac_sand))
    )

    if np.any(np.asarray(taursg < 0)):
        raise ValueError(
            "NetworkSedimentTransporter: Reference Shields stress is negative"
        )

    return taursg


def _calculate_parcel_volume_post_abrasion(
    starting_volume, travel_distance, abrasion_rate
):
    """Calculate parcel volumes after abrasion, according to Sternberg
    exponential abrasion.

    Parameters
    ----------
    starting_volume : float or array
        Starting volume of each parcel.
    travel_distance: float or array
        Travel distance for each parcel during this timestep, in ___.
    abrasion_rate: float or array
        Mean grain size of the 'active' sediment parcels.

    Examples
    --------
    >>> from landlab.components.network_sediment_transporter.network_sediment_transporter import _calculate_parcel_volume_post_abrasion
    >>> import pytest
    >>> _calculate_parcel_volume_post_abrasion(10,100,0.003)
    7.4081822068171785
    >>> _calculate_parcel_volume_post_abrasion(10,300,0.1)
    9.3576229688401746e-13
    >>> with pytest.raises(ValueError):
    ...     _calculate_parcel_volume_post_abrasion(10,300,-3)

    """

    volume = starting_volume * np.exp(travel_distance * (-abrasion_rate))

    if np.any(volume > starting_volume):
        raise ValueError("NST parcel volume *increases* due to abrasion")

    return volume


def _calculate_parcel_grain_diameter_post_abrasion(
    starting_diameter, pre_abrasion_volume, post_abrasion_volume
):
    """Calculate parcel grain diameters after abrasion, according to Sternberg
    exponential abrasion.

    Parameters
    ----------
    starting_diameter : float or array
        Starting volume of each parcel.
    pre_abrasion_volume: float or array
        Parcel volume before abrasion.
    post_abrasion_volume: float or array
        Parcel volume after abrasion.

    Examples
    --------
    >>> from landlab.components.network_sediment_transporter.network_sediment_transporter import _calculate_parcel_grain_diameter_post_abrasion
    >>> import numpy as np
    >>> from numpy.testing import assert_almost_equal

    If no abrasion happens, we should get the same value.

    >>> _calculate_parcel_grain_diameter_post_abrasion(10, 1, 1)
    10.0

    If some abrasion happens, test the value.

    >>> starting_diameter = 10
    >>> pre_abrasion_volume = 2
    >>> post_abrasion_volume = 1
    >>> expected_value = (
    ...     starting_diameter *
    ...     ( post_abrasion_volume / pre_abrasion_volume) ** (1. / 3.))
    >>> print(np.round(expected_value, decimals=3))
    7.937
    >>> assert_almost_equal(
    ...    _calculate_parcel_grain_diameter_post_abrasion(10, 2, 1),
    ...    expected_value)

    """

    abraded_grain_diameter = starting_diameter * (
        post_abrasion_volume / pre_abrasion_volume
    ) ** (1.0 / 3.0)

    return abraded_grain_diameter<|MERGE_RESOLUTION|>--- conflicted
+++ resolved
@@ -954,7 +954,7 @@
     1.0
     >>> _recalculate_channel_slope(0., 0., 10.)
     0.0001
-    >>> with pytest.warns(UserWarning): 
+    >>> with pytest.warns(UserWarning):
     ...     _recalculate_channel_slope(0., 10., 10.)
     0.0
 
@@ -963,11 +963,7 @@
 
     if chan_slope < 0.0:
         chan_slope = 0.0
-<<<<<<< HEAD
         warnings.warn('NetworkSedimentTransporter: Negative channel slope encountered.',UserWarning)
-=======
-        warnings.warn("NetworkSedimentTransporter: Negative channel slope encountered.")
->>>>>>> af5f4ed1
 
     elif chan_slope < threshold:
         chan_slope = threshold
