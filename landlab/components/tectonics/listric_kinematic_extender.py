--- conflicted
+++ resolved
@@ -141,18 +141,10 @@
                 self._thickness = grid.at_node["upper_crust_thickness"]
             except KeyError as exc:
                 raise KeyError(
-<<<<<<< HEAD
-                    "When handle_thickness is True you must provide an 'upper_crust_thickness' node field."
-                )
-            self._cum_subs = grid.add_zeros(
-                "cumulative_subsidence_depth", at="node", clobber=True
-            )
-=======
                     "When handle_thickness is True you must provide an"
                     "'upper_crust_thickness' node field."
                 ) from exc
             self._cum_subs = grid.add_zeros("cumulative_subsidence_depth", at="node")
->>>>>>> 44105825
             self._fields_to_shift.append("upper_crust_thickness")
 
         if isinstance(grid, HexModelGrid):
