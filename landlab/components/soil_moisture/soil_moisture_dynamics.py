import numpy as np

from landlab import Component

_VALID_METHODS = set(["Grid", "Multi"])


def assert_method_is_valid(method):
    if method not in _VALID_METHODS:
        raise ValueError("%s: Invalid method name" % method)


class SoilMoisture(Component):
    """Landlab component that simulates root-zone average soil moisture at each
    cell using inputs of potential evapotranspiration, live leaf area index,
    and vegetation cover.

    This component uses a single soil moisture layer and models soil moisture
    loss through transpiration by plants, evaporation by bare soil, and
    leakage. The solution of water balance is based on Laio et. al 2001. The
    component requires fields of initial soil moisture, rainfall input (if
    any), time to the next storm and potential transpiration.

    Ref: Laio, F., Porporato, A., Ridolfi, L., & Rodriguez-Iturbe, I. (2001).
    Plants in water-controlled ecosystems: active role in hydrologic processes
    and response to water stress: II. Probabilistic soil moisture dynamics.
    Advances in Water Resources, 24(7), 707-723.

    .. codeauthor:: Sai Nudurupati and Erkan Istanbulluoglu

    Examples
    --------
    >>> from landlab import RasterModelGrid
    >>> from landlab.components.soil_moisture import SoilMoisture
    >>> grid = RasterModelGrid((5, 4), xy_spacing=(0.2, 0.2))
    >>> SoilMoisture.name
    'Soil Moisture'
    >>> sorted(SoilMoisture.output_var_names) # doctest: +NORMALIZE_WHITESPACE
    ['soil_moisture__root_zone_leakage',
     'soil_moisture__saturation_fraction',
     'surface__evapotranspiration',
     'surface__runoff',
     'vegetation__water_stress']
    >>> sorted(SoilMoisture.units) # doctest: +NORMALIZE_WHITESPACE
    [('rainfall__daily_depth', 'mm'),
     ('soil_moisture__initial_saturation_fraction', 'None'),
     ('soil_moisture__root_zone_leakage', 'mm'),
     ('soil_moisture__saturation_fraction', 'None'),
     ('surface__evapotranspiration', 'mm'),
     ('surface__potential_evapotranspiration_rate', 'mm'),
     ('surface__runoff', 'mm'),
     ('vegetation__cover_fraction', 'None'),
     ('vegetation__live_leaf_area_index', 'None'),
     ('vegetation__plant_functional_type', 'None'),
     ('vegetation__water_stress', 'None')]
    >>> grid['cell']['vegetation__plant_functional_type']= (
    ...            np.zeros(grid.number_of_cells, dtype=int))
    >>> _ = grid.add_zeros("vegetation__cover_fraction", at="cell")
    >>> _ = grid.add_zeros("vegetation__live_leaf_area_index", at="cell")
    >>> _ = grid.add_zeros("surface__potential_evapotranspiration_rate", at="cell")
    >>> _ = grid.add_zeros("soil_moisture__initial_saturation_fraction", at="cell")
    >>> _ = grid.add_zeros("rainfall__daily_depth", at="cell")
    >>> SM = SoilMoisture(grid)
    >>> SM.grid.number_of_cell_rows
    3
    >>> SM.grid.number_of_cell_columns
    2
    >>> SM.grid is grid
    True
    >>> import numpy as np
    >>> np.allclose(grid.at_cell['soil_moisture__saturation_fraction'], 0.)
    True
    >>> grid['cell']['surface__potential_evapotranspiration_rate']= np.array([
    ...            0.2554777, 0.2554777 , 0.22110221, 0.22110221,
    ...            0.24813062, 0.24813062])
    >>> grid['cell']['soil_moisture__initial_saturation_fraction']= (
    ...        0.75 * np.ones(grid.number_of_cells))
    >>> grid['cell']['vegetation__live_leaf_area_index']= (
    ...        2. * np.ones(grid.number_of_cells))
    >>> grid['cell']['vegetation__cover_fraction']= (
    ...        np.ones(grid.number_of_cells))
    >>> grid['cell']['rainfall__daily_depth'] = (
    ...        25. * np.ones(grid.number_of_cells))
    >>> SM.current_time = 0.5
    >>> current_time = SM.update()
    >>> np.allclose(grid.at_cell['soil_moisture__saturation_fraction'], 0.)
    False

    References
    ----------
    **Required Software Citation(s) Specific to this Component**

<<<<<<< HEAD
    _info = {
        "rainfall__daily_depth": {
            "dtype": float,
            "intent": "in",
            "optional": False,
            "units": "mm",
            "mapping": "cell",
            "doc": "Rain in (mm) as a field, allowing spatio-temporal soil moisture saturation analysis.",
        },
        "soil_moisture__initial_saturation_fraction": {
            "dtype": float,
            "intent": "in",
            "optional": False,
            "units": "None",
            "mapping": "cell",
            "doc": "initial soil_moisture__saturation_fraction",
        },
        "soil_moisture__root_zone_leakage": {
            "dtype": float,
            "intent": "out",
            "optional": False,
            "units": "mm",
            "mapping": "cell",
            "doc": "leakage of water into deeper portions of the soil not accessible to the plant",
        },
        "soil_moisture__saturation_fraction": {
            "dtype": float,
            "intent": "out",
            "optional": False,
            "units": "None",
            "mapping": "cell",
            "doc": "relative volumetric water content (theta) - limits=[0,1]",
        },
        "surface__evapotranspiration": {
            "dtype": float,
            "intent": "out",
            "optional": False,
            "units": "mm",
            "mapping": "cell",
            "doc": "actual sum of evaporation and plant transpiration",
        },
        "surface__potential_evapotranspiration_rate": {
            "dtype": float,
            "intent": "in",
            "optional": False,
            "units": "mm",
            "mapping": "cell",
            "doc": "potential sum of evaporation and potential transpiration",
        },
        "surface__runoff": {
            "dtype": float,
            "intent": "out",
            "optional": False,
            "units": "mm",
            "mapping": "cell",
            "doc": "runoff from ground surface",
        },
        "vegetation__cover_fraction": {
            "dtype": float,
            "intent": "in",
            "optional": False,
            "units": "None",
            "mapping": "cell",
            "doc": "fraction of land covered by vegetation",
        },
        "vegetation__live_leaf_area_index": {
            "dtype": float,
            "intent": "in",
            "optional": False,
            "units": "None",
            "mapping": "cell",
            "doc": "one-sided green leaf area per unit ground surface area",
        },
        "vegetation__plant_functional_type": {
            "dtype": int,
            "intent": "in",
            "optional": False,
            "units": "None",
            "mapping": "cell",
            "doc": "classification of plants (int), grass=0, shrub=1, tree=2, bare=3, shrub_seedling=4, tree_seedling=5",
        },
        "vegetation__water_stress": {
            "dtype": float,
            "intent": "out",
            "optional": False,
            "units": "None",
            "mapping": "cell",
            "doc": "parameter that represents nonlinear effects of water deficit on plants",
        },
    }

=======
    None Listed

    **Additional References**

    Laio, F., Porporato, A., Ridolfi, L., Rodriguez-Iturbe, I. (2001). Plants
    in water-controlled ecosystems: active role in hydrologic processes and
    response to water stress II. Probabilistic soil moisture dynamics. Advances
    in Water Resources  24(7), 707-723.
    https://dx.doi.org/10.1016/s0309-1708(01)00005-7

    """

    _name = "Soil Moisture"

    _unit_agnostic = False

    _info = {
        "rainfall__daily_depth": {
            "dtype": float,
            "intent": "in",
            "optional": False,
            "units": "mm",
            "mapping": "cell",
            "doc": "Rain in (mm) as a field, allowing spatio-temporal soil moisture saturation analysis.",
        },
        "soil_moisture__initial_saturation_fraction": {
            "dtype": float,
            "intent": "in",
            "optional": False,
            "units": "None",
            "mapping": "cell",
            "doc": "initial soil_moisture__saturation_fraction",
        },
        "soil_moisture__root_zone_leakage": {
            "dtype": float,
            "intent": "out",
            "optional": False,
            "units": "mm",
            "mapping": "cell",
            "doc": "leakage of water into deeper portions of the soil not accessible to the plant",
        },
        "soil_moisture__saturation_fraction": {
            "dtype": float,
            "intent": "out",
            "optional": False,
            "units": "None",
            "mapping": "cell",
            "doc": "relative volumetric water content (theta) - limits=[0,1]",
        },
        "surface__evapotranspiration": {
            "dtype": float,
            "intent": "out",
            "optional": False,
            "units": "mm",
            "mapping": "cell",
            "doc": "actual sum of evaporation and plant transpiration",
        },
        "surface__potential_evapotranspiration_rate": {
            "dtype": float,
            "intent": "in",
            "optional": False,
            "units": "mm",
            "mapping": "cell",
            "doc": "potential sum of evaporation and potential transpiration",
        },
        "surface__runoff": {
            "dtype": float,
            "intent": "out",
            "optional": False,
            "units": "mm",
            "mapping": "cell",
            "doc": "runoff from ground surface",
        },
        "vegetation__cover_fraction": {
            "dtype": float,
            "intent": "in",
            "optional": False,
            "units": "None",
            "mapping": "cell",
            "doc": "fraction of land covered by vegetation",
        },
        "vegetation__live_leaf_area_index": {
            "dtype": float,
            "intent": "in",
            "optional": False,
            "units": "None",
            "mapping": "cell",
            "doc": "one-sided green leaf area per unit ground surface area",
        },
        "vegetation__plant_functional_type": {
            "dtype": int,
            "intent": "in",
            "optional": False,
            "units": "None",
            "mapping": "cell",
            "doc": "classification of plants (int), grass=0, shrub=1, tree=2, bare=3, shrub_seedling=4, tree_seedling=5",
        },
        "vegetation__water_stress": {
            "dtype": float,
            "intent": "out",
            "optional": False,
            "units": "None",
            "mapping": "cell",
            "doc": "parameter that represents nonlinear effects of water deficit on plants",
        },
    }

>>>>>>> 04d505db
    def __init__(
        self,
        grid,
        runon=0.0,
        f_bare=0.7,
        soil_ew=0.1,
        intercept_cap_grass=1.0,
        zr_grass=0.3,
        I_B_grass=20.0,
        I_V_grass=24.0,
        pc_grass=0.43,
        fc_grass=0.56,
        sc_grass=0.33,
        wp_grass=0.13,
        hgw_grass=0.1,
        beta_grass=13.8,
        LAI_max_grass=2.0,
        LAIR_max_grass=2.88,
        intercept_cap_shrub=1.5,
        zr_shrub=0.5,
        I_B_shrub=20.0,
        I_V_shrub=40.0,
        pc_shrub=0.43,
        fc_shrub=0.56,
        sc_shrub=0.24,
        wp_shrub=0.13,
        hgw_shrub=0.1,
        beta_shrub=13.8,
        LAI_max_shrub=2.0,
        LAIR_max_shrub=2.0,
        intercept_cap_tree=2.0,
        zr_tree=1.3,
        I_B_tree=20.0,
        I_V_tree=40.0,
        pc_tree=0.43,
        fc_tree=0.56,
        sc_tree=0.22,
        wp_tree=0.15,
        hgw_tree=0.1,
        beta_tree=13.8,
        LAI_max_tree=4.0,
        LAIR_max_tree=4.0,
        intercept_cap_bare=1.0,
        zr_bare=0.15,
        I_B_bare=20.0,
        I_V_bare=20.0,
        pc_bare=0.43,
        fc_bare=0.56,
        sc_bare=0.33,
        wp_bare=0.13,
        hgw_bare=0.1,
        beta_bare=13.8,
        LAI_max_bare=0.01,
        LAIR_max_bare=0.01,
        method="Grid",
        Tb=24.0,
        Tr=0.0,
        current_time=0,
    ):
        """
        Parameters
        ----------
        grid: RasterModelGrid
            A grid.
        runon: float, optional
            Runon from higher elevation (mm).
        f_bare: float, optional
            Fraction to partition PET for bare soil (None).
        soil_ew: float, optional
            Residual Evaporation after wilting (mm/day).
        intercept_cap: float, optional
            Plant Functional Type (PFT) specific full canopy interception
            capacity.
        zr: float, optional
            Root depth (m).
        I_B: float, optional
            Infiltration capacity of bare soil (mm/h).
        I_V: float, optional
            Infiltration capacity of vegetated soil (mm/h).
        pc: float, optional
            Soil porosity (None).
        fc: float, optional
            Soil saturation degree at field capacity (None).
        sc: float, optional
            Soil saturation degree at stomatal closure (None).
        wp: float, optional
            Soil saturation degree at wilting point (None).
        hgw: float, optional
            Soil saturation degree at hygroscopic point (None).
        beta: float, optional
            Deep percolation constant = 2*b+3 where b is
            water retention (None).
        LAI_max: float, optional
            Maximum leaf area index (m^2/m^2).
        LAIR_max: float, optional
            Reference leaf area index (m^2/m^2).
        method: str
            Method used
        Tr: float, optional
            Storm duration (hours).
        Tb: float, optional
            Inter-storm duration (hours).
        current_time: float
              Current time (years).
        """
<<<<<<< HEAD
        super(SoilMoisture, self).__init__(grid)
=======
        super().__init__(grid)
>>>>>>> 04d505db

        self.current_time = 0
        self._method = method
        self.Tr = Tr
        self.Tb = Tb
        assert_method_is_valid(self._method)

        self.initialize(
            runon=runon,
            f_bare=f_bare,
            soil_ew=soil_ew,
            intercept_cap_grass=intercept_cap_grass,
            zr_grass=zr_grass,
            I_B_grass=I_B_grass,
            I_V_grass=I_V_grass,
            pc_grass=pc_grass,
            fc_grass=fc_grass,
            sc_grass=sc_grass,
            wp_grass=wp_grass,
            hgw_grass=hgw_grass,
            beta_grass=beta_grass,
            LAI_max_grass=LAI_max_grass,
            LAIR_max_grass=LAIR_max_grass,
            intercept_cap_shrub=intercept_cap_shrub,
            zr_shrub=zr_shrub,
            I_B_shrub=I_B_shrub,
            I_V_shrub=I_V_shrub,
            pc_shrub=pc_shrub,
            fc_shrub=fc_shrub,
            sc_shrub=sc_shrub,
            wp_shrub=wp_shrub,
            hgw_shrub=hgw_shrub,
            beta_shrub=beta_shrub,
            LAI_max_shrub=LAI_max_shrub,
            LAIR_max_shrub=LAIR_max_shrub,
            intercept_cap_tree=intercept_cap_tree,
            zr_tree=zr_tree,
            I_B_tree=I_B_tree,
            I_V_tree=I_V_tree,
            pc_tree=pc_tree,
            fc_tree=fc_tree,
            sc_tree=sc_tree,
            wp_tree=wp_tree,
            hgw_tree=hgw_tree,
            beta_tree=beta_tree,
            LAI_max_tree=LAI_max_tree,
            LAIR_max_tree=LAIR_max_tree,
            intercept_cap_bare=intercept_cap_bare,
            zr_bare=zr_bare,
            I_B_bare=I_B_bare,
            I_V_bare=I_V_bare,
            pc_bare=pc_bare,
            fc_bare=fc_bare,
            sc_bare=sc_bare,
            wp_bare=wp_bare,
            hgw_bare=hgw_bare,
            beta_bare=beta_bare,
            LAI_max_bare=LAI_max_bare,
            LAIR_max_bare=LAIR_max_bare,
        )

        self.initialize_output_fields()

        self._nodal_values = self._grid["node"]

        self._cell_values = self._grid["cell"]
<<<<<<< HEAD

    @property
    def Tb(self):
        """Storm duration (hours)."""
        return self._Tb

    @Tb.setter
    def Tb(self, Tb):
        assert Tb >= 0
        self._Tb = Tb

    @property
    def Tr(self):
        """Inter-storm duration (hours)."""
        return self._Tr

=======

    @property
    def Tb(self):
        """Storm duration (hours)."""
        return self._Tb

    @Tb.setter
    def Tb(self, Tb):
        assert Tb >= 0
        self._Tb = Tb

    @property
    def Tr(self):
        """Inter-storm duration (hours)."""
        return self._Tr

>>>>>>> 04d505db
    @Tr.setter
    def Tr(self, Tr):
        assert Tr >= 0
        self._Tr = Tr

    def initialize(
        self,
        runon=0.0,
        f_bare=0.7,
        soil_ew=0.1,
        intercept_cap_grass=1.0,
        zr_grass=0.3,
        I_B_grass=20.0,
        I_V_grass=24.0,
        pc_grass=0.43,
        fc_grass=0.56,
        sc_grass=0.33,
        wp_grass=0.13,
        hgw_grass=0.1,
        beta_grass=13.8,
        LAI_max_grass=2.0,
        LAIR_max_grass=2.88,
        intercept_cap_shrub=1.5,
        zr_shrub=0.5,
        I_B_shrub=20.0,
        I_V_shrub=40.0,
        pc_shrub=0.43,
        fc_shrub=0.56,
        sc_shrub=0.24,
        wp_shrub=0.13,
        hgw_shrub=0.1,
        beta_shrub=13.8,
        LAI_max_shrub=2.0,
        LAIR_max_shrub=2.0,
        intercept_cap_tree=2.0,
        zr_tree=1.3,
        I_B_tree=20.0,
        I_V_tree=40.0,
        pc_tree=0.43,
        fc_tree=0.56,
        sc_tree=0.22,
        wp_tree=0.15,
        hgw_tree=0.1,
        beta_tree=13.8,
        LAI_max_tree=4.0,
        LAIR_max_tree=4.0,
        intercept_cap_bare=1.0,
        zr_bare=0.15,
        I_B_bare=20.0,
        I_V_bare=20.0,
        pc_bare=0.43,
        fc_bare=0.56,
        sc_bare=0.33,
        wp_bare=0.13,
        hgw_bare=0.1,
        beta_bare=13.8,
        LAI_max_bare=0.01,
        LAIR_max_bare=0.01,
    ):
        # GRASS = 0; SHRUB = 1; TREE = 2; BARE = 3;
        # SHRUBSEEDLING = 4; TREESEEDLING = 5
        """
        Parameters
        ----------
        grid: RasterModelGrid
            A grid.
        runon: float, optional
            Runon from higher elevation (mm).
        f_bare: float, optional
            Fraction to partition PET for bare soil (None).
        soil_ew: float, optional
            Residual Evaporation after wilting (mm/day).
        intercept_cap: float, optional
            Plant Functional Type (PFT) specific full canopy interception
            capacity.
        zr: float, optional
            Root depth (m).
        I_B: float, optional
            Infiltration capacity of bare soil (mm/h).
        I_V: float, optional
            Infiltration capacity of vegetated soil (mm/h).
        pc: float, optional
            Soil porosity (None).
        fc: float, optional
            Soil saturation degree at field capacity (None).
        sc: float, optional
            Soil saturation degree at stomatal closure (None).
        wp: float, optional
            Soil saturation degree at wilting point (None).
        hgw: float, optional
            Soil saturation degree at hygroscopic point (None).
        beta: float, optional
            Deep percolation constant = 2*b+3 where b is
            water retention (None).
        parameter (None)
        LAI_max: float, optional
            Maximum leaf area index (m^2/m^2).
        LAIR_max: float, optional
            Reference leaf area index (m^2/m^2).
        """

        self._vegtype = self._grid["cell"]["vegetation__plant_functional_type"]
        self._runon = runon
        self._fbare = f_bare
        self._interception_cap = np.choose(
            self._vegtype,
            [
                intercept_cap_grass,
                intercept_cap_shrub,
                intercept_cap_tree,
                intercept_cap_bare,
                intercept_cap_shrub,
                intercept_cap_tree,
            ],
        )

        self._zr = np.choose(
            self._vegtype, [zr_grass, zr_shrub, zr_tree, zr_bare, zr_shrub, zr_tree]
        )

        self._soil_Ib = np.choose(
            self._vegtype,
            [I_B_grass, I_B_shrub, I_B_tree, I_B_bare, I_B_shrub, I_B_tree],
        )

        self._soil_Iv = np.choose(
            self._vegtype,
            [I_V_grass, I_V_shrub, I_V_tree, I_V_bare, I_V_shrub, I_V_tree],
        )

        self._soil_Ew = soil_ew
        self._soil_pc = np.choose(
            self._vegtype, [pc_grass, pc_shrub, pc_tree, pc_bare, pc_shrub, pc_tree]
        )

        self._soil_fc = np.choose(
            self._vegtype, [fc_grass, fc_shrub, fc_tree, fc_bare, fc_shrub, fc_tree]
        )

        self._soil_sc = np.choose(
            self._vegtype, [sc_grass, sc_shrub, sc_tree, sc_bare, sc_shrub, sc_tree]
        )

        self._soil_wp = np.choose(
            self._vegtype, [wp_grass, wp_shrub, wp_tree, wp_bare, wp_shrub, wp_tree]
        )

        self._soil_hgw = np.choose(
            self._vegtype,
            [hgw_grass, hgw_shrub, hgw_tree, hgw_bare, hgw_shrub, hgw_tree],
        )

        self._soil_beta = np.choose(
            self._vegtype,
            [beta_grass, beta_shrub, beta_tree, beta_bare, beta_shrub, beta_tree],
        )

        self._LAI_max = np.choose(
            self._vegtype,
            [
                LAI_max_grass,
                LAI_max_shrub,
                LAI_max_tree,
                LAI_max_bare,
                LAI_max_shrub,
                LAI_max_tree,
            ],
        )

        self._LAIR_max = np.choose(
            self._vegtype,
            [
                LAIR_max_grass,
                LAIR_max_shrub,
                LAIR_max_tree,
                LAIR_max_bare,
                LAIR_max_shrub,
                LAIR_max_tree,
            ],
        )

    def update(self):
        """Update fields with current loading conditions.

        This method looks to the properties ``current_time``, ``Tb``,
        and ``Tr``, and uses their values in updating fields.
        """
        Tb = self._Tb
        Tr = self._Tr
        current_time = self._current_time

        P_ = self._cell_values["rainfall__daily_depth"]
        self._PET = self._cell_values["surface__potential_evapotranspiration_rate"]
        self._SO = self._cell_values["soil_moisture__initial_saturation_fraction"]
        self._vegcover = self._cell_values["vegetation__cover_fraction"]
        self._water_stress = self._cell_values["vegetation__water_stress"]
        self._S = self._cell_values["soil_moisture__saturation_fraction"]
        self._D = self._cell_values["soil_moisture__root_zone_leakage"]
        self._ETA = self._cell_values["surface__evapotranspiration"]
        self._fr = (
            self._cell_values["vegetation__live_leaf_area_index"] / self._LAIR_max
        )
        self._runoff = self._cell_values["surface__runoff"]
        # LAIl = self._cell_values['vegetation__live_leaf_area_index']
        # LAIt = LAIl+self._cell_values['DeadLeafAreaIndex']
        # if LAIt.all() == 0.:
        #     self._fr = np.zeros(self._grid.number_of_cells)
        # else:
        #     self._fr = (self._vegcover[0]*LAIl/LAIt)
        self._fr[self._fr > 1.0] = 1.0
        self._Sini = np.zeros(self._SO.shape)
        self._ETmax = np.zeros(self._SO.shape)

        for cell in range(0, self._grid.number_of_cells):
            P = P_[cell]
            # print cell
            s = self._SO[cell]
            fbare = self._fbare
            ZR = self._zr[cell]
            pc = self._soil_pc[cell]
            fc = self._soil_fc[cell]
            scc = self._soil_sc[cell]
            wp = self._soil_wp[cell]
            hgw = self._soil_hgw[cell]
            beta = self._soil_beta[cell]
            if self._vegtype[cell] == 0:  # 0 - GRASS
                sc = scc * self._fr[cell] + (1 - self._fr[cell]) * fc
            else:
                sc = scc

            Inf_cap = (
                self._soil_Ib[cell] * (1 - self._vegcover[cell])
                + self._soil_Iv[cell] * self._vegcover[cell]
            )
            # Infiltration capacity
            Int_cap = min(self._vegcover[cell] * self._interception_cap[cell], P)
            # Interception capacity
            Peff = max(P - Int_cap, 0.0)  # Effective precipitation depth
            mu = (Inf_cap / 1000.0) / (pc * ZR * (np.exp(beta * (1.0 - fc)) - 1.0))
            Ep = max(
                (
                    self._PET[cell] * self._fr[cell]
                    + fbare * self._PET[cell] * (1.0 - self._fr[cell])
                )
                - Int_cap,
                0.0001,
            )  # mm/d
            self._ETmax[cell] = Ep
            nu = ((Ep / 24.0) / 1000.0) / (pc * ZR)  # Loss function parameter
            nuw = ((self._soil_Ew / 24.0) / 1000.0) / (pc * ZR)
            # Loss function parameter
            sini = self._SO[cell] + ((Peff + self._runon) / (pc * ZR * 1000.0))

            if sini > 1.0:
                self._runoff[cell] = (sini - 1.0) * pc * ZR * 1000.0
                # print 'Runoff =', self._runoff
                sini = 1.0
            else:
                self._runoff[cell] = 0.0

            if sini >= fc:
                tfc = (1.0 / (beta * (mu - nu))) * (
                    beta * (fc - sini)
                    + np.log((nu - mu + mu * np.exp(beta * (sini - fc))) / nu)
                )
                tsc = ((fc - sc) / nu) + tfc
                twp = ((sc - wp) / (nu - nuw)) * np.log(nu / nuw) + tsc

                if Tb < tfc:
                    s = abs(
                        sini
                        - (1.0 / beta)
                        * np.log(
                            (
                                (nu - mu + mu * np.exp(beta * (sini - fc)))
                                * np.exp(beta * (nu - mu) * Tb)
                                - mu * np.exp(beta * (sini - fc))
                            )
                            / (nu - mu)
                        )
                    )

                    self._D[cell] = ((pc * ZR * 1000.0) * (sini - s)) - (
                        Tb * (Ep / 24.0)
                    )
                    self._ETA[cell] = Tb * (Ep / 24.0)

                elif Tb >= tfc and Tb < tsc:
                    s = fc - (nu * (Tb - tfc))
                    self._D[cell] = ((pc * ZR * 1000.0) * (sini - fc)) - (
                        (tfc) * (Ep / 24.0)
                    )
                    self._ETA[cell] = Tb * (Ep / 24.0)

                elif Tb >= tsc and Tb < twp:
                    s = wp + (sc - wp) * (
                        (nu / (nu - nuw))
                        * np.exp((-1) * ((nu - nuw) / (sc - wp)) * (Tb - tsc))
                        - (nuw / (nu - nuw))
                    )
                    self._D[cell] = ((pc * ZR * 1000.0) * (sini - fc)) - (
                        tfc * Ep / 24.0
                    )
                    self._ETA[cell] = (1000.0 * ZR * pc * (sini - s)) - self._D[cell]

                else:
                    s = hgw + (wp - hgw) * np.exp(
                        (-1) * (nuw / (wp - hgw)) * max(Tb - twp, 0.0)
                    )
                    self._D[cell] = ((pc * ZR * 1000.0) * (sini - fc)) - (
                        tfc * Ep / 24.0
                    )
                    self._ETA[cell] = (1000.0 * ZR * pc * (sini - s)) - self._D[cell]

            elif sini < fc and sini >= sc:
                tfc = 0.0
                tsc = (sini - sc) / nu
                twp = ((sc - wp) / (nu - nuw)) * np.log(nu / nuw) + tsc

                if Tb < tsc:
                    s = sini - nu * Tb
                    self._D[cell] = 0.0
                    self._ETA[cell] = 1000.0 * ZR * pc * (sini - s)

                elif Tb >= tsc and Tb < twp:
                    s = wp + (sc - wp) * (
                        (nu / (nu - nuw))
                        * np.exp((-1) * ((nu - nuw) / (sc - wp)) * (Tb - tsc))
                        - (nuw / (nu - nuw))
                    )
                    self._D[cell] = 0
                    self._ETA[cell] = 1000.0 * ZR * pc * (sini - s)

                else:
                    s = hgw + (wp - hgw) * np.exp(
                        (-1) * (nuw / (wp - hgw)) * (Tb - twp)
                    )
                    self._D[cell] = 0.0
                    self._ETA[cell] = 1000.0 * ZR * pc * (sini - s)

            elif sini < sc and sini >= wp:
                tfc = 0
                tsc = 0
                twp = ((sc - wp) / (nu - nuw)) * np.log(
                    1 + (nu - nuw) * (sini - wp) / (nuw * (sc - wp))
                )

                if Tb < twp:
                    s = wp + ((sc - wp) / (nu - nuw)) * (
                        (np.exp((-1) * ((nu - nuw) / (sc - wp)) * Tb))
                        * (nuw + ((nu - nuw) / (sc - wp)) * (sini - wp))
                        - nuw
                    )
                    self._D[cell] = 0.0
                    self._ETA[cell] = 1000.0 * ZR * pc * (sini - s)

                else:
                    s = hgw + (wp - hgw) * np.exp(
                        (-1) * (nuw / (wp - hgw)) * (Tb - twp)
                    )
                    self._D[cell] = 0.0
                    self._ETA[cell] = 1000.0 * ZR * pc * (sini - s)

            else:
                tfc = 0.0
                tsc = 0.0
                twp = 0.0

                s = hgw + (sini - hgw) * np.exp((-1) * (nuw / (wp - hgw)) * Tb)
                self._D[cell] = 0.0
                self._ETA[cell] = 1000.0 * ZR * pc * (sini - s)

            self._water_stress[cell] = min(
                ((max(((sc - (s + sini) / 2.0) / (sc - wp)), 0.0)) ** 4.0), 1.0
            )
            self._S[cell] = s
            self._SO[cell] = s
            self._Sini[cell] = sini

        self.current_time += (Tb + Tr) / (24.0 * 365.25)
        return current_time<|MERGE_RESOLUTION|>--- conflicted
+++ resolved
@@ -90,99 +90,6 @@
     ----------
     **Required Software Citation(s) Specific to this Component**
 
-<<<<<<< HEAD
-    _info = {
-        "rainfall__daily_depth": {
-            "dtype": float,
-            "intent": "in",
-            "optional": False,
-            "units": "mm",
-            "mapping": "cell",
-            "doc": "Rain in (mm) as a field, allowing spatio-temporal soil moisture saturation analysis.",
-        },
-        "soil_moisture__initial_saturation_fraction": {
-            "dtype": float,
-            "intent": "in",
-            "optional": False,
-            "units": "None",
-            "mapping": "cell",
-            "doc": "initial soil_moisture__saturation_fraction",
-        },
-        "soil_moisture__root_zone_leakage": {
-            "dtype": float,
-            "intent": "out",
-            "optional": False,
-            "units": "mm",
-            "mapping": "cell",
-            "doc": "leakage of water into deeper portions of the soil not accessible to the plant",
-        },
-        "soil_moisture__saturation_fraction": {
-            "dtype": float,
-            "intent": "out",
-            "optional": False,
-            "units": "None",
-            "mapping": "cell",
-            "doc": "relative volumetric water content (theta) - limits=[0,1]",
-        },
-        "surface__evapotranspiration": {
-            "dtype": float,
-            "intent": "out",
-            "optional": False,
-            "units": "mm",
-            "mapping": "cell",
-            "doc": "actual sum of evaporation and plant transpiration",
-        },
-        "surface__potential_evapotranspiration_rate": {
-            "dtype": float,
-            "intent": "in",
-            "optional": False,
-            "units": "mm",
-            "mapping": "cell",
-            "doc": "potential sum of evaporation and potential transpiration",
-        },
-        "surface__runoff": {
-            "dtype": float,
-            "intent": "out",
-            "optional": False,
-            "units": "mm",
-            "mapping": "cell",
-            "doc": "runoff from ground surface",
-        },
-        "vegetation__cover_fraction": {
-            "dtype": float,
-            "intent": "in",
-            "optional": False,
-            "units": "None",
-            "mapping": "cell",
-            "doc": "fraction of land covered by vegetation",
-        },
-        "vegetation__live_leaf_area_index": {
-            "dtype": float,
-            "intent": "in",
-            "optional": False,
-            "units": "None",
-            "mapping": "cell",
-            "doc": "one-sided green leaf area per unit ground surface area",
-        },
-        "vegetation__plant_functional_type": {
-            "dtype": int,
-            "intent": "in",
-            "optional": False,
-            "units": "None",
-            "mapping": "cell",
-            "doc": "classification of plants (int), grass=0, shrub=1, tree=2, bare=3, shrub_seedling=4, tree_seedling=5",
-        },
-        "vegetation__water_stress": {
-            "dtype": float,
-            "intent": "out",
-            "optional": False,
-            "units": "None",
-            "mapping": "cell",
-            "doc": "parameter that represents nonlinear effects of water deficit on plants",
-        },
-    }
-
-=======
     None Listed
 
     **Additional References**
@@ -290,7 +197,6 @@
         },
     }
 
->>>>>>> 04d505db
     def __init__(
         self,
         grid,
@@ -396,11 +302,7 @@
         current_time: float
               Current time (years).
         """
-<<<<<<< HEAD
-        super(SoilMoisture, self).__init__(grid)
-=======
         super().__init__(grid)
->>>>>>> 04d505db
 
         self.current_time = 0
         self._method = method
@@ -467,7 +369,6 @@
         self._nodal_values = self._grid["node"]
 
         self._cell_values = self._grid["cell"]
-<<<<<<< HEAD
 
     @property
     def Tb(self):
@@ -484,24 +385,6 @@
         """Inter-storm duration (hours)."""
         return self._Tr
 
-=======
-
-    @property
-    def Tb(self):
-        """Storm duration (hours)."""
-        return self._Tb
-
-    @Tb.setter
-    def Tb(self, Tb):
-        assert Tb >= 0
-        self._Tb = Tb
-
-    @property
-    def Tr(self):
-        """Inter-storm duration (hours)."""
-        return self._Tr
-
->>>>>>> 04d505db
     @Tr.setter
     def Tr(self, Tr):
         assert Tr >= 0
