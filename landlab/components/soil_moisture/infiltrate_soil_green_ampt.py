--- conflicted
+++ resolved
@@ -46,8 +46,6 @@
     ----------
     **Required Software Citation(s) Specific to this Component**
 
-<<<<<<< HEAD
-=======
     Rengers, F. K., McGuire, L. A., Kean, J. W., Staley, D. M., and Hobley, D.:
     Model simulations of flood and debris flow timing in steep catchments after
     wildfire, Water Resour. Res., 52, 6041–6061, doi:10.1002/2015WR018176, 2016.
@@ -77,7 +75,6 @@
     }
     """
 
->>>>>>> 04d505db
     _info = {
         "soil_water_infiltration__depth": {
             "dtype": float,
@@ -171,11 +168,7 @@
             bubbling pressure, following Brooks and Corey.
 
         """
-<<<<<<< HEAD
-        super(SoilInfiltrationGreenAmpt, self).__init__(grid)
-=======
         super().__init__(grid)
->>>>>>> 04d505db
 
         self._min_water = surface_water_minimum_depth
         self._hydraulic_conductivity = hydraulic_conductivity
