--- conflicted
+++ resolved
@@ -122,7 +122,6 @@
 
 Examine the flow depth at the center of the channel after 10 seconds.
 
-<<<<<<< HEAD
 The expected flow depth is:
 
 >>> flow_depth_expected = np.array([0.5  , 0.491, 0.48 , 0.473, 0.467, 0.464, 0.46 , 0.458, 0.455,
@@ -142,7 +141,7 @@
 
 >>> np.round(np.abs(np.mean(flow_depth_expected - flow_depth))*100,1)
 0.0
-=======
+
 >>> flow_depth = np.reshape(grid["node"]["surface_water__depth"], (nRows, nCols))[10, :]
 
 >>> np.round(flow_depth, 3)
@@ -153,7 +152,6 @@
        0.415, 0.413, 0.412, 0.41 , 0.409, 0.407, 0.405, 0.404, 0.402,
        0.401, 0.399, 0.397, 0.396, 0.394, 0.393, 0.391, 0.389, 0.388,
        0.386, 0.384, 0.383, 0.381, 0.379, 0.378])
->>>>>>> 6ae7f3fd
 
 And the velocity at links along the center of the channel
 
