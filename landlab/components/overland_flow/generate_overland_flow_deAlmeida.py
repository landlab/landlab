--- conflicted
+++ resolved
@@ -91,11 +91,8 @@
 
 from landlab import Component, FieldError
 from landlab.grid.structured_quad import links
-<<<<<<< HEAD
-from landlab.utils.decorators import use_file_name_or_kwds, deprecated
-
-=======
->>>>>>> 3305756b
+from landlab.utils.decorators import deprecated
+
 
 _SEVEN_OVER_THREE = 7.0 / 3.0
 
@@ -379,13 +376,8 @@
             self._grid.shape, self._grid.status_at_node
         )
 
-<<<<<<< HEAD
-        self.active_links_at_open_bdy = _active_links_at_node(
+        self._active_links_at_open_bdy = _active_links_at_node(
             self.grid, self.grid.open_boundary_nodes
-=======
-        self._active_links_at_open_bdy = self._grid._active_links_at_node(
-            self._grid.open_boundary_nodes
->>>>>>> 3305756b
         ).transpose()
 
         self._active_links_at_open_bdy = self._active_links_at_open_bdy[
