"""Landlab component that simulates overland flow.

This component simulates overland flow using the 2-D numerical model of
shallow-water flow over topography using the de Almeida et al., 2012
algorithm for storage-cell inundation modeling.

.. codeauthor:: Jordan Adams

Examples
--------
>>> import numpy as np
>>> from landlab import RasterModelGrid
>>> from landlab.components.overland_flow import OverlandFlow

Create a grid on which to calculate overland flow.

>>> grid = RasterModelGrid((4, 5))

The grid will need some data to provide the overland flow component. To
check the names of the fields that provide input to the overland flow
component use the *input_var_names* class property.

>>> OverlandFlow.input_var_names
('surface_water__depth', 'topographic__elevation')

Create fields of data for each of these input variables.

>>> grid.at_node["topographic__elevation"] = [
...     [0.0, 0.0, 0.0, 0.0, 0.0],
...     [1.0, 1.0, 1.0, 1.0, 1.0],
...     [2.0, 2.0, 2.0, 2.0, 2.0],
...     [3.0, 3.0, 3.0, 3.0, 3.0],
... ]
>>> grid.at_node["surface_water__depth"] = [
...     [0.0, 0.0, 0.0, 0.0, 0.0],
...     [0.0, 0.0, 0.0, 0.0, 0.0],
...     [0.0, 0.0, 0.0, 0.0, 0.0],
...     [0.1, 0.1, 0.1, 0.1, 0.1],
... ]

Instantiate the `OverlandFlow` component to work on this grid, and run it.

>>> of = OverlandFlow(grid, steep_slopes=True)
>>> of.run_one_step()

After calculating the overland flow, new fields have been added to the
grid. Use the *output_var_names* property to see the names of the fields that
have been changed.

>>> of.output_var_names
('surface_water__depth', 'surface_water__discharge', 'water_surface__gradient')

The `surface_water__depth` field is defined at nodes.

>>> of.var_loc("surface_water__depth")
'node'
>>> grid.at_node["surface_water__depth"]
array([1.0000e-05, 1.0000e-05, 1.0000e-05, 1.0000e-05, 1.0000e-05,
       1.0000e-05, 1.0000e-05, 1.0000e-05, 1.0000e-05, 1.0000e-05,
       1.0000e-05, 2.0010e-02, 2.0010e-02, 2.0010e-02, 1.0000e-05,
       1.0001e-01, 1.0001e-01, 1.0001e-01, 1.0001e-01, 1.0001e-01])

The `surface_water__discharge` field is defined at links. Because our initial
topography was a dipping plane, there is no water discharge in the horizontal
direction, only toward the bottom of the grid.

>>> of.var_loc("surface_water__discharge")
'link'
>>> q = grid.at_link["surface_water__discharge"]
>>> np.all(q[grid.horizontal_links] == 0.0)
True
>>> np.all(q[grid.vertical_links] <= 0.0)
True

The *water_surface__gradient* is also defined at links.

>>> of.var_loc("water_surface__gradient")
'link'
>>> grid.at_link["water_surface__gradient"]
array([0. , 0. , 0. , 0. ,
       0. , 1. , 1. , 1. , 0. ,
       0. , 0. , 0. , 0. ,
       0. , 1. , 1. , 1. , 0. ,
       0. , 0. , 0. , 0. ,
       0. , 1.1, 1.1, 1.1, 0. ,
       0. , 0. , 0. , 0. ])
"""

import numpy as np
import scipy.constants

from landlab import Component
<<<<<<< HEAD
=======
from landlab import FieldError
>>>>>>> a3754b1b

from . import _links as links

_SEVEN_OVER_THREE = 7.0 / 3.0


def _active_links_at_node(grid, *args):
    """_active_links_at_node([node_ids]) Active links of a node.

    .. note::

        This function returns links that are in *clockwise* order,
        rather than the standard *counterclockwise* ordering that
        landlab uses everywhere else.

    Parameters
    ----------
    grid : RasterModelGrid
        A grid.
    node_ids : int or list of ints
        ID(s) of node(s) for which to find connected active links

    Returns
    -------
    (4, N) ndarray
        The ids of active links attached to grid nodes with
        *node_ids*. If *node_ids* is not given, return links for all of the
        nodes in the grid. Link ids are listed in clockwise order starting
        with the south link. Diagonal links are never returned.

    Examples
    --------
    >>> from landlab import RasterModelGrid

    >>> grid = RasterModelGrid((3, 4))
    >>> grid.links_at_node[5]
    array([ 8, 11,  7,  4])
    >>> _active_links_at_node(grid, (5, 6))
    array([[ 4,  5],
           [ 7,  8],
           [11, 12],
           [ 8,  9]])
    >>> _active_links_at_node(grid)
    array([[-1, -1, -1, -1, -1,  4,  5, -1, -1, 11, 12, -1],
           [-1, -1, -1, -1, -1,  7,  8,  9, -1, -1, -1, -1],
           [-1,  4,  5, -1, -1, 11, 12, -1, -1, -1, -1, -1],
           [-1, -1, -1, -1,  7,  8,  9, -1, -1, -1, -1, -1]])

    :meta landlab: deprecated, info-link, info-node
    """
    active_links_at_node = grid.links_at_node.copy()
    active_links_at_node[grid.active_link_dirs_at_node == 0] = -1
    active_links_at_node = active_links_at_node[:, (3, 2, 1, 0)]

    if len(args) == 0:
        return active_links_at_node.T
    elif len(args) == 1:
        node_ids = np.broadcast_arrays(args[0])[0]
        return active_links_at_node[node_ids, :].T
    else:
        raise ValueError("only zero or one arguments accepted")


class OverlandFlow(Component):
    """Simulate overland flow using de Almeida approximations.

    Landlab component that simulates overland flow using the de Almeida
    et al., 2012 approximations of the 1D shallow water equations to be used
    for 2D flood inundation modeling.

    This component calculates discharge, depth and shear stress after some
    precipitation event across any raster grid. Default input file is named
    "overland_flow_input.txt' and is contained in the
    landlab.components.overland_flow folder.

    The primary method of this class is :func:`run_one_step`.

    References
    ----------
    **Required Software Citation(s) Specific to this Component**

    Adams, J., Gasparini, N., Hobley, D., Tucker, G., Hutton, E., Nudurupati,
    S., Istanbulluoglu, E. (2017). The Landlab v1. 0 OverlandFlow component:
    a Python tool for computing shallow-water flow across watersheds.
    Geoscientific Model Development  10(4), 1645.
    https://dx.doi.org/10.5194/gmd-10-1645-2017

    **Additional References**

    de Almeida, G., Bates, P., Freer, J., Souvignet, M. (2012). Improving the
    stability of a simple formulation of the shallow water equations for 2-D
    flood modeling. Water Resources Research 48(5)
    https://dx.doi.org/10.1029/2011wr011570

    """

    _name = "OverlandFlow"

    _unit_agnostic = False

    _cite_as = """@article{adams2017landlab,
        title={The Landlab v1. 0 OverlandFlow component: a Python
            tool for computing shallow-water flow across watersheds},
        author={Adams, Jordan M and Gasparini, Nicole M and
            Hobley, Daniel EJ and Tucker, Gregory E and
            Hutton, Eric WH and Nudurupati, Sai S and
            Istanbulluoglu, Erkan},
        journal={Geoscientific Model Development},
        volume={10},
        number={4},
        pages={1645},
        year={2017},
        publisher={Copernicus GmbH}
        }
    """

    _info = {
        "surface_water__depth": {
            "dtype": float,
            "intent": "inout",
            "optional": False,
            "units": "m",
            "mapping": "node",
            "doc": "Depth of water on the surface",
        },
        "surface_water__discharge": {
            "dtype": float,
            "intent": "out",
            "optional": False,
            "units": "m3/s",
            "mapping": "link",
            "doc": "Volumetric discharge of surface water",
        },
        "topographic__elevation": {
            "dtype": float,
            "intent": "in",
            "optional": False,
            "units": "m",
            "mapping": "node",
            "doc": "Land surface topographic elevation",
        },
        "water_surface__gradient": {
            "dtype": float,
            "intent": "out",
            "optional": False,
            "units": "-",
            "mapping": "link",
            "doc": "Downstream gradient of the water surface.",
        },
    }

    def __init__(
        self,
        grid,
        default_fixed_links=False,
        h_init=0.00001,
        alpha=0.7,
        mannings_n=0.03,
        g=scipy.constants.g,
        theta=0.8,
        rainfall_intensity=0.0,
        steep_slopes=False,
    ):
        """Create an overland flow component.

        Parameters
        ----------
        grid : RasterModelGrid
            A landlab grid.
        h_init : float, optional
            Thicknes of initial thin layer of water to prevent divide by zero
            errors (m).
        alpha : float, optional
            Time step coeffcient, described in Bates et al., 2010 and
            de Almeida et al., 2012.
        mannings_n : float, optional
            Manning's roughness coefficient.
        g : float, optional
            Acceleration due to gravity (m/s^2).
        theta : float, optional
            Weighting factor from de Almeida et al., 2012.
        rainfall_intensity : float or array of float, optional
            Rainfall intensity. Default is zero.
        steep_slopes : bool, optional
            Modify the algorithm to handle steeper slopes at the expense of
            speed. If model runs become unstable, consider setting to True.
        """
        super().__init__(grid)

        self._h_init = h_init
        self._alpha = alpha

        if isinstance(mannings_n, str):
            self._mannings_n = self._grid.at_link[mannings_n]
        else:
            self._mannings_n = mannings_n

        self._g = g
        self._theta = theta
        self.rainfall_intensity = rainfall_intensity
        self._steep_slopes = steep_slopes

        # Now setting up fields at the links...
        # For water discharge
        if "surface_water__discharge" not in grid.at_link:
            grid.add_empty(
                "surface_water__discharge",
                at="link",
                units=self._info["surface_water__discharge"]["units"],
            )
        grid.at_link["surface_water__discharge"].fill(0.0)

        # For water depths calculated at links
        if "surface_water__depth" not in grid.at_link:
            grid.add_empty(
                "surface_water__depth",
                at="link",
                units=self._info["surface_water__depth"]["units"],
            )
        grid.at_link["surface_water__depth"].fill(self._h_init)
        grid.at_node["surface_water__depth"] += self._h_init

        # For water surface slopes at links
        if "water_surface__gradient" not in grid.at_link:
            grid.add_empty("water_surface__gradient", at="link")
        grid.at_link["water_surface__gradient"].fill(0.0)

        self._dt = None

        # When we instantiate the class we recognize that neighbors have not
        # been found. After the user either calls self.set_up_neighbor_array
        # or self.overland_flow this will be set to True. This is done so
        # that every iteration of self.overland_flow does NOT need to
        # reinitalize the neighbors and saves computation time.
        self._neighbor_flag = False

        # When looking for neighbors, we automatically ignore inactive links
        # by default. However, what about when we want to look at fixed links
        # too? By default, we ignore these, but if they are important to your
        # model and will be updated in your driver loop, they can be used by
        # setting the flag in the initialization of  the class to 'True'
        self._default_fixed_links = default_fixed_links

    @property
    def h(self):
        """The depth of water at each node."""
        return self._grid.at_node["surface_water__depth"]

    @property
    def dt(self):
        """dt: Component timestep."""
        return self._dt

    @dt.setter
    def dt(self, dt):
        if dt <= 0:
            raise ValueError("timestep dt must be positive")

        self._dt = dt

    @property
    def rainfall_intensity(self):
        """rainfall_intensity: the rainfall rate [m/s]

        Must be positive.
        """
        return self._rainfall_intensity

    @rainfall_intensity.setter
    def rainfall_intensity(self, new_val):
        if np.any(new_val < 0.0):
            raise ValueError("Rainfall intensity must be positive")

        self._rainfall_intensity = new_val

    def calc_time_step(self):
        """Calculate time step.

        Adaptive time stepper from Bates et al., 2010 and de Almeida et
        al., 2012
        """
        max_water_depth = np.amax(self._grid.at_node["surface_water__depth"])
        if max_water_depth <= 0.0:
            raise RuntimeError("no water")

        self._dt = self._alpha * self._grid.dx / np.sqrt(self._g * max_water_depth)

        return self._dt

    def set_up_neighbor_arrays(self):
        """Create and initialize link neighbor arrays.

        Set up arrays of neighboring horizontal and vertical links that
        are needed for the de Almeida solution.
        """
        # First we identify all active links

        active_ids = links.active_link_ids(self._grid.shape, self._grid.status_at_node)

        active_links_at_open_bdy = _active_links_at_node(
            self.grid, self.grid.open_boundary_nodes
        ).transpose()

        active_links_at_open_bdy = active_links_at_open_bdy[
            np.where(active_links_at_open_bdy > -1)
        ]

        # Find all horizontal active link ids
        horizontal_active_link_ids = links.horizontal_active_link_ids(
            self._grid.shape, active_ids
        )

        # Find the *active* verical link ids
        vertical_active_link_ids = links.vertical_active_link_ids(
            self._grid.shape, active_ids
        )

        if self._default_fixed_links:
            fixed_link_ids = links.fixed_link_ids(
                self._grid.shape, self._grid.status_at_node
            )
            fixed_horizontal_links = links.horizontal_fixed_link_ids(
                self._grid.shape, fixed_link_ids
            )
            fixed_vertical_links = links.vertical_fixed_link_ids(
                self._grid.shape, fixed_link_ids
            )
            horizontal_active_link_ids = np.maximum(
                horizontal_active_link_ids, fixed_horizontal_links
            )
            vertical_active_link_ids = np.maximum(
                vertical_active_link_ids, fixed_vertical_links
            )
            self._active_neighbors = find_active_neighbors_for_fixed_links(self._grid)

        vert_bdy_ids = active_links_at_open_bdy[
            links.is_vertical_link(self._grid.shape, active_links_at_open_bdy)
        ]

        vert_bdy_ids = links.nth_vertical_link(self._grid.shape, vert_bdy_ids)

        horiz_bdy_ids = active_links_at_open_bdy[
            links.is_horizontal_link(self._grid.shape, active_links_at_open_bdy)
        ]

        horiz_bdy_ids = links.nth_horizontal_link(self._grid.shape, horiz_bdy_ids)

        # Using the active vertical link ids we can find the north
        # and south vertical neighbors
        self._north_neighbors = links.vertical_north_link_neighbor(
            self._grid.shape, vertical_active_link_ids
        )
        self._south_neighbors = links.vertical_south_link_neighbor(
            self._grid.shape, vertical_active_link_ids
        )

        # Using the horizontal active link ids, we can find the west and
        # east neighbors
        self._west_neighbors = links.horizontal_west_link_neighbor(
            self._grid.shape, horizontal_active_link_ids
        )
        self._east_neighbors = links.horizontal_east_link_neighbor(
            self._grid.shape, horizontal_active_link_ids
        )

        # replace bdy condition links
        (ids,) = np.where(self._west_neighbors[horiz_bdy_ids] == -1)
        ids = horiz_bdy_ids[ids]
        self._west_neighbors[ids] = horizontal_active_link_ids[ids]

        (ids,) = np.where(self._east_neighbors[horiz_bdy_ids] == -1)
        ids = horiz_bdy_ids[ids]
        self._east_neighbors[ids] = horizontal_active_link_ids[ids]

        (ids,) = np.where(self._north_neighbors[vert_bdy_ids] == -1)
        ids = vert_bdy_ids[ids]
        self._north_neighbors[ids] = vertical_active_link_ids[ids]

        (ids,) = np.where(self._south_neighbors[vert_bdy_ids] == -1)
        ids = vert_bdy_ids[ids]
        self._south_neighbors[ids] = vertical_active_link_ids[ids]

        # Once the neighbor arrays are set up, we change the flag to True!
        self._neighbor_flag = True

    def overland_flow(self, dt=None):
        """Generate overland flow across a grid.

        For one time step, this generates 'overland flow' across a given grid
        by calculating discharge at each node.

        Using the depth slope product, shear stress is calculated at every
        node.

        Outputs water depth, discharge and shear stress values through time at
        every point in the input grid.
        """
        if dt is None:
            dt = self.calc_time_step()

        h_at_node = self._grid.at_node["surface_water__depth"]
        z_at_node = self._grid.at_node["topographic__elevation"]
        q_at_link = self._grid.at_link["surface_water__discharge"]
        h_at_link = self._grid.at_link["surface_water__depth"]
        water_surface_slope = self._grid.at_link["water_surface__gradient"]

        q_at_neighbors = np.empty_like(q_at_link)
        core_nodes = self._grid.core_nodes
        active_links = self._grid.active_links

        if not self._neighbor_flag:
            self.set_up_neighbor_arrays()

        horizontal_links = self._grid.horizontal_links
        vertical_links = self._grid.vertical_links

        time_remaining = dt
        while time_remaining > 0.0:
            dt_local = min(self.calc_time_step(), time_remaining)
            time_remaining -= dt_local

            # Per Bates et al., 2010, this solution needs to find difference
            # between the highest water surface in the two cells and the
            # highest bed elevation
            zmax = self._grid.map_max_of_link_nodes_to_link(z_at_node)
            w = h_at_node + z_at_node
            wmax = self._grid.map_max_of_link_nodes_to_link(w)
            hflow = wmax[active_links] - zmax[active_links]

            # Insert this water depth into an array of water depths at the
            # links.
            h_at_link[active_links] = hflow

            # Now we calculate the slope of the water surface elevation at
            # active links
            grad_at_link = self._grid.calc_grad_at_link(w)

            # And insert these values into an array of all links
<<<<<<< HEAD
            water_surface_slope[active_links] = grad_at_link[active_links]

=======
            self._water_surface_slope[self._active_links] = (
                self._water_surface__gradient
            )
>>>>>>> a3754b1b
            # If the user chooses to set boundary links to the neighbor value,
            # we set the discharge array to have the boundary links set to
            # their neighbor value
            if self._default_fixed_links:
                q_at_link[self._grid.fixed_links] = q_at_link[self._active_neighbors]

            # Now we can calculate discharge. To handle links with neighbors
            # that do not exist, we will do a fancy indexing trick. Non-
            # existent links or inactive links have an index of '-1', which in
            # Python, looks to the end of a list or array. To accommodate these
            # '-1' indices, we will simply insert an value of 0.0 discharge (in
            # units of L^2/T) to the end of the discharge array.
            q_at_link = np.append(q_at_link, [0])

            q_at_neighbors[horizontal_links] = (
                q_at_link[self._west_neighbors] + q_at_link[self._east_neighbors]
            )
            q_at_neighbors[vertical_links] = (
                q_at_link[self._north_neighbors] + q_at_link[self._south_neighbors]
            )

            # Now to return the array to its original length (length of number
            # of all links), we delete the extra 0.0 value from the end of the
            # array.
            q_at_link = np.delete(q_at_link, len(q_at_link) - 1)

            numerator = (
                self._theta * q_at_link
                + (1.0 - self._theta) / 2.0 * q_at_neighbors
                - self._g * h_at_link * dt_local * water_surface_slope
            )
            denominator = 1.0 + np.divide(
                self._g * dt_local * self._mannings_n**2.0 * abs(q_at_link),
                h_at_link**_SEVEN_OVER_THREE,
                where=h_at_link > 0.0,
            )

            np.divide(numerator, denominator, where=h_at_link > 0.0, out=q_at_link)

            # Updating the discharge array to have the boundary links set to
            # their neighbor
            if self._default_fixed_links:
                q_at_link[self._grid.fixed_links] = q_at_link[self._active_neighbors]

            if self._steep_slopes:
                # To prevent water from draining too fast for our time steps...
                # Our Froude number.
                Fr = 1.0
                # Our two limiting factors, the froude number and courant
                # number.
                # Looking a calculated q to be compared to our Fr number.
                calculated_q = (q_at_link / h_at_link) / np.sqrt(self._g * h_at_link)

                # Looking at our calculated q and comparing it to Courant no.,
                q_courant = q_at_link * dt_local / self._grid.dx

                # Water depth split equally between four links..
                water_div_4 = h_at_link / 4.0

                # IDs where water discharge is positive...
                (positive_q,) = np.where(q_at_link > 0)

                # ... and negative.
                (negative_q,) = np.where(q_at_link < 0)

                # Where does our calculated q exceed the Froude number? If q
                # does exceed the Froude number, we are getting supercritical
                # flow and discharge needs to be reduced to maintain stability.
                (Froude_logical,) = np.where((calculated_q) > Fr)
                (Froude_abs_logical,) = np.where(abs(calculated_q) > Fr)

                # Where does our calculated q exceed the Courant number and
                # water depth divided amongst 4 links? If the calculated q
                # exceeds the Courant number and is greater than the water
                # depth divided by 4 links, we reduce discharge to maintain
                # stability.
                (water_logical,) = np.where(q_courant > water_div_4)
                (water_abs_logical,) = np.where(abs(q_courant) > water_div_4)

                # Where are these conditions met? For positive and negative q,
                # there are specific rules to reduce q. This step finds where
                # the discharge values are positive or negative and where
                # discharge exceeds the Froude or Courant number.
                if_statement_1 = np.intersect1d(positive_q, Froude_logical)
                if_statement_2 = np.intersect1d(negative_q, Froude_abs_logical)
                if_statement_3 = np.intersect1d(positive_q, water_logical)
                if_statement_4 = np.intersect1d(negative_q, water_abs_logical)

                # Rules 1 and 2 reduce discharge by the Froude number.
                q_at_link[if_statement_1] = h_at_link[if_statement_1] * (
                    np.sqrt(self._g * h_at_link[if_statement_1]) * Fr
                )

                q_at_link[if_statement_2] = 0.0 - (
                    h_at_link[if_statement_2]
                    * np.sqrt(self._g * h_at_link[if_statement_2])
                    * Fr
                )

                # Rules 3 and 4 reduce discharge by the Courant number.
                q_at_link[if_statement_3] = (
                    (h_at_link[if_statement_3] * self._grid.dx) / 5.0
                ) / dt_local

                q_at_link[if_statement_4] = (
                    0.0 - (h_at_link[if_statement_4] * self._grid.dx / 5.0) / dt_local
                )

            # Once stability has been restored, we calculate the change in
            # water depths on all core nodes by finding the difference between
            # inputs (rainfall) and the inputs/outputs (flux divergence of
            # discharge)
            dhdt = self._rainfall_intensity - self._grid.calc_flux_div_at_node(
                q_at_link
            )

            # Updating our water depths...
            h_at_node[core_nodes] = h_at_node[core_nodes] + dhdt[core_nodes] * dt_local

            if np.any(h_at_node <= 0.0):
                np.clip(h_at_node, 0.0, None, out=h_at_node)

            # To prevent divide by zero errors, a minimum threshold water depth
            # must be maintained. To reduce mass imbalances, this is set to
            # find locations where water depth is smaller than h_init (default
            # is 0.001) and the new value is self._h_init * 10^-3. This was set
            # as it showed the smallest amount of mass creation in the grid
            # during testing.
            if self._steep_slopes:
                h_at_node[h_at_node < self._h_init] = self._h_init * 1e-3

            # And reset our field values with the newest water depth and
            # discharge.
            self._grid.at_node["surface_water__depth"][:] = h_at_node
            self._grid.at_link["surface_water__discharge"][:] = q_at_link

    def run_one_step(self, dt=None):
        """Generate overland flow across a grid.

        For one time step, this generates 'overland flow' across a given grid
        by calculating discharge at each node.

        Using the depth slope product, shear stress is calculated at every
        node.

        Outputs water depth, discharge and shear stress values through time at
        every point in the input grid.
        """
        self.overland_flow(dt=dt)

    def discharge_mapper(self, input_discharge, convert_to_volume=False):
        """Maps discharge value from links onto nodes.

        This method takes the discharge values on links and determines the
        links that are flowing INTO a given node. The fluxes moving INTO a
        given node are summed.

        This method ignores all flow moving OUT of a given node.

        This takes values from the OverlandFlow component (by default) in
        units of [L^2/T]. If the convert_to_cms flag is raised as True, this
        method converts discharge to units [L^3/T] - as of Aug 2016, only
        operates for square RasterModelGrid instances.

        The output array is of length grid.number_of_nodes and can be used
        with the Landlab imshow_grid plotter.

        Returns a numpy array (discharge_vals)
        """

        discharge_vals = np.zeros(self._grid.number_of_links)
        discharge_vals[:] = input_discharge[:]

        if convert_to_volume:
            discharge_vals *= self._grid.dx

        discharge_vals = (
            discharge_vals[self._grid.links_at_node] * self._grid.link_dirs_at_node
        )

        discharge_vals = discharge_vals.flatten()

        discharge_vals[np.where(discharge_vals < 0)] = 0.0

        discharge_vals = discharge_vals.reshape(self._grid.number_of_nodes, 4)

        discharge_vals = discharge_vals.sum(axis=1)

        return discharge_vals


def find_active_neighbors_for_fixed_links(grid):
    """Find active link neighbors for every fixed link.

    Specialized link ID function used to ID the active links that neighbor
    fixed links in the vertical and horizontal directions.

    If the user wants to assign fixed gradients or values to the fixed
    links dynamically, this function identifies the nearest active_link
    neighbor.

    Each fixed link can either have 0 or 1 active neighbor. This function
    finds if and where that active neighbor is and stores those IDs in
    an array.

    Parameters
    ----------
    grid : RasterModelGrid
        A landlab grid.

    Returns
    -------
    ndarray of int, shape `(*, )`
        Flat array of links.


    Examples
    --------
    >>> from landlab import NodeStatus, RasterModelGrid

    >>> grid = RasterModelGrid((4, 5))
    >>> grid.status_at_node[:5] = NodeStatus.FIXED_GRADIENT
    >>> grid.status_at_node[::5] = NodeStatus.FIXED_GRADIENT
    >>> grid.status_at_node.reshape(grid.shape)
    array([[2, 2, 2, 2, 2],
           [2, 0, 0, 0, 1],
           [2, 0, 0, 0, 1],
           [2, 1, 1, 1, 1]], dtype=uint8)

    >>> grid.fixed_links
    array([ 5,  6,  7,  9, 18])
    >>> grid.active_links
    array([10, 11, 12, 14, 15, 16, 19, 20, 21, 23, 24, 25])

    >>> find_active_neighbors_for_fixed_links(grid)
    array([14, 15, 16, 10, 19])

    >>> rmg = RasterModelGrid((4, 7))

    >>> rmg.at_node["topographic__elevation"] = rmg.zeros(at="node")
    >>> rmg.at_link["topographic__slope"] = rmg.zeros(at="link")
    >>> rmg.status_at_node[rmg.perimeter_nodes] = rmg.BC_NODE_IS_FIXED_GRADIENT
    >>> find_active_neighbors_for_fixed_links(rmg)
    array([20, 21, 22, 23, 24, 14, 17, 27, 30, 20, 21, 22, 23, 24])
    """
    neighbors = links.neighbors_at_link(grid.shape, grid.fixed_links).flat
    return neighbors[np.in1d(neighbors, grid.active_links)]<|MERGE_RESOLUTION|>--- conflicted
+++ resolved
@@ -90,10 +90,6 @@
 import scipy.constants
 
 from landlab import Component
-<<<<<<< HEAD
-=======
-from landlab import FieldError
->>>>>>> a3754b1b
 
 from . import _links as links
 
@@ -532,14 +528,8 @@
             grad_at_link = self._grid.calc_grad_at_link(w)
 
             # And insert these values into an array of all links
-<<<<<<< HEAD
             water_surface_slope[active_links] = grad_at_link[active_links]
 
-=======
-            self._water_surface_slope[self._active_links] = (
-                self._water_surface__gradient
-            )
->>>>>>> a3754b1b
             # If the user chooses to set boundary links to the neighbor value,
             # we set the discharge array to have the boundary links set to
             # their neighbor value
