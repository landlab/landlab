--- conflicted
+++ resolved
@@ -138,12 +138,7 @@
                  alpha=0.7, mannings_n=0.03, g=9.81, theta=0.8,
                  rainfall_intensity=0.0, steep_slopes=False, **kwds)
 
-<<<<<<< HEAD
-    """
-=======
-   """
->>>>>>> 8cc8a9a7
-
+"""
     _name = 'OverlandFlow'
 
     _input_var_names = (
@@ -220,11 +215,8 @@
         # For water discharge
         try:
             self.q = grid.add_zeros('surface_water__discharge', at='link',
-<<<<<<< HEAD
-                                    units=self._var_units['surface_water__discharge'])
-=======
                 units=self._var_units['surface_water__discharge'])
->>>>>>> 8cc8a9a7
+
         except FieldError:
             # Field was already set; still, fill it with zeros
             self.q = grid.at_link['surface_water__discharge']
@@ -243,11 +235,8 @@
 
         try:
             self.h = grid.add_zeros('surface_water__depth', at='node',
-<<<<<<< HEAD
-                                    units=self._var_units['surface_water__depth'])
-=======
                 units=self._var_units['surface_water__depth'])
->>>>>>> 8cc8a9a7
+
         except FieldError:
             # Field was already set
             self.h = grid.at_node['surface_water__depth']
