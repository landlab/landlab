#!/usr/env/python

"""lake_fill_barnes.py.

Fill sinks in a landscape to the brim, following the Barnes et al.
(2014) algorithms.
"""


import heapq
import itertools

# ^ this simply in case Katy updates to add more fields, that we would also
# need to update...
from collections import deque

import numpy as np

<<<<<<< HEAD
from landlab import (
    BAD_INDEX_VALUE,
    CORE_NODE,
    FIXED_GRADIENT_BOUNDARY,
    FIXED_VALUE_BOUNDARY,
    Component,
    RasterModelGrid,
)
=======
from landlab import Component, NodeStatus, RasterModelGrid
>>>>>>> 04d505db
from landlab.components import FlowAccumulator
from landlab.utils import StablePriorityQueue
from landlab.utils.return_array import return_array_at_node

LARGE_ELEV = 9999999999.0

# TODO: Needs to have rerouting functionality...


def _fill_one_node_to_flat(fill_surface, all_neighbors, pitq, openq, closedq, dummy):
    """Implements the Barnes et al. algorithm for a simple fill. Assumes the
    _open and _closed lists have already been updated per Barnes algos 2&3, lns
    1-7.

    Parameters
    ----------
    fill_surface : 1-D array of length nnodes
        The surface to fill in LL node order. Modified in place.
    all_neighbors : (nnodes, max_nneighbours) array
        Adjacent nodes at each node.
    pitq : heap queue (i.e., a structured list)
        Current nodes known to be in a lake, if already identified.
    openq : StablePriorityQueue object
        Ordered queue of nodes remaining to be checked out by the algorithm
        that are known not to be in a lake.
    closedq : 1-D boolean array of length nnodes
        Nodes already or not to be explored by the algorithm.
    dummy : any Python object
        Necessary for direct comparison with _fill_one_node_to_slant.

    Examples
    --------
    >>> import numpy as np
    >>> from landlab import RasterModelGrid
    >>> mg = RasterModelGrid((5, 6))
    >>> for edge in ('left', 'top', 'bottom'):
    ...     mg.status_at_node[mg.nodes_at_edge(edge)] = mg.BC_NODE_IS_CLOSED
    >>> z = mg.zeros('node', dtype=float)
    >>> z.reshape(mg.shape)[2, 1:-1] = [2., 1., 0.5, 1.5]
    >>> z.reshape(mg.shape)[1, 1:-1] = [2.1, 1.1, 0.6, 1.6]
    >>> z.reshape(mg.shape)[3, 1:-1] = [2.2, 1.2, 0.7, 1.7]
    >>> zw = z.copy()
    >>> openq = StablePriorityQueue()
    >>> pitq = []
    >>> closedq = mg.zeros('node', dtype=bool)
    >>> closedq[mg.status_at_node == mg.BC_NODE_IS_CLOSED] = True
    >>> edges = np.array([11, 17, 23])
    >>> for edgenode in edges:
    ...     openq.add_task(edgenode, priority=z[edgenode])
    >>> closedq[edges] = True
    >>> while True:
    ...     try:
    ...         _fill_one_node_to_flat(zw, mg.adjacent_nodes_at_node,
    ...                                pitq, openq, closedq, None)
    ...     except KeyError:
    ...         break

    Now check the values make sense.

    >>> lake = np.array([False, False, False, False, False, False,
    ...                  False, False,  True,  True, False, False,
    ...                  False, False,  True,  True, False, False,
    ...                  False, False,  True,  True, False, False,
    ...                  False, False, False, False, False, False])
    >>> np.allclose(zw[lake], z[16])
    True
    >>> np.all(np.greater(zw[lake], z[lake]))
    True
    >>> np.allclose(zw[np.logical_not(lake)], z[np.logical_not(lake)])
    True
    """
    try:
        c = heapq.heappop(pitq)
    except IndexError:
        c = openq.pop_task()
        # this will raise a KeyError once it's exhausted both queues
    cneighbors = all_neighbors[c]
    openneighbors = cneighbors[np.logical_not(closedq[cneighbors])]  # for efficiency
    closedq[openneighbors] = True
    for n in openneighbors:
        if fill_surface[n] <= fill_surface[c]:
            fill_surface[n] = fill_surface[c]
            heapq.heappush(pitq, n)
        else:
            openq.add_task(n, priority=fill_surface[n])


class LakeMapperBarnes(Component):
    """A Landlab implementation of the Barnes et al. (2014) lake filling & lake
    routing algorithms, lightly modified and adapted for Landlab by DEJH. This
    component is designed as a direct replacement for the LakeMapper as
    existing pre-Aug 2018, and provides a suite of properties to access
    information about the lakes created each time it is run. Only significant
    difference is the way the lakes are coded: this component uses the (unique)
    ID of the outlet node, whereas DepressionFinderAndRouter uses one of the
    pit node IDs. Note also this component does not offer the `lake_codes` or
    `display_depression_map` options, for essentially this reason. Use
    `lake_map` instead for both. It also uses a much more Landlabbian
    `run_one_step()` method as its driver, superceding
    DepressionFinderAndRouter's `map_depressions()`.

    A variety of options is provided. Flow routing is route-to-one in this
    implementation, but can be either D4 ("steepest") or D8 on a raster.
    The surface can be filled to either flat or a very slight downward
    incline, such that subsequent flow routing will run over the lake surface.
    This incline is applied at machine precision to minimise the chances of
    creating false outlets by overfill, and note that the gradient as
    calculated on such surfaces may still appear to be zero.
    The filling can either be performed in place, or on a new (water) surface
    distinct from the original (rock) surface. For efficiency, data structures
    describing the lakes and their properties are only created, and existing
    flow direction and flow accumulation fields modified, if those flags are
    set at instantiation.

    With care, this component can be used to create a dynamically flooding
    surface in a fluvial landscape (interacting with, e.g., the
    StreamPowerEroder). See the run_one_step docstring for an example.

    References
    ----------
<<<<<<< HEAD
    grid : ModelGrid
        A grid.
    surface : field name at node or array of length node
        The surface to direct flow across.
    method : {'Steepest', 'D8'}
        Whether or not to recognise diagonals as valid flow paths, if a raster.
        Otherwise, no effect.
    fill_flat : bool
        If True, pits will be filled to perfectly horizontal. If False, the new
        surface will be slightly inclined to give steepest descent flow paths
        to the outlet.
    fill_surface : bool
        Sets the field or array to fill. If fill_surface is surface, this
        operation occurs in place, and is faster.
        Note that the component will overwrite fill_surface if it exists; to
        supply an existing water level to it, supply that water level field as
        surface, not fill_surface.
    redirect_flow_steepest_descent : bool
        If True, the component outputs modified versions of the
        'flow__receiver_node', 'flow__link_to_receiver_node',
        'flow__sink_flag', and 'topographic__steepest_slope' fields. These
        are the fields output by the FlowDirector components, so set to
        True if you wish to pass this LakeFiller to the FlowAccumulator,
        or if you wish to work directly with the new, correct flow directions
        and slopes without rerunning these components on your new surface.
        Ensure the necessary fields already exist, and have already been
        calculated by a FlowDirector! This also means you need to instantiate
        your FlowDirector **before** you instantiate the LakeMapperBarnes.
        Note that the new topographic__steepest_slope will always be set to
        zero, even if fill_flat=False (i.e., there is actually a miniscule
        gradient on the new topography, which gets ignored).
    reaccumulate_flow : bool
        If True, and redirect_flow_steepest_descent is True, the run method
        will (re-)accumulate the flow after redirecting the flow. This means
        the 'drainage_area', 'surface_water__discharge',
        'flow__upstream_node_order', and the other various flow accumulation
        fields (see output field names) will now reflect the new drainage
        patterns without having to manually reaccumulate the discharge. If
        True but redirect_flow_steepest_descent is False, raises an
        ValueError.
    ignore_overfill : bool
        If True, suppresses the Error that would normally be raised during
        creation of a gentle incline on a fill surface (i.e., if not
        fill_flat). Typically this would happen on a synthetic DEM where more
        than one outlet is possible at the same elevation. If True, the
        was_there_overfill property can still be used to see if this has
        occurred.
    track_lakes : bool
        If True, the component permits a slight hit to performance in order to
        explicitly track which nodes have been filled, and to enable queries
        on that data in retrospect. Set to False to simply fill the surface
        and be done with it.
=======
    **Required Software Citation(s) Specific to this Component**

    Barnes, R., Lehman, C., Mulla, D. (2014). Priority-flood: An optimal
    depression-filling and watershed-labeling algorithm for digital elevation
    models. Computers and Geosciences  62(C), 117 - 127.
    https://dx.doi.org/10.1016/j.cageo.2013.04.024

    **Additional References**

    None Listed
>>>>>>> 04d505db
    """

    _name = "LakeMapperBarnes"

    _cite_as = """@article{BARNES2014117,
        title = "Priority-flood: An optimal depression-filling and watershed-labeling algorithm for digital elevation models",
        journal = "Computers & Geosciences",
        volume = "62",
        pages = "117 - 127",
        year = "2014",
        issn = "0098-3004",
        doi = "https://doi.org/10.1016/j.cageo.2013.04.024",
        url = "http://www.sciencedirect.com/science/article/pii/S0098300413001337",
        author = "Richard Barnes and Clarence Lehman and David Mulla",
        keywords = "Pit filling, Terrain analysis, Hydrology, Drainage network, Modeling, GIS"
        }"""

<<<<<<< HEAD
=======
    _unit_agnostic = True

>>>>>>> 04d505db
    _info = {
        "drainage_area": {
            "dtype": float,
            "intent": "inout",
            "optional": False,
            "units": "m**2",
            "mapping": "node",
            "doc": "Upstream accumulated surface area contributing to the node's discharge",
        },
        "flow__data_structure_delta": {
            "dtype": int,
            "intent": "inout",
            "optional": False,
            "units": "-",
            "mapping": "node",
            "doc": "Node array containing the elements delta[1:] of the data structure 'delta' used for construction of the downstream-to-upstream node array",
        },
        "flow__link_to_receiver_node": {
            "dtype": int,
            "intent": "inout",
            "optional": False,
            "units": "-",
            "mapping": "node",
            "doc": "ID of link downstream of each node, which carries the discharge",
        },
        "flow__receiver_node": {
            "dtype": int,
            "intent": "inout",
            "optional": False,
            "units": "-",
            "mapping": "node",
            "doc": "Node array of receivers (node that receives flow from current node)",
        },
        "flow__sink_flag": {
            "dtype": bool,
            "intent": "inout",
            "optional": False,
            "units": "-",
            "mapping": "node",
            "doc": "Boolean array, True at local lows",
        },
        "flow__upstream_node_order": {
            "dtype": int,
            "intent": "inout",
            "optional": False,
            "units": "-",
            "mapping": "node",
            "doc": "Node array containing downstream-to-upstream ordered list of node IDs",
        },
        "surface_water__discharge": {
            "dtype": float,
            "intent": "inout",
            "optional": False,
            "units": "m**3/s",
            "mapping": "node",
            "doc": "Volumetric discharge of surface water",
        },
        "topographic__elevation": {
            "dtype": float,
            "intent": "inout",
            "optional": False,
            "units": "m",
            "mapping": "node",
            "doc": "Land surface topographic elevation",
        },
    }

    def __init__(
        self,
        grid,
        surface="topographic__elevation",
        method="Steepest",
        fill_flat=True,
        fill_surface="topographic__elevation",
        redirect_flow_steepest_descent=False,
        reaccumulate_flow=False,
        ignore_overfill=False,
        track_lakes=True,
    ):
<<<<<<< HEAD
        """Initialize the component."""
        super(LakeMapperBarnes, self).__init__(grid)
=======
        """Initialize the component.

        Parameters
        ----------
        grid : ModelGrid
            A grid.
        surface : field name at node or array of length node
            The surface to direct flow across.
        method : {'Steepest', 'D8'}
            Whether or not to recognise diagonals as valid flow paths, if a raster.
            Otherwise, no effect.
        fill_flat : bool
            If True, pits will be filled to perfectly horizontal. If False, the new
            surface will be slightly inclined to give steepest descent flow paths
            to the outlet.
        fill_surface : bool
            Sets the field or array to fill. If fill_surface is surface, this
            operation occurs in place, and is faster.
            Note that the component will overwrite fill_surface if it exists; to
            supply an existing water level to it, supply that water level field as
            surface, not fill_surface.
        redirect_flow_steepest_descent : bool
            If True, the component outputs modified versions of the
            'flow__receiver_node', 'flow__link_to_receiver_node',
            'flow__sink_flag', and 'topographic__steepest_slope' fields. These
            are the fields output by the FlowDirector components, so set to
            True if you wish to pass this LakeFiller to the FlowAccumulator,
            or if you wish to work directly with the new, correct flow directions
            and slopes without rerunning these components on your new surface.
            Ensure the necessary fields already exist, and have already been
            calculated by a FlowDirector! This also means you need to instantiate
            your FlowDirector **before** you instantiate the LakeMapperBarnes.
            Note that the new topographic__steepest_slope will always be set to
            zero, even if fill_flat=False (i.e., there is actually a miniscule
            gradient on the new topography, which gets ignored).
        reaccumulate_flow : bool
            If True, and redirect_flow_steepest_descent is True, the run method
            will (re-)accumulate the flow after redirecting the flow. This means
            the 'drainage_area', 'surface_water__discharge',
            'flow__upstream_node_order', and the other various flow accumulation
            fields (see output field names) will now reflect the new drainage
            patterns without having to manually reaccumulate the discharge. If
            True but redirect_flow_steepest_descent is False, raises an
            ValueError.
        ignore_overfill : bool
            If True, suppresses the Error that would normally be raised during
            creation of a gentle incline on a fill surface (i.e., if not
            fill_flat). Typically this would happen on a synthetic DEM where more
            than one outlet is possible at the same elevation. If True, the
            was_there_overfill property can still be used to see if this has
            occurred.
        track_lakes : bool
            If True, the component permits a slight hit to performance in order to
            explicitly track which nodes have been filled, and to enable queries
            on that data in retrospect. Set to False to simply fill the surface
            and be done with it.

        """
        super().__init__(grid)
>>>>>>> 04d505db

        if "flow__receiver_node" in grid.at_node:
            if grid.at_node["flow__receiver_node"].size != grid.size("node"):
                msg = (
                    "A route-to-multiple flow director has been "
                    "run on this grid. The landlab development team has not "
                    "verified that LakeMapperBarnes is compatible with "
                    "route-to-multiple methods. Please open a GitHub Issue "
                    "to start this process."
                )
                raise NotImplementedError(msg)

<<<<<<< HEAD
        self._open = StablePriorityQueue()
=======
>>>>>>> 04d505db
        self._pit = []
        self._closed = self._grid.zeros("node", dtype=bool)
        self._gridclosednodes = (
            self._grid.status_at_node == self._grid.BC_NODE_IS_CLOSED
        )
        # close up the BC_NODE_IS_CLOSED permanently:
        self._closed[self._gridclosednodes] = True

        # this component maintains its own internal count of how often it has
        # been called. This is to enable "cheap" data access of the various
        # available data structures without needless recalculation
        self._runcounter = itertools.count()
        self._runcount = -1  # not yet run
        self._lastcountforlakemap = -1  # lake_map has not yet been called
        self._PitTop = LARGE_ELEV  # variable to not overfill slanted surfaces
        self._ignore_overfill = ignore_overfill
        self._overfill_flag = False
        self._track_lakes = track_lakes

        # get the neighbour call set up:
        if method not in {"Steepest", "D8"}:
            raise ValueError(
                "{method}: method must be 'Steepest' or 'D8'".format(method=method)
            )
        if method == "D8":
            if isinstance(grid, RasterModelGrid):
                self._allneighbors = np.concatenate(
                    (
                        self._grid.adjacent_nodes_at_node,
                        self._grid.diagonal_adjacent_nodes_at_node,
                    ),
                    axis=1,
                )
            else:  # not a raster
                raise ValueError(
                    (
                        "D8 is not a valid value for method if grid type is "
                        + "{gridtype}!"
                    ).format(gridtype=type(grid))
                )
        else:
            self._allneighbors = self._grid.adjacent_nodes_at_node

        # A key difference from the "pure" Barnes algorithm for LL is that
        # we must'n flood from all the edges. Instead, we can only flood from
        # a true grid edge, i.e., only the FIXED boundary types. (Both
        # CLOSED and LOOPED assume flow either can't get out there, or at
        # least, there's more land in that direction that will be handled
        # otherwise.) Note we add a test that there is at least some kind
        # of outlet!!
        self._edges = np.where(
            np.logical_or(
<<<<<<< HEAD
                self._grid.status_at_node == FIXED_VALUE_BOUNDARY,
                self._grid.status_at_node == FIXED_GRADIENT_BOUNDARY,
=======
                self._grid.status_at_node == NodeStatus.FIXED_VALUE,
                self._grid.status_at_node == NodeStatus.FIXED_GRADIENT,
>>>>>>> 04d505db
            )
        )[0]
        if self._edges.size == 0:
            raise ValueError(
                "No valid outlets found on the grid! You cannot run the "
                + "filling algorithms!"
            )
        # and finally, close these up permanently as well (edges will always
        # be edges...)
        self._closed[self._edges] = True
        # ...note there's a slight of hand here, Because of the ordering of LL
        # grids, the last node will always be a boundary node, even for very
        # odd Voronois. This enables us to treat out -1s in the neighbour
        # arrays as always True. But, just in case...
        assert self._closed[-1]

        # check if we are modifying in place or not. This gets used to check
        # it makes sense to calculate various properties.
        self._inplace = surface is fill_surface
        # then
        self._surface = return_array_at_node(grid, surface)
        self._fill_surface = return_array_at_node(grid, fill_surface)

        # NOTE: buggy functionality of return_array_at_node here means
        # component can't yet handle arrays as opposed to fields...
        # This will be resolved by a modification to return_array_at_node

        # now, work out what constitutes a "surface" under various input opts:
        self._dontredirect = not redirect_flow_steepest_descent

        if redirect_flow_steepest_descent:
            # this routine only permitted if we store the lake info, so
            if not track_lakes:
                raise ValueError("You must track_lakes to redirect the flow!")
            # Check we have the necessary fields already existing.
            # These will raise FieldErrors if they don't.
            # This will cause a bunch of our tests to break, so users will
            # never see this.
            self._receivers = self._grid.at_node["flow__receiver_node"]
            self._receiverlinks = self._grid.at_node["flow__link_to_receiver_node"]
            self._steepestslopes = self._grid.at_node["topographic__steepest_slope"]
            # if raster, do the neighbors & diagonals separate when rerouting
            # so we'll need to pull these separately:
            if method == "D8":  # Raster test unnecessary given tests above
                self._neighbor_arrays = (
                    self._grid.adjacent_nodes_at_node,
                    self._grid.diagonal_adjacent_nodes_at_node,
                )
                self._link_arrays = (
                    self._grid.links_at_node,
                    self._grid.d8s_at_node[:, 4:],
                )
                self._neighbor_lengths = self._grid.length_of_d8
            else:
                self._neighbor_arrays = (self._grid.adjacent_nodes_at_node,)
                self._link_arrays = (self._grid.links_at_node,)
                self._neighbor_lengths = self._grid.length_of_link

        if reaccumulate_flow:
            if not redirect_flow_steepest_descent:
                raise ValueError(
                    "You must also redirect_flow_steepest_descent if you "
                    + "want to reaccumulate_flow!"
                )
            self._reaccumulate = True
            self._fa = FlowAccumulator(self._grid, flow_director=method)
        else:
            self._reaccumulate = False

        self._fill_flat = fill_flat
        if fill_flat:
            self._fill_one_node = _fill_one_node_to_flat
        else:
            self._fill_one_node = self._fill_one_node_to_slant

    def _fill_one_node_to_slant(
        self, fill_surface, all_neighbors, pitq, openq, closedq, ignore_overfill
    ):
        """Implements the Barnes et al. algorithm to obtain a naturally
        draining surface, updating a single node. Assumes the _open and _closed
        lists have already been updated per Barnes algos 2&3, lns 1-7.

        Parameters
        ----------
        fill_surface : 1-D array of length nnodes
            The surface to fill in LL node order. Modified in place.
        all_neighbors : (nnodes, max_nneighbours) array
            Adjacent nodes at each node.
        pitq : heap queue (i.e., a structured list)
            Current nodes known to be in a lake, if already identified.
        openq : StablePriorityQueue object
            Ordered queue of nodes remaining to be checked out by the algorithm
            that are known not to be in a lake.
        closedq : 1-D boolean array of length nnodes
            Nodes already or not to be explored by the algorithm.
        ignore_overfill : bool
            If False, method will raise a ValueError if adding an increment
            to the node's elevation would fundamentally alter the resulting
            drainage pattern (e.g., it would create a new outlet somewhere).
            If True, the elevation of the node will be changed regardless.

        Examples
        --------
        >>> import numpy as np
        >>> from landlab import RasterModelGrid
        >>> from landlab.components import LakeMapperBarnes, FlowAccumulator
<<<<<<< HEAD
        >>> mg = RasterModelGrid((5, 6))
        >>> for edge in ('left', 'top', 'bottom'):
        ...     mg.status_at_node[mg.nodes_at_edge(edge)] = mg.BC_NODE_IS_CLOSED
        >>> z = mg.add_zeros('node', 'topographic__elevation', dtype=float)
=======
        >>> from landlab.utils import StablePriorityQueue
        >>> mg = RasterModelGrid((5, 6))
        >>> for edge in ('left', 'top', 'bottom'):
        ...     mg.status_at_node[mg.nodes_at_edge(edge)] = mg.BC_NODE_IS_CLOSED
        >>> z = mg.add_zeros("topographic__elevation", at="node", dtype=float)
>>>>>>> 04d505db
        >>> z.reshape(mg.shape)[2, 1:-1] = [2., 1., 0.5, 1.5]
        >>> z.reshape(mg.shape)[1, 1:-1] = [2.1, 1.1, 0.6, 1.6]
        >>> z.reshape(mg.shape)[3, 1:-1] = [2.2, 1.2, 0.7, 1.7]
        >>> z_init = z.copy()
        >>> fa = FlowAccumulator(mg)
        >>> lmb = LakeMapperBarnes(mg, method='Steepest')
        >>> lmb._closed = mg.zeros('node', dtype=bool)
        >>> lmb._closed[mg.status_at_node == mg.BC_NODE_IS_CLOSED] = True
        >>> edges = np.array([11, 17, 23])
        >>> open = StablePriorityQueue()
        >>> for edgenode in edges:
        ...     open.add_task(edgenode, priority=z[edgenode])
        >>> lmb._closed[edges] = True
        >>> first_nodes_checked = []

        >>> for i in range(3):  # run a couple of steps
        ...     lmb._fill_one_node_to_slant(
        ...         z, mg.adjacent_nodes_at_node, lmb._pit, open,
        ...         lmb._closed, False)
        ...     print(open.peek_at_task())
        ...     assert lmb._pit == []  # these steps don't find pits
        17
        23
        16

        >>> lmb._fill_one_node_to_slant(
        ...     z, mg.adjacent_nodes_at_node, lmb._pit, open,
        ...     lmb._closed, False)
        >>> lmb._pit == [15, ]  # Popping 16 off "open" puts 15 in "pit"
        True
        >>> np.isclose(z[15], z[16])  # 15 has also been filled in this step
        True
        >>> z[15] > z[16]  # ...but 15 is incrementally greater than 16
        True

        >>> lmb._fill_one_node_to_slant(
        ...     z, mg.adjacent_nodes_at_node, lmb._pit, open,
        ...     lmb._closed, False)
        >>> lmb._pit == [9, 21, 14]  # 15 pops of pit, these neighbors go in
        True
        >>> np.allclose(z[15], [z[9], z[21], z[14]])  # now filled
        True
        >>> np.all([z[9] == z[21], z[21] == z[14]])  # these perfectly level
        True
        >>> z[9] > z[15]  # ...but incrementally above 15
        True

        >>> lmb._fill_one_node_to_slant(
        ...     z, mg.adjacent_nodes_at_node, lmb._pit, open,
        ...     lmb._closed, False)
        >>> lmb._pit == [8, 21, 14]  # 9 popped off pit, 8 went in. And so on.
        True

        Test a failing example. This behaviour exists to prevent the
        application of the gradient from fundamentally altering the drainage
        pattern that "should" result.

        >>> mg = RasterModelGrid((3, 7))
        >>> for edge in ('top', 'right', 'bottom'):
        ...     mg.status_at_node[mg.nodes_at_edge(edge)] = mg.BC_NODE_IS_CLOSED
<<<<<<< HEAD
        >>> z = mg.add_zeros('node', 'topographic__elevation', dtype=float)
=======
        >>> z = mg.add_zeros("topographic__elevation", at="node", dtype=float)
>>>>>>> 04d505db
        >>> z.reshape(mg.shape)[1, 1:-1] = [1., 0.2, 0.1,
        ...                                 1.0000000000000004, 1.5]
        >>> z_init = z.copy()
        >>> fa = FlowAccumulator(mg)
        >>> lmb = LakeMapperBarnes(mg, method='Steepest')
        >>> lmb._closed = mg.zeros('node', dtype=bool)
        >>> lmb._closed[mg.status_at_node == mg.BC_NODE_IS_CLOSED] = True
<<<<<<< HEAD
=======
        >>> open = StablePriorityQueue()
>>>>>>> 04d505db
        >>> edges = np.array([7, ])
        >>> for edgenode in edges:
        ...     open.add_task(edgenode, priority=z[edgenode])
        >>> lmb._closed[edges] = True
        >>> while True:
        ...     try:
        ...         lmb._fill_one_node_to_slant(
        ...             z, mg.adjacent_nodes_at_node, lmb._pit, open,
        ...             lmb._closed, False)
        ...     except KeyError:
        ...         break
        ...     except ValueError:
        ...         print('ValueError was raised: here we overfilled')
        ValueError was raised: here we overfilled
        """
        try:
            topopen = openq.peek_at_task()
        except KeyError:
            noopen = True
        else:
            noopen = False
        try:
            toppit = pitq[0]
        except IndexError:
            nopit = True
        else:
            nopit = False
        if not (nopit or noopen):
            # not clear how this occurs, but present in Barnes ->
            # DEJH suspects this should be an elevation comparison given the
            # text description. Regardless, this is only to ensure
            # repeatability, so it's not vital even if these cases don't
            # trigger
            if topopen == toppit:  # intentionally tight comparison
                # print('yessssss')
                c = openq.pop_task()
                self._PitTop = LARGE_ELEV
        if not nopit:
            c = heapq.heappop(pitq)
            if np.isclose(self._PitTop, LARGE_ELEV):
                self._PitTop = fill_surface[c]
        else:
            c = openq.pop_task()  # again, returns KeyError if empty
            self._PitTop = LARGE_ELEV

        for n in all_neighbors[c]:
            if closedq[n]:
                continue
            else:
                closedq[n] = True
            nextval = np.nextafter(fill_surface[c], LARGE_ELEV)
            # DEJH believes that in the LL use cases this is impossible,
            # but retained as comments since present in Barnes algorithm
            # if self._gridclosednodes[n]:
            #     heapq.heappush(pitq, n)
            if fill_surface[n] <= nextval:  # former elif
                if self._PitTop < fill_surface[n] and nextval >= fill_surface[n]:
                    if ignore_overfill:
                        self._overfill_flag = True
                    else:
                        raise ValueError(
                            "Pit is overfilled due to creation of two "
                            + "outlets as the minimum gradient gets applied. "
                            + "Suppress this Error with the ignore_overfill "
                            + "flag at component instantiation."
                        )
                fill_surface[n] = nextval
                heapq.heappush(pitq, n)
            else:
                openq.add_task(n, priority=fill_surface[n])

    def _fill_to_flat_with_tracking(
        self, fill_surface, all_neighbors, pitq, openq, closedq
    ):
        """Implements the Barnes et al. algorithm for a simple fill over the
        grid. Assumes the _open and _closed lists have already been updated per
        Barnes algos 2&3, lns 1-7.

        This version runs a little more slowly to enable tracking of which
        nodes are linked to which outlets.

        Parameters
        ----------
        fill_surface : 1-D array
            The surface to fill in LL node order. Modified in place.
        all_neighbors : (nnodes, max_nneighbours) array
            Adjacent nodes at each node.
        pitq : heap queue (i.e., a structured list)
            Current nodes known to be in a lake, if already identified.
        openq : StablePriorityQueue object
            Ordered queue of nodes remaining to be checked out by the algorithm
            that are known not to be in a lake.
        closedq : 1-D boolean array of length nnodes
            Nodes already or not to be explored by the algorithm.

        Returns
        -------
        lakemappings : {outlet_ID : [nodes draining to outlet]}
            Dict with outlet nodes of individual lakes as keys, and lists of
            each node inundated (i.e., depth > 0.) by that lake. Note
            len(keys) is the number of individually mapped lakes.

        Examples
        --------
        >>> import numpy as np
        >>> from landlab import RasterModelGrid
        >>> from landlab.components import LakeMapperBarnes, FlowAccumulator
<<<<<<< HEAD
        >>> mg = RasterModelGrid((5, 6))
        >>> for edge in ('left', 'top', 'bottom'):
        ...     mg.status_at_node[mg.nodes_at_edge(edge)] = mg.BC_NODE_IS_CLOSED
        >>> z = mg.add_zeros('node', 'topographic__elevation', dtype=float)
=======
        >>> from landlab.utils import StablePriorityQueue
        >>> mg = RasterModelGrid((5, 6))
        >>> for edge in ('left', 'top', 'bottom'):
        ...     mg.status_at_node[mg.nodes_at_edge(edge)] = mg.BC_NODE_IS_CLOSED
        >>> z = mg.add_zeros("topographic__elevation", at="node", dtype=float)
>>>>>>> 04d505db
        >>> z[:] = mg.node_x.max() - mg.node_x
        >>> z[[10, 23]] = 1.1  # raise "guard" exit nodes
        >>> z[7] = 2.  # is a lake on its own
        >>> z[9] = 0.5
        >>> z[15] = 0.3
        >>> z[14] = 0.6  # [9, 14, 15] is a lake
        >>> z[22] = 0.9  # a non-contiguous lake node also draining to 16
        >>> z_init = z.copy()
        >>> fa = FlowAccumulator(mg)
        >>> lmb = LakeMapperBarnes(mg, method='Steepest')
        >>> lmb._closed = mg.zeros('node', dtype=bool)
        >>> lmb._closed[mg.status_at_node == mg.BC_NODE_IS_CLOSED] = True
<<<<<<< HEAD
=======
        >>> open = StablePriorityQueue()
>>>>>>> 04d505db
        >>> edges = np.array([11, 17, 23])
        >>> for edgenode in edges:
        ...     open.add_task(edgenode, priority=z[edgenode])
        >>> lmb._closed[edges] = True
        >>> out = lmb._fill_to_flat_with_tracking(
        ...     z, mg.adjacent_nodes_at_node, lmb._pit, open, lmb._closed)
        >>> out == {8: deque([7]), 16: deque([15, 9, 14, 22])}
        True
        """
        lakemappings = dict()
        outlet_ID = self._grid.BAD_INDEX
        while True:
            try:
                c = heapq.heappop(pitq)
            except IndexError:
                try:
                    c = openq.pop_task()
                    outlet_ID = c
                except KeyError:
                    break
            else:
                try:
                    lakemappings[outlet_ID].append(c)  # add this node to lake
                except KeyError:  # this is the first node of a new lake
                    lakemappings[outlet_ID] = deque([c])

            cneighbors = all_neighbors[c]
            openneighbors = cneighbors[
                np.logical_not(closedq[cneighbors])
            ]  # for efficiency
            closedq[openneighbors] = True
            for n in openneighbors:
                if fill_surface[n] <= fill_surface[c]:
                    fill_surface[n] = fill_surface[c]
                    heapq.heappush(pitq, n)
                else:
                    openq.add_task(n, priority=fill_surface[n])
            # print(np.sort(openq.tasks_currently_in_queue()), pitq)
        return lakemappings

    def _fill_to_slant_with_optional_tracking(
        self,
        fill_surface,
        all_neighbors,
        pitq,
        openq,
        closedq,
        ignore_overfill,
        track_lakes,
    ):
        """Implements the Barnes et al. algorithm to obtain a naturally
        draining surface over the grid. Assumes the _open and _closed lists
        have already been updated per Barnes algos 2&3, lns 1-7.

        This version runs a little more slowly to enable tracking of which
        nodes are linked to which outlets.

        Parameters
        ----------
        fill_surface : 1-D array of length nnodes
            The surface to fill in LL node order. Modified in place.
        all_neighbors : (nnodes, max_nneighbours) array
            Adjacent nodes at each node.
        pitq : heap queue (i.e., a structured list)
            Current nodes known to be in a lake, if already identified.
        openq : StablePriorityQueue object
            Ordered queue of nodes remaining to be checked out by the algorithm
            that are known not to be in a lake.
        closedq : 1-D boolean array of length nnodes
            Nodes already or not to be explored by the algorithm.
        ignore_overfill : bool
            If False, method will raise a ValueError if adding an increment
            to the node's elevation would fundamentally alter the resulting
            drainage pattern (e.g., it would create a new outlet somewhere).
            If True, the elevation of the node will be changed regardless.
        track_lakes : bool
            If True, returns a dict with data on the lakes created. If false,
            returns an empty dict.

        Returns
        -------
        lakemappings : dict
            If track_lakes, {outlet_ID : [nodes draining to outlet]}. This is
            a dict with outlet nodes of individual lakes as keys, and lists
            (strictly, deques) of each node inundated (i.e., depth > 0.) by
            that lake. Note len(keys) is the number of individually mapped
            lakes.
            If not track_lakes, an empty dict.

        Examples
        --------
        >>> import numpy as np
        >>> from landlab import RasterModelGrid
        >>> from landlab.components import LakeMapperBarnes, FlowAccumulator
        >>> from landlab.utils import StablePriorityQueue
        >>> mg = RasterModelGrid((5, 6))
        >>> for edge in ('left', 'top', 'bottom'):
        ...     mg.status_at_node[mg.nodes_at_edge(edge)] = mg.BC_NODE_IS_CLOSED
<<<<<<< HEAD
        >>> z = mg.add_zeros('node', 'topographic__elevation', dtype=float)
=======
        >>> z = mg.add_zeros("topographic__elevation", at="node", dtype=float)
>>>>>>> 04d505db
        >>> z.reshape(mg.shape)[2, 1:-1] = [2., 1., 0.5, 1.5]
        >>> z.reshape(mg.shape)[1, 1:-1] = [2.1, 1.1, 0.6, 1.6]
        >>> z.reshape(mg.shape)[3, 1:-1] = [2.2, 1.2, 0.7, 1.7]
        >>> z_init = z.copy()
        >>> fa = FlowAccumulator(mg)
        >>> lmb = LakeMapperBarnes(mg, method='Steepest')
        >>> lmb._closed = mg.zeros('node', dtype=bool)
        >>> lmb._closed[mg.status_at_node == mg.BC_NODE_IS_CLOSED] = True
<<<<<<< HEAD
=======
        >>> open = StablePriorityQueue()
>>>>>>> 04d505db
        >>> edges = np.array([11, 17, 23])
        >>> for edgenode in edges:
        ...     open.add_task(edgenode, priority=z[edgenode])
        >>> lmb._closed[edges] = True
        >>> out = lmb._fill_to_slant_with_optional_tracking(
        ...     z, mg.adjacent_nodes_at_node, lmb._pit, open,
        ...     lmb._closed, False, True)
        >>> out == {16: deque([15, 9, 8, 14, 20, 21])}
        True

        Test two pits:

        >>> z[:] = mg.node_x.max() - mg.node_x
        >>> z[[10, 23]] = 1.1  # raise "guard" exit nodes
        >>> z[7] = 2.  # is a lake on its own
        >>> z[9] = 0.5
        >>> z[15] = 0.3
        >>> z[14] = 0.6  # [9, 14, 15] is a lake
        >>> z[22] = 0.9  # a non-contiguous lake node also draining to 16
        >>> z_init = z.copy()
        >>> fa = FlowAccumulator(mg)
        >>> lmb = LakeMapperBarnes(mg, method='Steepest')
        >>> lmb._closed = mg.zeros('node', dtype=bool)
        >>> lmb._closed[mg.status_at_node == mg.BC_NODE_IS_CLOSED] = True
<<<<<<< HEAD
=======
        >>> open = StablePriorityQueue()
>>>>>>> 04d505db
        >>> edges = np.array([11, 17, 23])
        >>> for edgenode in edges:
        ...     open.add_task(edgenode, priority=z[edgenode])
        >>> lmb._closed[edges] = True
        >>> out = lmb._fill_to_slant_with_optional_tracking(
        ...     z, mg.adjacent_nodes_at_node, lmb._pit, open,
        ...     lmb._closed, False, True)
        >>> out == {8: deque([7]), 16: deque([15, 9, 14, 22])}
        True
        >>> fr = FlowAccumulator(mg, flow_director='D4')
        >>> fr.run_one_step()
        >>> np.all(mg.at_node['flow__sink_flag'][mg.core_nodes] == 0)
        True
        >>> drainage_area = np.array([  0.,   0.,   0.,   0.,   0.,   0.,
        ...                             0.,   1.,   2.,   3.,   1.,   1.,
        ...                             0.,   1.,   4.,   9.,  11.,  11.,
        ...                             0.,   1.,   2.,   1.,   1.,   0.,
        ...                             0.,   0.,   0.,   0.,   0.,   0.])
        >>> np.allclose(mg.at_node['drainage_area'], drainage_area)
        True

        With track_lakes == False, fill still works just fine, but the dict
        returned is empty:

        >>> z[:] = mg.node_x.max() - mg.node_x  # all this as above
        >>> z[[10, 23]] = 1.1  # raise "guard" exit nodes
        >>> z[7] = 2.  # is a lake on its own
        >>> z[9] = 0.5
        >>> z[15] = 0.3
        >>> z[14] = 0.6  # [9, 14, 15] is a lake
        >>> z[22] = 0.9  # a non-contiguous lake node also draining to 16
        >>> z_init = z.copy()
        >>> fa = FlowAccumulator(mg)
        >>> lmb = LakeMapperBarnes(mg, method='Steepest')
        >>> lmb._closed = mg.zeros('node', dtype=bool)
        >>> lmb._closed[mg.status_at_node == mg.BC_NODE_IS_CLOSED] = True
<<<<<<< HEAD
=======
        >>> open = StablePriorityQueue()
>>>>>>> 04d505db
        >>> edges = np.array([11, 17, 23])
        >>> for edgenode in edges:
        ...     open.add_task(edgenode, priority=z[edgenode])
        >>> lmb._closed[edges] = True
        >>> lmb._fill_to_slant_with_optional_tracking(
        ...     z, mg.adjacent_nodes_at_node, lmb._pit, open,
        ...     lmb._closed, False, False)  # empty dict now
        {}

        >>> fr.run_one_step()  # drains fine still, as above
        >>> np.allclose(mg.at_node['drainage_area'], drainage_area)
        True

        Test a failing example:

        >>> mg = RasterModelGrid((3, 7))
        >>> for edge in ('top', 'right', 'bottom'):
        ...     mg.status_at_node[mg.nodes_at_edge(edge)] = mg.BC_NODE_IS_CLOSED
<<<<<<< HEAD
        >>> z = mg.add_zeros('node', 'topographic__elevation', dtype=float)
=======
        >>> z = mg.add_zeros("topographic__elevation", at="node", dtype=float)
>>>>>>> 04d505db
        >>> z.reshape(mg.shape)[1, 1:-1] = [1., 0.2, 0.1,
        ...                                 1.0000000000000004, 1.5]
        >>> z_init = z.copy()
        >>> fa = FlowAccumulator(mg)
        >>> lmb = LakeMapperBarnes(mg, method='Steepest')
        >>> lmb._closed = mg.zeros('node', dtype=bool)
        >>> lmb._closed[mg.status_at_node == mg.BC_NODE_IS_CLOSED] = True
<<<<<<< HEAD
=======
        >>> open = StablePriorityQueue()
>>>>>>> 04d505db
        >>> edges = np.array([7, ])
        >>> for edgenode in edges:
        ...     open.add_task(edgenode, priority=z[edgenode])
        >>> lmb._closed[edges] = True
        >>> try:
        ...     lmb._fill_to_slant_with_optional_tracking(
        ...         z, mg.adjacent_nodes_at_node, lmb._pit, open,
        ...         lmb._closed, False, True)
        ... except ValueError:
        ...     print('ValueError was raised: Pit is overfilled due to ' +
        ...           'creation of two outlets as the minimum gradient ' +
        ...           'gets applied. Suppress this Error with the ' +
        ...           'ignore_overfill flag at component instantiation.')
        ValueError was raised: Pit is overfilled due to creation of two outlets as the minimum gradient gets applied. Suppress this Error with the ignore_overfill flag at component instantiation.
        """
        lakemappings = dict()
        outlet_ID = self._grid.BAD_INDEX
        while True:
            try:
                topopen = openq.peek_at_task()
            except KeyError:
                noopen = True
                topopen = None
            else:
                noopen = False
            try:
                toppit = pitq[0]
            except IndexError:
                nopit = True
                toppit = None
            else:
                nopit = False
            # as above, DEJH is unclear how this clause triggers, so
            # retained but untested ->
            if (not (nopit or noopen)) and (topopen == toppit):
                # intentionally tight comparison
                c = openq.pop_task()
                outlet_ID = c
                self._PitTop = LARGE_ELEV
            elif not nopit:
                c = heapq.heappop(pitq)
                if np.isclose(self._PitTop, LARGE_ELEV):
                    self._PitTop = fill_surface[c]
                if track_lakes:
                    try:
                        lakemappings[outlet_ID].append(c)
                        # ^add this node to lake
                    except KeyError:
                        # ^this is the first node of a new lake
                        lakemappings[outlet_ID] = deque([c])
            else:
                try:
                    c = openq.pop_task()
                    # ^again, returns KeyError if empty
                except KeyError:
                    break
                outlet_ID = c
                self._PitTop = LARGE_ELEV

            for n in all_neighbors[c]:
                if closedq[n]:
                    continue
                else:
                    closedq[n] = True
                nextval = np.nextafter(fill_surface[c], LARGE_ELEV)
                # as in non-tracker, DEJH believes this is redundant in LL
                # if self._gridclosednodes[n]:
                #     heapq.heappush(pitq, n)
                if fill_surface[n] <= nextval:  # formerly elif
                    if self._PitTop < fill_surface[n] and nextval >= fill_surface[n]:
                        if ignore_overfill:
                            self._overfill_flag = True
                        else:
                            raise ValueError(
                                "Pit is overfilled due to creation of two "
                                + "outlets as the minimum gradient gets "
                                + "applied. Suppress this Error with the "
                                + "ignore_overfill flag at component "
                                + "instantiation."
                            )
                    fill_surface[n] = nextval
                    heapq.heappush(pitq, n)
                else:
                    openq.add_task(n, priority=fill_surface[n])
        return lakemappings

    def _track_original_surface(self):
        """This helper method ensures that if flow is to be redircted, the
        _redirect_flowdirs() method can still get access to this information
        when it needs it. The idea here is that the operation is essentially
        free when surface and fill_surface were different to start with, which
        should make us faster.

        Examples
        --------
        >>> from landlab import RasterModelGrid
        >>> from landlab.components import LakeMapperBarnes, FlowAccumulator
        >>> mg = RasterModelGrid((5, 6), xy_spacing=2.)
<<<<<<< HEAD
        >>> z = mg.add_zeros('node', 'topographic__elevation', dtype=float)
        >>> z_new = mg.add_zeros('node', 'topographic__fill', dtype=float)
=======
        >>> z = mg.add_zeros("topographic__elevation", at="node", dtype=float)
        >>> z_new = mg.add_zeros("topographic__fill", at="node", dtype=float)
>>>>>>> 04d505db
        >>> fa = FlowAccumulator(mg)
        >>> lmb = LakeMapperBarnes(mg, method='D8',
        ...                        surface='topographic__elevation',
        ...                        fill_surface='topographic__fill',
        ...                        redirect_flow_steepest_descent=False,
        ...                        track_lakes=False)
        >>> orig_surf = lmb._track_original_surface()
        >>> z is orig_surf
        True
        >>> lmb = LakeMapperBarnes(mg, method='D8',
        ...                        surface='topographic__elevation',
        ...                        fill_surface='topographic__elevation',
        ...                        redirect_flow_steepest_descent=False,
        ...                        track_lakes=False)
        >>> orig_surf = lmb._track_original_surface()
        >>> z is orig_surf
        False
        """
        if self._inplace:
            orig_surf = self._surface.copy()
        else:
            orig_surf = self._surface
        return orig_surf

<<<<<<< HEAD
    def _redirect_flowdirs(self, surface, lake_dict):
=======
    def _redirect_flowdirs(self, surface, lake_dict, openq):
>>>>>>> 04d505db
        """For nodes within lakes that have already been defined, modifies
        existing FlowDirector fields to account for the lake filling, viz.
        'flow__receiver_node', 'flow__link_to_receiver_node',
        'flow__sink_flag', and 'topographic__steepest_slope'.

        Note that the topographic__steepest_slope of a lake node will always
        be exactly 0., even if fill_flat is False. This is because we are
        adding an increment to elevation at machine precision.

        Examples
        --------
        >>> import numpy as np
        >>> from collections import deque
<<<<<<< HEAD
        >>> from landlab import RasterModelGrid
=======
        >>> from landlab import NodeStatus, RasterModelGrid
>>>>>>> 04d505db
        >>> from landlab.components import (
        ...     LakeMapperBarnes,
        ...     FlowDirectorSteepest,
        ...     FlowAccumulator)
<<<<<<< HEAD
        >>> mg = RasterModelGrid((5, 6), xy_spacing=2.)
        >>> for edge in ('left', 'top', 'bottom'):
        ...     mg.status_at_node[mg.nodes_at_edge(edge)] = mg.BC_NODE_IS_CLOSED
        >>> z = mg.add_zeros('node', 'topographic__elevation', dtype=float)
=======
        >>> from landlab.utils import StablePriorityQueue
        >>> mg = RasterModelGrid((5, 6), xy_spacing=2.)
        >>> for edge in ('left', 'top', 'bottom'):
        ...     mg.status_at_node[mg.nodes_at_edge(edge)] = mg.BC_NODE_IS_CLOSED
        >>> z = mg.add_zeros("topographic__elevation", at="node", dtype=float)
>>>>>>> 04d505db
        >>> z[:] = mg.node_x.max() - mg.node_x
        >>> z[23] = 1.3
        >>> z[15] = -2.  # this deep pit causes the outlet to first drain *in*
        >>> z[10] = 1.3  # raise "guard" exit nodes
        >>> z[7] = 2.  # is a lake on its own, if D8
        >>> z[9] = -1.
        >>> z[14] = 0.6  # [9, 14, 15] is a lake in both methods
        >>> z[16] = 1.2
        >>> z[22] = 0.9  # a non-contiguous lake node also draining to 16 if D8
        >>> z_init = z.copy()
        >>> fd = FlowDirectorSteepest(mg)
        >>> fa = FlowAccumulator(mg)
        >>> lmb = LakeMapperBarnes(mg, method='Steepest', fill_flat=True,
        ...                        redirect_flow_steepest_descent=True,
        ...                        track_lakes=True)

        In this test, we won't run the lmb. Instead, directly specify the
        correct answer:

        >>> lake_dict = {8: deque([7]), 16: deque([15, 9, 14, 22])}
        >>> fd.run_one_step()  # fill the director fields
        >>> fa.run_one_step()  # get a drainage_area
        >>> np.alltrue(mg.at_node['flow__sink_flag'][[7, 15, 22]])  # sinks
        True
        >>> nodes_in_lakes = np.array([7, 8, 9, 14, 15, 16, 22])
        >>> nodes_not_in_lakes = np.setdiff1d(mg.nodes.flat, nodes_in_lakes)
        >>> openq = StablePriorityQueue()  # empty dummy

        Note we're here defining the outlets as inside the lakes, which isn't
        actually the behaviour of the component, but helps us demonstrate
        what changes, below.

        Now save the info we already have on the Flow fields:

        >>> receivers_init = mg.at_node['flow__receiver_node'].copy()
        >>> rec_links_init = mg.at_node['flow__link_to_receiver_node'].copy()
        >>> steepest_init = mg.at_node['topographic__steepest_slope'].copy()
        >>> drainage_area = mg.at_node['drainage_area'].copy()
        >>> orig_surf = lmb._track_original_surface()

        Note flow doesn't make it to the outlets:

<<<<<<< HEAD
        >>> outlets = np.where(mg.status_at_node == mg.BC_NODE_IS_FIXED_VALUE)
=======
        >>> outlets = np.where(mg.status_at_node == NodeStatus.FIXED_VALUE)
>>>>>>> 04d505db
        >>> drainage_area[outlets].sum() == mg.cell_area_at_node[
        ...     mg.core_nodes].sum()
        False

        Now, run the method:

        >>> lmb._redirect_flowdirs(orig_surf, lake_dict, openq)

        Now the flow directions all ignore the pits:

        >>> np.all(np.equal(mg.at_node['flow__receiver_node'],
        ...                 np.array([ 0,  1,  2,  3,  4,  5,
        ...                            6,  8,  9, 15,  9, 11,
        ...                           12, 14, 15, 16, 17, 17,
        ...                           18, 20, 14, 15, 16, 23,
        ...                           24, 25, 26, 27, 28, 29])))
        True

        (Note the filling of the pits might redirect the occasional node
        not in a lake, but on its perimeter - if the node used to drain
        into the lake, but now has a steeper descent path elsewhere.)

        There are now no pits:

        >>> np.any(mg.at_node['flow__sink_flag'][[7, 15, 22]])
        False

        The lake nodes now flow out:

        >>> mg.at_node['flow__receiver_node'][lake_dict[16]]
        array([16, 15, 15, 16])
        >>> mg.at_node['flow__receiver_node'][lake_dict[8]]
        array([8])

        ...and any outlet nodes that used to drain into the lake now drain
        out.

        >>> receivers_init[16]
        15
        >>> mg.at_node['flow__receiver_node'][16]
        17
        >>> np.isclose(mg.at_node['topographic__steepest_slope'][16], 0.6)
        True

        If we reaccumulate the flow, we'll now see that the boundary nodes do
        now accumulate the total available discharge:

        >>> area, discharge = fa.accumulate_flow(update_flow_director=False)
        >>> mg.at_node['drainage_area'][outlets].sum() == (
        ...     mg.cell_area_at_node[mg.core_nodes].sum())
        True
        """
<<<<<<< HEAD
        openq = self._open
=======
>>>>>>> 04d505db
        closedq = self._grid.ones("node", dtype=int)
        # Using a slightly different approach. We recognise three types: lake
        # (0), lake margin (1), and closed (2). This lets us work the
        # perimeter too. Open each lake as needed.
        # close the known boundary nodes:
<<<<<<< HEAD
        closedq[self._grid.status_at_node != CORE_NODE] = 2
=======
        closedq[self._grid.status_at_node != NodeStatus.CORE] = 2
>>>>>>> 04d505db

        # now the actual loop. Work forward lake by lake to avoid unnecessary
        # processing (nodes outside lakes are already correct, by definition).
        for (outlet, lakenodes) in lake_dict.items():
            # open the lake:
            closedq[lakenodes] = 0
            # make a deque for liminal nodes:
            liminal_nodes = deque([])
            openq.add_task(outlet, priority=surface[outlet])

            # it's possible the outlet used to drain *into* the lake,
            # so it needs separate consideration. Likewise, the gradients
            # of the perimeter nodes are likely to be wrong.
<<<<<<< HEAD
            if self._grid.status_at_node[outlet] != CORE_NODE:
=======
            if self._grid.status_at_node[outlet] != NodeStatus.CORE:
>>>>>>> 04d505db
                # don't do anything if the outlet happens to be a boundary
                pass
            else:
                out_elev = LARGE_ELEV
                for neighbor_set, link_set in zip(
                    self._neighbor_arrays, self._link_arrays
                ):
                    not_lake_neighbors = np.not_equal(closedq[neighbor_set[outlet]], 0)
                    minusones = np.equal(neighbor_set[outlet], -1)
                    not_lake_neighbors[minusones] = False
                    closednodes = np.equal(
                        self._grid.status_at_node[neighbor_set[outlet]],
                        self._grid.BC_NODE_IS_CLOSED,
                    )  # closed BCs can't count
                    not_lake_neighbors[closednodes] = False
                    try:
                        min_val = np.amin(
                            surface[neighbor_set[outlet][not_lake_neighbors]]
                        )
                    except ValueError:
                        continue
                    if min_val < out_elev:
                        viable_nodes = neighbor_set[outlet][not_lake_neighbors]
                        min_neighbor_byTrue = np.argmin(surface[viable_nodes])
                        min_neighbor = viable_nodes[min_neighbor_byTrue]
                        min_link = link_set[outlet][not_lake_neighbors][
                            min_neighbor_byTrue
                        ]
                        out_elev = min_val
                self._receivers[outlet] = min_neighbor
                self._receiverlinks[outlet] = min_link
                self._steepestslopes[outlet] = (
                    surface[outlet] - surface[min_neighbor]
                ) / self._neighbor_lengths[min_link]

            while True:
                try:
                    c = openq.pop_task()
                except KeyError:
                    break
                else:
                    closedq[c] = 2  # close it
                    # if raster, do the neighbors & diagonals separate...
                    for neighbor_set, link_set in zip(
                        self._neighbor_arrays, self._link_arrays
                    ):
                        for (n, l) in zip(neighbor_set[c, :], link_set[c, :]):
                            if closedq[n] == 2:  # fully closed
                                continue
                            elif n == -1:
                                continue
<<<<<<< HEAD
                            elif self._grid.status_at_node[n] != CORE_NODE:
=======
                            elif self._grid.status_at_node[n] != NodeStatus.CORE:
>>>>>>> 04d505db
                                closedq[n] = 2
                                continue
                            else:
                                if closedq[n] == 0:
                                    self._receivers[n] = c
                                    self._receiverlinks[n] = l
                                    self._steepestslopes[n] = 0.0
                                    closedq[n] = 2  # close it
                                    openq.add_task(n, priority=surface[n])
                                else:  # it's liminal (1); grads likely wrong
                                    # ...but it's not if set by the outlet...
                                    if c == outlet:
                                        # still need these nodes to be explored
                                        # by other lake nodes as needed, so
                                        # don't close either
                                        pass
                                    else:  # liminal to actual lake
                                        closedq[n] = 2
                                        liminal_nodes.append(n)
                                        # ...& don't add to the queue

            # TODO: obvious case for Cython accel here
            # Now know which nodes we need to reassess. So:
            for liminal in liminal_nodes:
                min_elev = LARGE_ELEV
                min_link = -1
                for neighbor_set, link_set in zip(
                    self._neighbor_arrays, self._link_arrays
                ):
                    neighbors = neighbor_set[liminal]
                    neighbors_valid = np.not_equal(neighbors, -1)
                    closednodes = np.equal(
                        self._grid.status_at_node[neighbors],
                        self._grid.BC_NODE_IS_CLOSED,
                    )  # closed BCs can't count
                    neighbors_valid[closednodes] = False
                    neighbors_to_check = neighbors[neighbors_valid]
                    if len(neighbors_to_check) == 0:
                        continue
                    else:
                        min_neighbor_now = np.amin(
                            self._fill_surface[neighbors_to_check]
                        )
                        if min_neighbor_now < min_elev:
                            min_elev = min_neighbor_now
                            links_available = link_set[liminal][neighbors_valid]
                            min_link_of_valid = np.argmin(
                                self._fill_surface[neighbors_to_check]
                            )
                            min_receiver = neighbors_to_check[min_link_of_valid]
                            min_link = links_available[min_link_of_valid]
                            max_grad = (
                                self._fill_surface[liminal] - min_elev
                            ) / self._neighbor_lengths[min_link]
                        else:
                            pass
                assert min_link != -1, neighbors_valid
                # ^link successfully found
                self._receivers[liminal] = min_receiver
                self._receiverlinks[liminal] = min_link
                self._steepestslopes[liminal] = max_grad

            # by the time we get here, we've removed all the pits! So...
            self._grid.at_node["flow__sink_flag"][lakenodes] = 0
            # reclose the lake:
            closedq[outlet] = 1
            closedq[lakenodes] = 1
            closedq[liminal_nodes] = 1

    def run_one_step(self):
        """Fills the surface to fill all pits. Note that a second run on a
        surface that has already been filled will *not* "see" any existing.

        lakes correctly - it will see lakes, but with zero depths. In
        particular, if fill_flat is False, an attempt to fill a
        surface a second time will raise a ValueError unless ignore_overfill.
        (In this case, setting ignore_overfill is True will give the expected
        behaviour.)

        If reaccumulate_flow was True at instantiation, run_one_step also
        updates all the various flow fields produced by the FlowDirector and
        FlowAccumulator components.

        Examples
        --------
        >>> import numpy as np
        >>> from landlab import RasterModelGrid
        >>> from landlab.components import LakeMapperBarnes, FlowAccumulator
        >>> from landlab.components import FlowDirectorSteepest
        >>> mg = RasterModelGrid((5, 6), xy_spacing=2.)
        >>> for edge in ('left', 'top', 'bottom'):
        ...     mg.status_at_node[mg.nodes_at_edge(edge)] = mg.BC_NODE_IS_CLOSED
<<<<<<< HEAD
        >>> z = mg.add_zeros('node', 'topographic__elevation', dtype=float)
=======
        >>> z = mg.add_zeros("topographic__elevation", at="node", dtype=float)
>>>>>>> 04d505db
        >>> z.reshape(mg.shape)[2, 1:-1] = [2., 1., 0.5, 1.5]
        >>> z.reshape(mg.shape)[1, 1:-1] = [2.1, 1.1, 0.6, 1.6]
        >>> z.reshape(mg.shape)[3, 1:-1] = [2.2, 1.2, 0.7, 1.7]
        >>> z_init = z.copy()
        >>> fa = FlowAccumulator(mg)
        >>> lmb = LakeMapperBarnes(mg, method='Steepest', surface=z_init,
        ...                        fill_flat=False,
        ...                        redirect_flow_steepest_descent=False,
        ...                        track_lakes=False)

        TODO: once return_array_at_node is fixed, this example should also
        take fill_surface...

        >>> lmb.run_one_step()
        >>> z_out = np.array([ 0. ,  0. ,  0. ,  0. ,  0. ,  0. ,
        ...                    0. ,  2.1,  1.5,  1.5,  1.6,  0. ,
        ...                    0. ,  2. ,  1.5,  1.5,  1.5,  0. ,
        ...                    0. ,  2.2,  1.5,  1.5,  1.7,  0. ,
        ...                    0. ,  0. ,  0. ,  0. ,  0. ,  0. ])
        >>> np.allclose(z, z_out)
        True
        >>> np.all(np.equal(z, z_out))  # those 1.5's are actually a bit > 1.5
        False
        >>> try:
        ...     lmb.lake_map  # not created, as we aren't tracking
        ... except ValueError:
        ...     print('ValueError was raised: ' +
        ...           'Enable tracking to access information about lakes')
        ValueError was raised: Enable tracking to access information about lakes
        >>> lmb.was_there_overfill  # everything fine with slope adding
        False

        >>> fd = FlowDirectorSteepest(mg)
        >>> fa = FlowAccumulator(mg)  # routing will work fine now
        >>> fd.run_one_step()
        >>> fa.run_one_step()
        >>> np.all(mg.at_node['flow__sink_flag'][mg.core_nodes] == 0)
        True
        >>> drainage_area = np.array([  0.,   0.,   0.,   0.,   0.,   0.,
        ...                             0.,   4.,   8.,  12.,   4.,   4.,
        ...                             0.,   4.,  16.,  36.,  40.,  40.,
        ...                             0.,   4.,   8.,   4.,   4.,   4.,
        ...                             0.,   0.,   0.,   0.,   0.,   0.])
        >>> np.allclose(mg.at_node['drainage_area'], drainage_area)
        True

        Test two pits:

        >>> z[:] = mg.node_x.max() - mg.node_x
        >>> z[23] = 1.3
        >>> z[15] = 0.3
        >>> z[10] = 1.3  # raise "guard" exit nodes
        >>> z[7] = 2.  # is a lake on its own, if D8
        >>> z[9] = 0.5
        >>> z[14] = 0.6  # [9, 14, 15] is a lake in both methods
        >>> z[16] = 1.2
        >>> z[22] = 0.9  # a non-contiguous lake node also draining to 16 if D8
        >>> z_init = z.copy()
        >>> fa = FlowAccumulator(mg)
        >>> lmb = LakeMapperBarnes(mg, method='D8', fill_flat=True,
        ...                        track_lakes=True)
        >>> lmb.run_one_step()  # note the D8 routing now
        >>> lmb.lake_dict == {22: deque([15, 9, 14])}
        True
        >>> lmb.number_of_lakes
        1
        >>> try:
        ...     lmb.lake_depths  # z was both surface and 'fill_surface'
        ... except ValueError:
        ...     print('ValueError was raised: ' +
        ...           'surface and fill_surface must be different fields ' +
        ...           'or arrays to enable the property fill_depth!')
        ValueError was raised: surface and fill_surface must be different fields or arrays to enable the property fill_depth!

        >>> z[:] = z_init
        >>> lmb = LakeMapperBarnes(mg, method='Steepest',
        ...                        fill_flat=False, track_lakes=True)
        >>> lmb.run_one_step()  # compare to the method='D8' lakes, above...
        >>> lmb.lake_dict == {8: deque([7]), 16: deque([15, 9, 14, 22])}
        True
        >>> lmb.number_of_lakes
        2
        >>> np.allclose(lmb.lake_areas, np.array([ 16.,  4.]))
        True
        >>> try:
        ...     lmb.run_one_step()  # z already filled, so...
        ... except ValueError:
        ...     print('ValueError was raised: ' +
        ...           'Pit is overfilled due to creation of two outlets as ' +
        ...           'the minimum gradient gets applied. Suppress this ' +
        ...           'Error with the ignore_overfill flag at component ' +
        ...           'instantiation.')
        ValueError was raised: Pit is overfilled due to creation of two outlets as the minimum gradient gets applied. Suppress this Error with the ignore_overfill flag at component instantiation.

        Suppress this behaviour with ignore_overfill:

        >>> z[:] = z_init
        >>> lmb = LakeMapperBarnes(mg, method='Steepest',
        ...                        fill_flat=False, track_lakes=True,
        ...                        ignore_overfill=True)
        >>> lmb.run_one_step()
        >>> lmb.lake_dict == {8: deque([7]), 16: deque([15, 9, 14, 22])}
        True
        >>> lmb.run_one_step()
        >>> np.allclose(lmb.lake_areas, np.array([ 16.,  4.]))  # found them!
        True

        The component can redirect flow to account for the fills that have
        been carried out (all necessary fields get updated):

        >>> z[:] = z_init
        >>> fd.run_one_step()
        >>> init_flowdirs = mg.at_node['flow__receiver_node'].copy()
        >>> fa.run_one_step()
        >>> init_areas = mg.at_node['drainage_area'].copy()
        >>> init_qw = mg.at_node['surface_water__discharge'].copy()
        >>> fa = FlowAccumulator(mg)
        >>> lmb = LakeMapperBarnes(mg, method='Steepest',
        ...                        fill_flat=False, track_lakes=True,
        ...                        redirect_flow_steepest_descent=False,
        ...                        ignore_overfill=True)
        >>> lmb.run_one_step()
        >>> np.all(mg.at_node['flow__receiver_node'] == init_flowdirs)
        True

        >>> lmb = LakeMapperBarnes(mg, method='Steepest',
        ...                        fill_flat=False, track_lakes=True,
        ...                        redirect_flow_steepest_descent=True,
        ...                        ignore_overfill=True)
        >>> lmb.run_one_step()
        >>> np.all(mg.at_node['flow__receiver_node'] == init_flowdirs)
        False

        However, note that unless the reaccumulate_flow argument is also
        set, the 'drainage_area' and 'surface_water__discharge' fields
        *won't* also get updated:

        >>> np.all(mg.at_node['drainage_area'] == init_areas)
        True
        >>> np.all(mg.at_node['surface_water__discharge'] == init_qw)
        True

        >>> fa = FlowAccumulator(mg)
        >>> lmb = LakeMapperBarnes(mg, method='Steepest',
        ...                        fill_flat=False, track_lakes=True,
        ...                        redirect_flow_steepest_descent=True,
        ...                        reaccumulate_flow=True,
        ...                        ignore_overfill=True)
        >>> lmb.run_one_step()
        >>> np.all(mg.at_node['drainage_area'] == init_areas)
        False
        >>> np.all(mg.at_node['surface_water__discharge'] == init_qw)
        False

        Be sure to set both redirect_flow_steepest_descent and
        reaccumulate_flow to True if you want to reaccumulate flow...

        >>> try:
        ...     lmb = LakeMapperBarnes(mg, method='Steepest',
        ...                            fill_flat=False, track_lakes=True,
        ...                            redirect_flow_steepest_descent=False,
        ...                            reaccumulate_flow=True,
        ...                            ignore_overfill=True)
        ... except ValueError:
        ...     print('Oops!')
        Oops!

        The component is completely happy with irregular grids:

        >>> from landlab import HexModelGrid, FieldError
        >>> hmg = HexModelGrid((5, 4), spacing=2.)
<<<<<<< HEAD
        >>> z_hex = hmg.add_zeros('node', 'topographic__elevation')
=======
        >>> z_hex = hmg.add_zeros("topographic__elevation", at="node")
>>>>>>> 04d505db
        >>> z_hex[:] = hmg.node_x
        >>> z_hex[11] = -3.
        >>> z_hex[12] = -1.
        >>> z_hex_init = z_hex.copy()
        >>> z_hex
        array([   2.,   4.,   6.,   8.,
               1.,   3.,   5.,   7.,   9.,
            0.,   2.,   -3.,  -1.,   8.,  10.,
               1.,   3.,   5.,   7.,   9.,
                  2.,   4.,  6.,   8.])

        As you can see, nodes 11 and 12 are now a pit. If they were to fill
        they would fill to the level of 2, the lowest downstream value.

        >>> fa = FlowAccumulator(hmg)
        >>> lmb = LakeMapperBarnes(
        ...     hmg,
        ...     method='Steepest',
        ...     fill_flat=True,
        ...     track_lakes=False)
        >>> lmb.run_one_step()
        >>> np.allclose(z_hex[10:13], 2.)
        True

        >>> hmg = HexModelGrid((5, 4), spacing=2.0)
<<<<<<< HEAD
        >>> z_hex = hmg.add_zeros('node', 'topographic__elevation')
=======
        >>> z_hex = hmg.add_zeros("topographic__elevation", at="node")
>>>>>>> 04d505db
        >>> z_hex[:] = z_hex_init
        >>> try:
        ...     lmb = LakeMapperBarnes(hmg, method='Steepest',
        ...                            fill_flat=False,
        ...                            surface=z_hex_init,
        ...                            redirect_flow_steepest_descent=True,
        ...                            track_lakes=True)
        ... except FieldError:
        ...     print("Oops!")  # flowdir field must already exist!
        Oops!
        >>> fd = FlowDirectorSteepest(hmg)
        >>> fa = FlowAccumulator(hmg)
        >>> lmb = LakeMapperBarnes(hmg, method='Steepest',
        ...                        fill_flat=False, surface=z_hex_init,
        ...                        redirect_flow_steepest_descent=True,
        ...                        track_lakes=True)
        >>> fd.run_one_step()
        >>> lmb.run_one_step()
        >>> np.allclose(z_hex[10:13], 2.)
        True
        >>> z_hex[11] > z_hex[10]
        True
        >>> z_hex[12] > z_hex[11]
        True
        >>> np.allclose(lmb.lake_depths[10:14], np.array([ 0.,  5.,  3.,  0.]))
        True
        >>> np.testing.assert_array_almost_equal(
        ...     lmb.lake_volumes,
        ...     27.712,
        ...     decimal=3)

        Together, all this means that we can now run a topographic growth
        model that permits flooding as it runs:

        >>> import numpy as np
        >>> from landlab import RasterModelGrid
        >>> from landlab.components import LakeMapperBarnes, FlowAccumulator
        >>> from landlab.components import FlowDirectorSteepest
        >>> from landlab.components import FastscapeEroder
        >>> mg = RasterModelGrid((6, 8))
        >>> for edge in ('right', 'top', 'bottom'):
        ...     mg.status_at_node[mg.nodes_at_edge(edge)] = mg.BC_NODE_IS_CLOSED

        Because it is what we want the FastscapeEroder to see and work on,
        it's actually the water surface that needs to go in as
        'topographic__elevation'. We'll also need to keep track of the bed
        elevation though, since the LakeMapper will need it. We start them
        equal (i.e., topo starts dry).

        >>> z_water = mg.add_zeros("topographic__elevation", at="node", dtype=float)
        >>> z_water[:] = mg.node_x
        >>> z_water[11] = 1.5
        >>> z_water[19] = 0.5
        >>> z_water[34] = 1.1
        >>> z_bed = mg.add_zeros("bedrock__elevation", at="node", dtype=float)
        >>> z_bed[:] = z_water  # topo starts dry

        Let's just take a look:

        >>> np.all(np.equal(
        ...     np.round(z_water, 2),
        ...     np.array([0. , 1. , 2. , 3. , 4. , 5. , 6. , 7. ,
        ...               0. , 1. , 2. , 1.5, 4. , 5. , 6. , 7. ,
        ...               0. , 1. , 2. , 0.5, 4. , 5. , 6. , 7. ,
        ...               0. , 1. , 2. , 3. , 4. , 5. , 6. , 7. ,
        ...               0. , 1. , 1.1, 3. , 4. , 5. , 6. , 7. ,
        ...               0. , 1. , 2. , 3. , 4. , 5. , 6. , 7. ])))
        True

        >>> fd = FlowDirectorSteepest(mg)
        >>> fa = FlowAccumulator(mg)
        >>> lmb = LakeMapperBarnes(mg, method='D8', fill_flat=True,
        ...                        surface='bedrock__elevation',
        ...                        fill_surface='topographic__elevation',
        ...                        redirect_flow_steepest_descent=True,
        ...                        reaccumulate_flow=True,
        ...                        track_lakes=True)
        >>> sp = FastscapeEroder(mg, K_sp=1., m_sp=0., n_sp=1.)
        >>> fd.run_one_step()
        >>> fa.run_one_step()  # node 18 is draining into the pit...
        >>> np.isclose(mg.at_node['topographic__steepest_slope'][18], 1.5)
        True
        >>> np.allclose(mg.at_node['drainage_area'],
        ...             np.array([ 0.,  0.,  0.,  0.,  0.,  0.,  0.,  0.,
        ...                        2.,  2.,  1.,  4.,  3.,  2.,  1.,  0.,
        ...                        1.,  1.,  1., 13.,  3.,  2.,  1.,  0.,
        ...                        2.,  2.,  1.,  4.,  3.,  2.,  1.,  0.,
        ...                        6.,  6.,  5.,  4.,  3.,  2.,  1.,  0.,
        ...                        0.,  0.,  0.,  0.,  0.,  0.,  0.,  0.]))
        True
        >>> lmb.run_one_step()  # now node 18 drains correctly, outward ->
        >>> np.isclose(mg.at_node['topographic__steepest_slope'][18], 1.)
        True
        >>> np.allclose(mg.at_node['drainage_area'],
        ...             np.array([ 0.,  0.,  0.,  0.,  0.,  0.,  0.,  0.,
        ...                       13., 13., 12.,  4.,  3.,  2.,  1.,  0.,
        ...                        2.,  2.,  1.,  7.,  3.,  2.,  1.,  0.,
        ...                        2.,  2.,  1.,  1.,  3.,  2.,  1.,  0.,
        ...                        7.,  7.,  6.,  4.,  3.,  2.,  1.,  0.,
        ...                        0.,  0.,  0.,  0.,  0.,  0.,  0.,  0.]))
        True
        >>> np.all(np.equal(
        ...     np.round(z_water, 2),
        ...     np.array([0. , 1. , 2. , 3. , 4. , 5. , 6. , 7. ,
        ...               0. , 1. , 2. , 2. , 4. , 5. , 6. , 7. ,
        ...               0. , 1. , 2. , 2. , 4. , 5. , 6. , 7. ,
        ...               0. , 1. , 2. , 3. , 4. , 5. , 6. , 7. ,
        ...               0. , 1. , 1.1, 3. , 4. , 5. , 6. , 7. ,
        ...               0. , 1. , 2. , 3. , 4. , 5. , 6. , 7. ])))
        True

        >>> sp.run_one_step(0.05)  # note m=0 to illustrate effect of slopes
        >>> np.all(np.equal(
        ...     np.round(z_water, 2),
        ...     np.array([0.  , 1.  , 2.  , 3.  , 4.  , 5.  , 6.  , 7.  ,
        ...               0.  , 0.95, 1.95, 2.  , 3.9 , 4.95, 5.95, 7.  ,
        ...               0.  , 0.95, 1.95, 2.  , 3.9 , 4.95, 5.95, 7.  ,
        ...               0.  , 0.95, 1.95, 2.93, 3.93, 4.95, 5.95, 7.  ,
        ...               0.  , 0.95, 1.09, 2.91, 3.95, 4.95, 5.95, 7.  ,
        ...               0.  , 1.  , 2.  , 3.  , 4.  , 5.  , 6.  , 7.  ])))
        True

        If we want to keep this going honouring the depths of the lakes try
        this next in your loop:

        >>> z_bed[:] = np.minimum(z_water, z_bed)
        >>> np.all(np.equal(
        ...     np.round(z_bed, 2),
        ...     np.array([0.  , 1.  , 2.  , 3.  , 4.  , 5.  , 6.  , 7.  ,
        ...               0.  , 0.95, 1.95, 1.5 , 3.9 , 4.95, 5.95, 7.  ,
        ...               0.  , 0.95, 1.95, 0.5 , 3.9 , 4.95, 5.95, 7.  ,
        ...               0.  , 0.95, 1.95, 2.93, 3.93, 4.95, 5.95, 7.  ,
        ...               0.  , 0.95, 1.09, 2.91, 3.95, 4.95, 5.95, 7.  ,
        ...               0.  , 1.  , 2.  , 3.  , 4.  , 5.  , 6.  , 7.  ])))
        True
        >>> fd.run_one_step()
        >>> fa.run_one_step()
        >>> lmb.run_one_step()

        Lake node depths are now updated in lmb:

        >>> np.round(
        ...     [lmb.lake_depths[lake] for lake in lmb.lake_dict.values()], 2)
        array([[ 0.45,  1.45]])

        ...and the "topography" (i.e., water surface) at the flooded nodes
        has lowered itself as the lip of the outlet was eroded in the last
        step:

        >>> np.all(np.equal(
        ...     np.round(z_water, 2),
        ...     np.array([0.  , 1.  , 2.  , 3.  , 4.  , 5.  , 6.  , 7.  ,
        ...               0.  , 0.95, 1.95, 1.95 , 3.9 , 4.95, 5.95, 7.  ,
        ...               0.  , 0.95, 1.95, 1.95 , 3.9 , 4.95, 5.95, 7.  ,
        ...               0.  , 0.95, 1.95, 2.93, 3.93, 4.95, 5.95, 7.  ,
        ...               0.  , 0.95, 1.09, 2.91, 3.95, 4.95, 5.95, 7.  ,
        ...               0.  , 1.  , 2.  , 3.  , 4.  , 5.  , 6.  , 7.  ])))
        True

        >>> sp.run_one_step(0.05)

        ...and so on.

        Note that this approach, without passing `flooded_nodes` to the
        FastscapeEroder run method, is both more "Landlabbic" and also
        ensures the information about the lake and the water surface
        topography are all updated cleanly and correctly.
        """
        if "flow__receiver_node" in self._grid.at_node:
            if self._grid.at_node["flow__receiver_node"].size != self._grid.size(
                "node"
            ):
                msg = (
                    "A route-to-multiple flow director has been "
                    "run on this grid. The landlab development team has not "
                    "verified that LakeMapperBarnes is compatible with "
                    "route-to-multiple methods. Please open a GitHub Issue "
                    "to start this process."
                )
                raise NotImplementedError(msg)
        # do the prep:
        # create the StasblePriorityQueue locaslly to permit garbage collection
        _open = StablePriorityQueue()
        # increment the run counter
        self._runcount = next(self._runcounter)
        # First get _fill_surface in order.
        self._fill_surface[:] = self._surface  # surfaces begin identical
        # note this is nice & efficent if _fill_surface is _surface
        # if we're doing a redirect, we're going to need to preserve this
        # initial topo, so let's do that:
        if not self._dontredirect:
            orig_topo = self._track_original_surface()
        # now, return _closed to its initial cond, w only the BC_NODE_IS_CLOSED
        # and grid draining nodes pre-closed:
        closedq = self._closed.copy()
        if self._track_lakes:
            for edgenode in self._edges:
                _open.add_task(edgenode, priority=self._surface[edgenode])
            closedq[self._edges] = True
            if self._fill_flat:
                self._lakemappings = self._fill_to_flat_with_tracking(
                    self._fill_surface, self._allneighbors, self._pit, _open, closedq,
                )
            else:
                self._lakemappings = self._fill_to_slant_with_optional_tracking(
                    self._fill_surface,
                    self._allneighbors,
                    self._pit,
                    _open,
                    closedq,
                    ignore_overfill=self._ignore_overfill,
                    track_lakes=True,
                )
            if not self._dontredirect:
                self._redirect_flowdirs(orig_topo, self._lakemappings, _open)
                if self._reaccumulate:
                    _, _ = self._fa.accumulate_flow(update_flow_director=False)

        else:  # not tracked
            # note we've already checked _dontredirect is True in setup,
            # so we don't need to worry about these cases.
            for edgenode in self._edges:
                _open.add_task(edgenode, priority=self._surface[edgenode])
            closedq[self._edges] = True
            while True:
                try:
                    self._fill_one_node(
                        self._fill_surface,
                        self._allneighbors,
                        self._pit,
                        _open,
                        closedq,
                        self._ignore_overfill,
                    )
                except KeyError:  # run out of nodes to fill...
                    break

    @property
    def lake_dict(self):
        """Return a dictionary where the keys are the outlet nodes of each
        lake, and the values are deques of nodes within each lake. Items are
        not returned in ID order. The outlet nodes are NOT part of the lake.

        Examples
        --------
        >>> import numpy as np
        >>> from landlab import RasterModelGrid
        >>> from landlab.components import LakeMapperBarnes, FlowAccumulator
        >>> mg = RasterModelGrid((5, 6))
        >>> for edge in ('left', 'top', 'bottom'):
        ...     mg.status_at_node[mg.nodes_at_edge(edge)] = mg.BC_NODE_IS_CLOSED
<<<<<<< HEAD
        >>> z = mg.add_zeros('node', 'topographic__elevation', dtype=float)
=======
        >>> z = mg.add_zeros("topographic__elevation", at="node", dtype=float)
>>>>>>> 04d505db
        >>> z.reshape(mg.shape)[2, 1:-1] = [2., 1., 0.5, 1.5]
        >>> z.reshape(mg.shape)[1, 1:-1] = [2.1, 1.1, 0.6, 1.6]
        >>> z.reshape(mg.shape)[3, 1:-1] = [2.2, 1.2, 0.7, 1.7]
        >>> z_init = z.copy()
        >>> fa = FlowAccumulator(mg)
        >>> lmb = LakeMapperBarnes(mg, method='Steepest', surface=z_init,
        ...                        fill_surface=z, fill_flat=False,
        ...                        redirect_flow_steepest_descent=False,
        ...                        track_lakes=False)
        >>> lmb.run_one_step()
        >>> try:
        ...     lmb.lake_dict
        ... except ValueError:
        ...     print('ValueError was raised: ' +
        ...           'Enable tracking to access information about lakes')
        ValueError was raised: Enable tracking to access information about lakes

        >>> lmb = LakeMapperBarnes(mg, method='Steepest', surface=z_init,
        ...                        fill_surface=z, fill_flat=False,
        ...                        redirect_flow_steepest_descent=False,
        ...                        track_lakes=True)
        >>> lmb.run_one_step()
        >>> lmb.lake_dict == {16: deque([15, 9, 8, 14, 20, 21])}
        True
        """
        if not self._track_lakes:
            raise ValueError("Enable tracking to access information about lakes")
        return self._lakemappings

    @property
    def lake_outlets(self):
        """Returns the outlet for each lake, not necessarily in ID order.

        Examples
        --------
        >>> import numpy as np
        >>> from landlab import RasterModelGrid
        >>> from landlab.components import LakeMapperBarnes, FlowAccumulator
        >>> mg = RasterModelGrid((5, 6))
        >>> for edge in ('left', 'top', 'bottom'):
        ...     mg.status_at_node[mg.nodes_at_edge(edge)] = mg.BC_NODE_IS_CLOSED
<<<<<<< HEAD
        >>> z = mg.add_zeros('node', 'topographic__elevation', dtype=float)
=======
        >>> z = mg.add_zeros("topographic__elevation", at="node", dtype=float)
>>>>>>> 04d505db
        >>> z.reshape(mg.shape)[2, 1:-1] = [2., 1., 0.5, 1.5]
        >>> z.reshape(mg.shape)[1, 1:-1] = [2.1, 1.1, 0.6, 1.6]
        >>> z.reshape(mg.shape)[3, 1:-1] = [2.2, 1.2, 0.7, 1.7]
        >>> z_init = z.copy()
        >>> fa = FlowAccumulator(mg)
        >>> lmb = LakeMapperBarnes(mg, method='Steepest', surface=z_init,
        ...                        fill_surface=z, fill_flat=False,
        ...                        redirect_flow_steepest_descent=False,
        ...                        track_lakes=False)
        >>> lmb.run_one_step()
        >>> try:
        ...     lmb.lake_outlets
        ... except ValueError:
        ...     print('ValueError was raised: ' +
        ...           'Enable tracking to access information about lakes')
        ValueError was raised: Enable tracking to access information about lakes

        >>> lmb = LakeMapperBarnes(mg, method='Steepest', surface=z_init,
        ...                        fill_surface=z, fill_flat=False,
        ...                        redirect_flow_steepest_descent=False,
        ...                        track_lakes=True)
        >>> lmb.run_one_step()
        >>> lmb.lake_outlets == [16, ]
        True
        """
        if not self._track_lakes:
            raise ValueError("Enable tracking to access information about lakes")
        return list(self._lakemappings.keys())

    @property
    def number_of_lakes(self):
        """Return the number of individual lakes. Lakes sharing outlet nodes
        are considered part of the same lake.

        Examples
        --------
        >>> import numpy as np
        >>> from landlab import RasterModelGrid
        >>> from landlab.components import LakeMapperBarnes, FlowAccumulator
        >>> mg = RasterModelGrid((5, 6))
        >>> for edge in ('left', 'top', 'bottom'):
        ...     mg.status_at_node[mg.nodes_at_edge(edge)] = mg.BC_NODE_IS_CLOSED
<<<<<<< HEAD
        >>> z = mg.add_zeros('node', 'topographic__elevation', dtype=float)
=======
        >>> z = mg.add_zeros("topographic__elevation", at="node", dtype=float)
>>>>>>> 04d505db
        >>> z[:] = mg.node_x.max() - mg.node_x
        >>> z[[10, 23]] = 1.1  # raise "guard" exit nodes
        >>> z[7] = 2.  # is a lake on its own
        >>> z[9] = 0.5
        >>> z[15] = 0.3
        >>> z[14] = 0.6  # [9, 14, 15] is a lake
        >>> z[22] = 0.9  # a non-contiguous lake node also draining to 16
        >>> z_init = z.copy()
        >>> fa = FlowAccumulator(mg)
        >>> lmb = LakeMapperBarnes(mg, method='Steepest', surface=z_init,
        ...                        fill_surface=z, fill_flat=False,
        ...                        redirect_flow_steepest_descent=False,
        ...                        track_lakes=False)
        >>> lmb.run_one_step()
        >>> try:
        ...     lmb.number_of_lakes
        ... except ValueError:
        ...     print('ValueError was raised: ' +
        ...           'Enable tracking to access information about lakes')
        ValueError was raised: Enable tracking to access information about lakes

        >>> lmb = LakeMapperBarnes(mg, method='Steepest', surface=z_init,
        ...                        fill_surface=z, fill_flat=False,
        ...                        redirect_flow_steepest_descent=False,
        ...                        track_lakes=True)
        >>> lmb.run_one_step()
        >>> lmb.number_of_lakes
        2
        """
        if not self._track_lakes:
            raise ValueError("Enable tracking to access information about lakes")
        return len(self._lakemappings)

    @property
    def lake_map(self):
        """Return an array of ints, where each node within a lake is labelled
        with its outlet node ID. The outlet nodes are NOT part of the lakes.
<<<<<<< HEAD
        Nodes not in a lake are labelled with LOCAL_BAD_INDEX_VALUE (default
=======
        Nodes not in a lake are labelled with BAD_INDEX_VALUE (default
>>>>>>> 04d505db
        -1).

        Examples
        --------
        >>> import numpy as np
        >>> from landlab import RasterModelGrid
        >>> from landlab.components import LakeMapperBarnes, FlowAccumulator
        >>> mg = RasterModelGrid((5, 6))
        >>> for edge in ('left', 'top', 'bottom'):
        ...     mg.status_at_node[mg.nodes_at_edge(edge)] = mg.BC_NODE_IS_CLOSED
<<<<<<< HEAD
        >>> z = mg.add_zeros('node', 'topographic__elevation', dtype=float)
=======
        >>> z = mg.add_zeros("topographic__elevation", at="node", dtype=float)
>>>>>>> 04d505db
        >>> z[:] = mg.node_x.max() - mg.node_x
        >>> z[[10, 23]] = 1.1  # raise "guard" exit nodes
        >>> z[7] = 2.  # is a lake on its own
        >>> z[9] = 0.5
        >>> z[15] = 0.3
        >>> z[14] = 0.6  # [9, 14, 15] is a lake
        >>> z[22] = 0.9  # a non-contiguous lake node also draining to 16
        >>> z_init = z.copy()
        >>> fa = FlowAccumulator(mg)
        >>> lmb = LakeMapperBarnes(mg, method='Steepest', fill_flat=False,
        ...                        redirect_flow_steepest_descent=False,
        ...                        track_lakes=False)
        >>> lmb.run_one_step()
        >>> try:
        ...     lmb.lake_map
        ... except ValueError:
        ...     print('ValueError was raised: ' +
        ...           'Enable tracking to access information about lakes')
        ValueError was raised: Enable tracking to access information about lakes

        >>> z[:] = z_init
        >>> lmb = LakeMapperBarnes(mg, method='Steepest', fill_flat=False,
        ...                        redirect_flow_steepest_descent=False,
        ...                        track_lakes=True)
        >>> lmb.run_one_step()
        >>> lake_map = np.array([-1, -1, -1, -1, -1, -1,
        ...                      -1,  8, -1, 16, -1, -1,
        ...                      -1, -1, 16, 16, -1, -1,
        ...                      -1, -1, -1, -1, 16, -1,
        ...                      -1, -1, -1, -1, -1, -1])
        >>> np.all(np.equal(lmb.lake_map, lake_map))
        True

        Note that the outlet node is NOT part of the lake.

        Updating the elevations works fine:

        >>> z.reshape(mg.shape)[2, 1:-1] = [2., 1., 0.5, 1.5]
        >>> z.reshape(mg.shape)[1, 1:-1] = [2.1, 1.1, 0.6, 1.6]
        >>> z.reshape(mg.shape)[3, 1:-1] = [2.2, 1.2, 0.7, 1.7]
        >>> lmb.run_one_step()
        >>> new_lake_map = np.array([-1, -1, -1, -1, -1, -1,
        ...                          -1, -1, 16, 16, -1, -1,
        ...                          -1, -1, 16, 16, -1, -1,
        ...                          -1, -1, 16, 16, -1, -1,
        ...                          -1, -1, -1, -1, -1, -1])
        >>> np.all(np.equal(lmb.lake_map, new_lake_map))
        True
        """
        if self._runcount > self._lastcountforlakemap:
            # things have changed since last call to lake_map
            self._lake_map = np.full(
<<<<<<< HEAD
                self._grid.number_of_nodes, LOCAL_BAD_INDEX_VALUE, dtype=int
=======
                self._grid.number_of_nodes, self._grid.BAD_INDEX, dtype=int
>>>>>>> 04d505db
            )
            for (outlet, lakenodes) in self.lake_dict.items():
                self._lake_map[lakenodes] = outlet
        else:
            pass  # old map is fine
        self._lastcountforlakemap = self._runcount
        return self._lake_map

    @property
    def lake_at_node(self):
        """Return a boolean array, True if the node is flooded, False
        otherwise. The outlet nodes are NOT part of the lakes.

        Examples
        --------
        >>> import numpy as np
        >>> from landlab import RasterModelGrid
        >>> from landlab.components import LakeMapperBarnes, FlowAccumulator
        >>> mg = RasterModelGrid((5, 6))
        >>> for edge in ('left', 'top', 'bottom'):
        ...     mg.status_at_node[mg.nodes_at_edge(edge)] = mg.BC_NODE_IS_CLOSED
<<<<<<< HEAD
        >>> z = mg.add_zeros('node', 'topographic__elevation', dtype=float)
=======
        >>> z = mg.add_zeros("topographic__elevation", at="node", dtype=float)
>>>>>>> 04d505db
        >>> z[:] = mg.node_x.max() - mg.node_x
        >>> z[[10, 23]] = 1.1  # raise "guard" exit nodes
        >>> z[7] = 2.  # is a lake on its own
        >>> z[9] = 0.5
        >>> z[15] = 0.3
        >>> z[14] = 0.6  # [9, 14, 15] is a lake
        >>> z[22] = 0.9  # a non-contiguous lake node also draining to 16
        >>> z_init = z.copy()
        >>> fa = FlowAccumulator(mg)
        >>> lmb = LakeMapperBarnes(mg, method='Steepest', fill_flat=False,
        ...                        redirect_flow_steepest_descent=False,
        ...                        track_lakes=True)
        >>> lmb.run_one_step()
        >>> lake_at_node = np.array([False, False, False, False, False, False,
        ...                          False,  True, False,  True, False, False,
        ...                          False, False,  True,  True, False, False,
        ...                          False, False, False, False,  True, False,
        ...                          False, False, False, False, False, False],
        ...                          dtype=bool)
        >>> np.all(np.equal(lmb.lake_at_node, lake_at_node))
        True
        """
        return self.lake_map != self._grid.BAD_INDEX

    @property
    def lake_depths(self):
        """Return the change in surface elevation at each node this step.
        Requires that surface and fill_surface were not the same array at
        instantiation.

        Examples
        --------
        >>> import numpy as np
        >>> from landlab import RasterModelGrid
        >>> from landlab.components import LakeMapperBarnes, FlowAccumulator
        >>> mg = RasterModelGrid((5, 6))
        >>> for edge in ('left', 'top', 'bottom'):
        ...     mg.status_at_node[mg.nodes_at_edge(edge)] = mg.BC_NODE_IS_CLOSED
<<<<<<< HEAD
        >>> z = mg.add_zeros('node', 'topographic__elevation', dtype=float)
=======
        >>> z = mg.add_zeros("topographic__elevation", at="node", dtype=float)
>>>>>>> 04d505db
        >>> z[:] = mg.node_x.max() - mg.node_x
        >>> z[[10, 23]] = 1.1  # raise "guard" exit nodes
        >>> z[7] = 2.  # is a lake on its own
        >>> z[9] = 0.5
        >>> z[15] = 0.3
        >>> z[14] = 0.6  # [9, 14, 15] is a lake
        >>> z[22] = 0.9  # a non-contiguous lake node also draining to 16
        >>> z_init = z.copy()
        >>> fa = FlowAccumulator(mg)
        >>> lmb = LakeMapperBarnes(mg, method='Steepest', fill_flat=False,
        ...                        redirect_flow_steepest_descent=False,
        ...                        track_lakes=True)
        >>> lmb.run_one_step()
        >>> try:  # won't work as surface & fill_surface are both z
        ...     lmb.lake_depths
        ... except ValueError:
        ...     print('ValueError was raised: ' +
        ...           'surface and fill_surface must be different fields ' +
        ...           'or arrays to enable the property lake_depths!')
        ValueError was raised: surface and fill_surface must be different fields or arrays to enable the property lake_depths!

        >>> z[:] = z_init
        >>> lmb = LakeMapperBarnes(mg, method='Steepest', fill_flat=False,
        ...                        surface=z_init,
        ...                        redirect_flow_steepest_descent=False,
        ...                        track_lakes=True)
        >>> lmb.run_one_step()
        >>> lake_depths = np.array([ 0. ,  0. ,  0. ,  0. ,  0. ,  0. ,
        ...                          0. ,  1. ,  0. ,  0.5,  0. ,  0. ,
        ...                          0. ,  0. ,  0.4,  0.7,  0. ,  0. ,
        ...                          0. ,  0. ,  0. ,  0. ,  0.1,  0. ,
        ...                          0. ,  0. ,  0. ,  0. ,  0. ,  0. ])
        >>> np.all(np.equal(lmb.lake_depths,
        ...                 lake_depths))  # slope applied, so...
        False
        >>> np.allclose(lmb.lake_depths, lake_depths)
        True
        """
        if self._inplace:
            raise ValueError(
                "surface and fill_surface must be different fields or "
                + "arrays to enable the property lake_depths!"
            )
        return self._fill_surface - self._surface

    @property
    def lake_areas(self):
        """A nlakes-long array of the area of each lake. The order is the same
        as that of the keys in lake_dict, and of lake_outlets. Note that outlet
        nodes are not parts of the lakes.

        Examples
        --------
        >>> import numpy as np
        >>> from landlab import RasterModelGrid
        >>> from landlab.components import LakeMapperBarnes, FlowAccumulator
        >>> mg = RasterModelGrid((5, 6))
        >>> for edge in ('left', 'top', 'bottom'):
        ...     mg.status_at_node[mg.nodes_at_edge(edge)] = mg.BC_NODE_IS_CLOSED
<<<<<<< HEAD
        >>> z = mg.add_zeros('node', 'topographic__elevation', dtype=float)
=======
        >>> z = mg.add_zeros("topographic__elevation", at="node", dtype=float)
>>>>>>> 04d505db
        >>> z[:] = mg.node_x.max() - mg.node_x
        >>> z[[10, 23]] = 1.1  # raise "guard" exit nodes
        >>> z[7] = 2.  # is a lake on its own
        >>> z[9] = 0.5
        >>> z[15] = 0.3
        >>> z[14] = 0.6  # [9, 14, 15] is a lake
        >>> z[22] = 0.9  # a non-contiguous lake node also draining to 16
        >>> z_init = z.copy()
        >>> fa = FlowAccumulator(mg)
        >>> lmb = LakeMapperBarnes(mg, method='Steepest', fill_flat=False,
        ...                        redirect_flow_steepest_descent=False,
        ...                        track_lakes=False)
        >>> lmb.run_one_step()
        >>> try:
        ...     lmb.lake_areas  # note track_lakes=False
        ... except ValueError:
        ...     print('ValueError was raised: ' +
        ...           'Enable tracking to access information about lakes')
        ValueError was raised: Enable tracking to access information about lakes

        >>> z[:] = z_init
        >>> lmb = LakeMapperBarnes(mg, method='Steepest', fill_flat=False,
        ...                        redirect_flow_steepest_descent=False,
        ...                        track_lakes=True)
        >>> lmb.run_one_step()
        >>> lmb.lake_outlets
        [16, 8]
        >>> np.allclose(lmb.lake_areas, np.array([ 4.,  1.]))
        True
        """
        lakeareas = np.empty(self.number_of_lakes, dtype=float)
        for (i, (outlet, lakenodes)) in enumerate(self.lake_dict.items()):
            lakeareas[i] = self._grid.cell_area_at_node[lakenodes].sum()
        return lakeareas

    @property
    def lake_volumes(self):
        """A nlakes-long array of the volume of each lake. The order is the
        same as that of the keys in lake_dict, and of lake_outlets. Note that
        this calculation is performed relative to the initial surface, so is
        only a true lake volume if the initial surface was the rock suface (not
        an earlier water level).

        Requires that surface and fill_surface were not the same array at
        instantiation.

        Examples
        --------
        >>> import numpy as np
        >>> from landlab import RasterModelGrid
        >>> from landlab.components import LakeMapperBarnes, FlowAccumulator
        >>> mg = RasterModelGrid((5, 6))
        >>> for edge in ('left', 'top', 'bottom'):
        ...     mg.status_at_node[mg.nodes_at_edge(edge)] = mg.BC_NODE_IS_CLOSED
<<<<<<< HEAD
        >>> z = mg.add_zeros('node', 'topographic__elevation', dtype=float)
=======
        >>> z = mg.add_zeros("topographic__elevation", at="node", dtype=float)
>>>>>>> 04d505db
        >>> z[:] = mg.node_x.max() - mg.node_x
        >>> z[[10, 23]] = 1.1  # raise "guard" exit nodes
        >>> z[7] = 2.  # is a lake on its own
        >>> z[9] = 0.5
        >>> z[15] = 0.3
        >>> z[14] = 0.6  # [9, 14, 15] is a lake
        >>> z[22] = 0.9  # a non-contiguous lake node also draining to 16
        >>> z_init = z.copy()
        >>> fa = FlowAccumulator(mg)
        >>> lmb = LakeMapperBarnes(mg, method='Steepest', fill_flat=False,
        ...                        redirect_flow_steepest_descent=False,
        ...                        track_lakes=True)
        >>> lmb.run_one_step()
        >>> try:  # won't work as surface & fill_surface are both z
        ...     lmb.lake_volumes
        ... except ValueError:
        ...     print('ValueError was raised: ' +
        ...           'surface and fill_surface must be different fields ' +
        ...           'or arrays to enable the property lake_volumes!')
        ValueError was raised: surface and fill_surface must be different fields or arrays to enable the property lake_volumes!

        >>> z[:] = z_init
        >>> lmb = LakeMapperBarnes(mg, method='Steepest', fill_flat=False,
        ...                        surface=z_init,
        ...                        redirect_flow_steepest_descent=False,
        ...                        track_lakes=True)
        >>> lmb.run_one_step()
        >>> lmb.lake_outlets
        [16, 8]
        >>> np.allclose(lmb.lake_volumes, np.array([ 1.7,  1. ]))
        True
        """
        lake_vols = np.empty(self.number_of_lakes, dtype=float)
        col_vols = self._grid.cell_area_at_node * self.lake_depths
        for (i, (outlet, lakenodes)) in enumerate(self.lake_dict.items()):
            lake_vols[i] = col_vols[lakenodes].sum()
        return lake_vols

    @property
    def was_there_overfill(self):
        """If the ignore_overfill flag was set to True at instantiation, this
        property indicates if any depression in the grid has, at any point,
        been overfilled.

        Examples
        --------
        >>> from landlab import RasterModelGrid
        >>> from landlab.components import LakeMapperBarnes, FlowAccumulator
        >>> mg = RasterModelGrid((3, 7))
        >>> for edge in ('top', 'right', 'bottom'):
        ...     mg.status_at_node[mg.nodes_at_edge(edge)] = mg.BC_NODE_IS_CLOSED
<<<<<<< HEAD
        >>> z = mg.add_zeros('node', 'topographic__elevation', dtype=float)
=======
        >>> z = mg.add_zeros("topographic__elevation", at="node", dtype=float)
>>>>>>> 04d505db
        >>> z.reshape(mg.shape)[1, 1:-1] = [1., 0.2, 0.1,
        ...                                 1.0000000000000004, 1.5]
        >>> z_init = z.copy()
        >>> fa = FlowAccumulator(mg)
        >>> lmb = LakeMapperBarnes(mg, method='Steepest', fill_flat=True,
        ...                        redirect_flow_steepest_descent=False,
        ...                        ignore_overfill=False, track_lakes=True)
        >>> lmb.run_one_step()
        >>> try:
        ...     lmb.was_there_overfill
        ... except ValueError:
        ...     print('ValueError was raised: ' +
        ...           'was_there_overfill is only defined if filling to an ' +
        ...           'inclined surface!')
        ValueError was raised: was_there_overfill is only defined if filling to an inclined surface!

        >>> z_init = z.copy()
        >>> lmb = LakeMapperBarnes(mg, method='Steepest', fill_flat=False,
        ...                        redirect_flow_steepest_descent=False,
        ...                        ignore_overfill=False, track_lakes=True)
        >>> try:
        ...     lmb.run_one_step()
        ... except ValueError:
        ...     print('ValueError was raised: ' +
        ...           'Pit is overfilled due to creation of two outlets ' +
        ...           'as the minimum gradient gets applied. Suppress this ' +
        ...           'Error with the ignore_overfill flag at component ' +
        ...           'instantiation.')
        ValueError was raised: Pit is overfilled due to creation of two outlets as the minimum gradient gets applied. Suppress this Error with the ignore_overfill flag at component instantiation.

        >>> z_init = z.copy()
        >>> lmb = LakeMapperBarnes(mg, method='Steepest', fill_flat=False,
        ...                        redirect_flow_steepest_descent=False,
        ...                        ignore_overfill=True, track_lakes=True)
        >>> lmb.run_one_step()
        >>> lmb.was_there_overfill
        True

        >>> z.reshape(mg.shape)[1, 1:-1] = [1., 0.2, 0.1, 1., 1.5]
        >>> lmb.run_one_step()
        >>> lmb.was_there_overfill  # still true as was in the previous example
        True

        >>> z.reshape(mg.shape)[1, 1:-1] = [1., 0.2, 0.1, 1., 1.5]
        >>> lmb = LakeMapperBarnes(mg, method='Steepest', fill_flat=False,
        ...                        redirect_flow_steepest_descent=False,
        ...                        ignore_overfill=True, track_lakes=True)
        >>> lmb.run_one_step()
        >>> lmb.was_there_overfill  # Now reset
        False

        >>> lmb.run_one_step()  # 2nd run on same fill_surface creates overfill
        >>> lmb.was_there_overfill
        True

        Note however that in this last example, values have NOT changed.
        """
        if self._fill_flat is True:
            raise ValueError(
                "was_there_overfill is only defined if filling to an "
                + "inclined surface!"
            )
        return self._overfill_flag<|MERGE_RESOLUTION|>--- conflicted
+++ resolved
@@ -16,18 +16,7 @@
 
 import numpy as np
 
-<<<<<<< HEAD
-from landlab import (
-    BAD_INDEX_VALUE,
-    CORE_NODE,
-    FIXED_GRADIENT_BOUNDARY,
-    FIXED_VALUE_BOUNDARY,
-    Component,
-    RasterModelGrid,
-)
-=======
 from landlab import Component, NodeStatus, RasterModelGrid
->>>>>>> 04d505db
 from landlab.components import FlowAccumulator
 from landlab.utils import StablePriorityQueue
 from landlab.utils.return_array import return_array_at_node
@@ -148,60 +137,6 @@
 
     References
     ----------
-<<<<<<< HEAD
-    grid : ModelGrid
-        A grid.
-    surface : field name at node or array of length node
-        The surface to direct flow across.
-    method : {'Steepest', 'D8'}
-        Whether or not to recognise diagonals as valid flow paths, if a raster.
-        Otherwise, no effect.
-    fill_flat : bool
-        If True, pits will be filled to perfectly horizontal. If False, the new
-        surface will be slightly inclined to give steepest descent flow paths
-        to the outlet.
-    fill_surface : bool
-        Sets the field or array to fill. If fill_surface is surface, this
-        operation occurs in place, and is faster.
-        Note that the component will overwrite fill_surface if it exists; to
-        supply an existing water level to it, supply that water level field as
-        surface, not fill_surface.
-    redirect_flow_steepest_descent : bool
-        If True, the component outputs modified versions of the
-        'flow__receiver_node', 'flow__link_to_receiver_node',
-        'flow__sink_flag', and 'topographic__steepest_slope' fields. These
-        are the fields output by the FlowDirector components, so set to
-        True if you wish to pass this LakeFiller to the FlowAccumulator,
-        or if you wish to work directly with the new, correct flow directions
-        and slopes without rerunning these components on your new surface.
-        Ensure the necessary fields already exist, and have already been
-        calculated by a FlowDirector! This also means you need to instantiate
-        your FlowDirector **before** you instantiate the LakeMapperBarnes.
-        Note that the new topographic__steepest_slope will always be set to
-        zero, even if fill_flat=False (i.e., there is actually a miniscule
-        gradient on the new topography, which gets ignored).
-    reaccumulate_flow : bool
-        If True, and redirect_flow_steepest_descent is True, the run method
-        will (re-)accumulate the flow after redirecting the flow. This means
-        the 'drainage_area', 'surface_water__discharge',
-        'flow__upstream_node_order', and the other various flow accumulation
-        fields (see output field names) will now reflect the new drainage
-        patterns without having to manually reaccumulate the discharge. If
-        True but redirect_flow_steepest_descent is False, raises an
-        ValueError.
-    ignore_overfill : bool
-        If True, suppresses the Error that would normally be raised during
-        creation of a gentle incline on a fill surface (i.e., if not
-        fill_flat). Typically this would happen on a synthetic DEM where more
-        than one outlet is possible at the same elevation. If True, the
-        was_there_overfill property can still be used to see if this has
-        occurred.
-    track_lakes : bool
-        If True, the component permits a slight hit to performance in order to
-        explicitly track which nodes have been filled, and to enable queries
-        on that data in retrospect. Set to False to simply fill the surface
-        and be done with it.
-=======
     **Required Software Citation(s) Specific to this Component**
 
     Barnes, R., Lehman, C., Mulla, D. (2014). Priority-flood: An optimal
@@ -212,7 +147,6 @@
     **Additional References**
 
     None Listed
->>>>>>> 04d505db
     """
 
     _name = "LakeMapperBarnes"
@@ -230,11 +164,8 @@
         keywords = "Pit filling, Terrain analysis, Hydrology, Drainage network, Modeling, GIS"
         }"""
 
-<<<<<<< HEAD
-=======
     _unit_agnostic = True
 
->>>>>>> 04d505db
     _info = {
         "drainage_area": {
             "dtype": float,
@@ -314,10 +245,6 @@
         ignore_overfill=False,
         track_lakes=True,
     ):
-<<<<<<< HEAD
-        """Initialize the component."""
-        super(LakeMapperBarnes, self).__init__(grid)
-=======
         """Initialize the component.
 
         Parameters
@@ -377,7 +304,6 @@
 
         """
         super().__init__(grid)
->>>>>>> 04d505db
 
         if "flow__receiver_node" in grid.at_node:
             if grid.at_node["flow__receiver_node"].size != grid.size("node"):
@@ -390,10 +316,6 @@
                 )
                 raise NotImplementedError(msg)
 
-<<<<<<< HEAD
-        self._open = StablePriorityQueue()
-=======
->>>>>>> 04d505db
         self._pit = []
         self._closed = self._grid.zeros("node", dtype=bool)
         self._gridclosednodes = (
@@ -446,13 +368,8 @@
         # of outlet!!
         self._edges = np.where(
             np.logical_or(
-<<<<<<< HEAD
-                self._grid.status_at_node == FIXED_VALUE_BOUNDARY,
-                self._grid.status_at_node == FIXED_GRADIENT_BOUNDARY,
-=======
                 self._grid.status_at_node == NodeStatus.FIXED_VALUE,
                 self._grid.status_at_node == NodeStatus.FIXED_GRADIENT,
->>>>>>> 04d505db
             )
         )[0]
         if self._edges.size == 0:
@@ -559,18 +476,11 @@
         >>> import numpy as np
         >>> from landlab import RasterModelGrid
         >>> from landlab.components import LakeMapperBarnes, FlowAccumulator
-<<<<<<< HEAD
-        >>> mg = RasterModelGrid((5, 6))
-        >>> for edge in ('left', 'top', 'bottom'):
-        ...     mg.status_at_node[mg.nodes_at_edge(edge)] = mg.BC_NODE_IS_CLOSED
-        >>> z = mg.add_zeros('node', 'topographic__elevation', dtype=float)
-=======
         >>> from landlab.utils import StablePriorityQueue
         >>> mg = RasterModelGrid((5, 6))
         >>> for edge in ('left', 'top', 'bottom'):
         ...     mg.status_at_node[mg.nodes_at_edge(edge)] = mg.BC_NODE_IS_CLOSED
         >>> z = mg.add_zeros("topographic__elevation", at="node", dtype=float)
->>>>>>> 04d505db
         >>> z.reshape(mg.shape)[2, 1:-1] = [2., 1., 0.5, 1.5]
         >>> z.reshape(mg.shape)[1, 1:-1] = [2.1, 1.1, 0.6, 1.6]
         >>> z.reshape(mg.shape)[3, 1:-1] = [2.2, 1.2, 0.7, 1.7]
@@ -631,11 +541,7 @@
         >>> mg = RasterModelGrid((3, 7))
         >>> for edge in ('top', 'right', 'bottom'):
         ...     mg.status_at_node[mg.nodes_at_edge(edge)] = mg.BC_NODE_IS_CLOSED
-<<<<<<< HEAD
-        >>> z = mg.add_zeros('node', 'topographic__elevation', dtype=float)
-=======
         >>> z = mg.add_zeros("topographic__elevation", at="node", dtype=float)
->>>>>>> 04d505db
         >>> z.reshape(mg.shape)[1, 1:-1] = [1., 0.2, 0.1,
         ...                                 1.0000000000000004, 1.5]
         >>> z_init = z.copy()
@@ -643,10 +549,7 @@
         >>> lmb = LakeMapperBarnes(mg, method='Steepest')
         >>> lmb._closed = mg.zeros('node', dtype=bool)
         >>> lmb._closed[mg.status_at_node == mg.BC_NODE_IS_CLOSED] = True
-<<<<<<< HEAD
-=======
         >>> open = StablePriorityQueue()
->>>>>>> 04d505db
         >>> edges = np.array([7, ])
         >>> for edgenode in edges:
         ...     open.add_task(edgenode, priority=z[edgenode])
@@ -754,18 +657,11 @@
         >>> import numpy as np
         >>> from landlab import RasterModelGrid
         >>> from landlab.components import LakeMapperBarnes, FlowAccumulator
-<<<<<<< HEAD
-        >>> mg = RasterModelGrid((5, 6))
-        >>> for edge in ('left', 'top', 'bottom'):
-        ...     mg.status_at_node[mg.nodes_at_edge(edge)] = mg.BC_NODE_IS_CLOSED
-        >>> z = mg.add_zeros('node', 'topographic__elevation', dtype=float)
-=======
         >>> from landlab.utils import StablePriorityQueue
         >>> mg = RasterModelGrid((5, 6))
         >>> for edge in ('left', 'top', 'bottom'):
         ...     mg.status_at_node[mg.nodes_at_edge(edge)] = mg.BC_NODE_IS_CLOSED
         >>> z = mg.add_zeros("topographic__elevation", at="node", dtype=float)
->>>>>>> 04d505db
         >>> z[:] = mg.node_x.max() - mg.node_x
         >>> z[[10, 23]] = 1.1  # raise "guard" exit nodes
         >>> z[7] = 2.  # is a lake on its own
@@ -778,10 +674,7 @@
         >>> lmb = LakeMapperBarnes(mg, method='Steepest')
         >>> lmb._closed = mg.zeros('node', dtype=bool)
         >>> lmb._closed[mg.status_at_node == mg.BC_NODE_IS_CLOSED] = True
-<<<<<<< HEAD
-=======
         >>> open = StablePriorityQueue()
->>>>>>> 04d505db
         >>> edges = np.array([11, 17, 23])
         >>> for edgenode in edges:
         ...     open.add_task(edgenode, priority=z[edgenode])
@@ -880,11 +773,7 @@
         >>> mg = RasterModelGrid((5, 6))
         >>> for edge in ('left', 'top', 'bottom'):
         ...     mg.status_at_node[mg.nodes_at_edge(edge)] = mg.BC_NODE_IS_CLOSED
-<<<<<<< HEAD
-        >>> z = mg.add_zeros('node', 'topographic__elevation', dtype=float)
-=======
         >>> z = mg.add_zeros("topographic__elevation", at="node", dtype=float)
->>>>>>> 04d505db
         >>> z.reshape(mg.shape)[2, 1:-1] = [2., 1., 0.5, 1.5]
         >>> z.reshape(mg.shape)[1, 1:-1] = [2.1, 1.1, 0.6, 1.6]
         >>> z.reshape(mg.shape)[3, 1:-1] = [2.2, 1.2, 0.7, 1.7]
@@ -893,10 +782,7 @@
         >>> lmb = LakeMapperBarnes(mg, method='Steepest')
         >>> lmb._closed = mg.zeros('node', dtype=bool)
         >>> lmb._closed[mg.status_at_node == mg.BC_NODE_IS_CLOSED] = True
-<<<<<<< HEAD
-=======
         >>> open = StablePriorityQueue()
->>>>>>> 04d505db
         >>> edges = np.array([11, 17, 23])
         >>> for edgenode in edges:
         ...     open.add_task(edgenode, priority=z[edgenode])
@@ -921,10 +807,7 @@
         >>> lmb = LakeMapperBarnes(mg, method='Steepest')
         >>> lmb._closed = mg.zeros('node', dtype=bool)
         >>> lmb._closed[mg.status_at_node == mg.BC_NODE_IS_CLOSED] = True
-<<<<<<< HEAD
-=======
         >>> open = StablePriorityQueue()
->>>>>>> 04d505db
         >>> edges = np.array([11, 17, 23])
         >>> for edgenode in edges:
         ...     open.add_task(edgenode, priority=z[edgenode])
@@ -961,10 +844,7 @@
         >>> lmb = LakeMapperBarnes(mg, method='Steepest')
         >>> lmb._closed = mg.zeros('node', dtype=bool)
         >>> lmb._closed[mg.status_at_node == mg.BC_NODE_IS_CLOSED] = True
-<<<<<<< HEAD
-=======
         >>> open = StablePriorityQueue()
->>>>>>> 04d505db
         >>> edges = np.array([11, 17, 23])
         >>> for edgenode in edges:
         ...     open.add_task(edgenode, priority=z[edgenode])
@@ -983,11 +863,7 @@
         >>> mg = RasterModelGrid((3, 7))
         >>> for edge in ('top', 'right', 'bottom'):
         ...     mg.status_at_node[mg.nodes_at_edge(edge)] = mg.BC_NODE_IS_CLOSED
-<<<<<<< HEAD
-        >>> z = mg.add_zeros('node', 'topographic__elevation', dtype=float)
-=======
         >>> z = mg.add_zeros("topographic__elevation", at="node", dtype=float)
->>>>>>> 04d505db
         >>> z.reshape(mg.shape)[1, 1:-1] = [1., 0.2, 0.1,
         ...                                 1.0000000000000004, 1.5]
         >>> z_init = z.copy()
@@ -995,10 +871,7 @@
         >>> lmb = LakeMapperBarnes(mg, method='Steepest')
         >>> lmb._closed = mg.zeros('node', dtype=bool)
         >>> lmb._closed[mg.status_at_node == mg.BC_NODE_IS_CLOSED] = True
-<<<<<<< HEAD
-=======
         >>> open = StablePriorityQueue()
->>>>>>> 04d505db
         >>> edges = np.array([7, ])
         >>> for edgenode in edges:
         ...     open.add_task(edgenode, priority=z[edgenode])
@@ -1097,13 +970,8 @@
         >>> from landlab import RasterModelGrid
         >>> from landlab.components import LakeMapperBarnes, FlowAccumulator
         >>> mg = RasterModelGrid((5, 6), xy_spacing=2.)
-<<<<<<< HEAD
-        >>> z = mg.add_zeros('node', 'topographic__elevation', dtype=float)
-        >>> z_new = mg.add_zeros('node', 'topographic__fill', dtype=float)
-=======
         >>> z = mg.add_zeros("topographic__elevation", at="node", dtype=float)
         >>> z_new = mg.add_zeros("topographic__fill", at="node", dtype=float)
->>>>>>> 04d505db
         >>> fa = FlowAccumulator(mg)
         >>> lmb = LakeMapperBarnes(mg, method='D8',
         ...                        surface='topographic__elevation',
@@ -1128,11 +996,7 @@
             orig_surf = self._surface
         return orig_surf
 
-<<<<<<< HEAD
-    def _redirect_flowdirs(self, surface, lake_dict):
-=======
     def _redirect_flowdirs(self, surface, lake_dict, openq):
->>>>>>> 04d505db
         """For nodes within lakes that have already been defined, modifies
         existing FlowDirector fields to account for the lake filling, viz.
         'flow__receiver_node', 'flow__link_to_receiver_node',
@@ -1146,27 +1010,16 @@
         --------
         >>> import numpy as np
         >>> from collections import deque
-<<<<<<< HEAD
-        >>> from landlab import RasterModelGrid
-=======
         >>> from landlab import NodeStatus, RasterModelGrid
->>>>>>> 04d505db
         >>> from landlab.components import (
         ...     LakeMapperBarnes,
         ...     FlowDirectorSteepest,
         ...     FlowAccumulator)
-<<<<<<< HEAD
-        >>> mg = RasterModelGrid((5, 6), xy_spacing=2.)
-        >>> for edge in ('left', 'top', 'bottom'):
-        ...     mg.status_at_node[mg.nodes_at_edge(edge)] = mg.BC_NODE_IS_CLOSED
-        >>> z = mg.add_zeros('node', 'topographic__elevation', dtype=float)
-=======
         >>> from landlab.utils import StablePriorityQueue
         >>> mg = RasterModelGrid((5, 6), xy_spacing=2.)
         >>> for edge in ('left', 'top', 'bottom'):
         ...     mg.status_at_node[mg.nodes_at_edge(edge)] = mg.BC_NODE_IS_CLOSED
         >>> z = mg.add_zeros("topographic__elevation", at="node", dtype=float)
->>>>>>> 04d505db
         >>> z[:] = mg.node_x.max() - mg.node_x
         >>> z[23] = 1.3
         >>> z[15] = -2.  # this deep pit causes the outlet to first drain *in*
@@ -1209,11 +1062,7 @@
 
         Note flow doesn't make it to the outlets:
 
-<<<<<<< HEAD
-        >>> outlets = np.where(mg.status_at_node == mg.BC_NODE_IS_FIXED_VALUE)
-=======
         >>> outlets = np.where(mg.status_at_node == NodeStatus.FIXED_VALUE)
->>>>>>> 04d505db
         >>> drainage_area[outlets].sum() == mg.cell_area_at_node[
         ...     mg.core_nodes].sum()
         False
@@ -1266,20 +1115,12 @@
         ...     mg.cell_area_at_node[mg.core_nodes].sum())
         True
         """
-<<<<<<< HEAD
-        openq = self._open
-=======
->>>>>>> 04d505db
         closedq = self._grid.ones("node", dtype=int)
         # Using a slightly different approach. We recognise three types: lake
         # (0), lake margin (1), and closed (2). This lets us work the
         # perimeter too. Open each lake as needed.
         # close the known boundary nodes:
-<<<<<<< HEAD
-        closedq[self._grid.status_at_node != CORE_NODE] = 2
-=======
         closedq[self._grid.status_at_node != NodeStatus.CORE] = 2
->>>>>>> 04d505db
 
         # now the actual loop. Work forward lake by lake to avoid unnecessary
         # processing (nodes outside lakes are already correct, by definition).
@@ -1293,11 +1134,7 @@
             # it's possible the outlet used to drain *into* the lake,
             # so it needs separate consideration. Likewise, the gradients
             # of the perimeter nodes are likely to be wrong.
-<<<<<<< HEAD
-            if self._grid.status_at_node[outlet] != CORE_NODE:
-=======
             if self._grid.status_at_node[outlet] != NodeStatus.CORE:
->>>>>>> 04d505db
                 # don't do anything if the outlet happens to be a boundary
                 pass
             else:
@@ -1349,11 +1186,7 @@
                                 continue
                             elif n == -1:
                                 continue
-<<<<<<< HEAD
-                            elif self._grid.status_at_node[n] != CORE_NODE:
-=======
                             elif self._grid.status_at_node[n] != NodeStatus.CORE:
->>>>>>> 04d505db
                                 closedq[n] = 2
                                 continue
                             else:
@@ -1446,11 +1279,7 @@
         >>> mg = RasterModelGrid((5, 6), xy_spacing=2.)
         >>> for edge in ('left', 'top', 'bottom'):
         ...     mg.status_at_node[mg.nodes_at_edge(edge)] = mg.BC_NODE_IS_CLOSED
-<<<<<<< HEAD
-        >>> z = mg.add_zeros('node', 'topographic__elevation', dtype=float)
-=======
         >>> z = mg.add_zeros("topographic__elevation", at="node", dtype=float)
->>>>>>> 04d505db
         >>> z.reshape(mg.shape)[2, 1:-1] = [2., 1., 0.5, 1.5]
         >>> z.reshape(mg.shape)[1, 1:-1] = [2.1, 1.1, 0.6, 1.6]
         >>> z.reshape(mg.shape)[3, 1:-1] = [2.2, 1.2, 0.7, 1.7]
@@ -1622,11 +1451,7 @@
 
         >>> from landlab import HexModelGrid, FieldError
         >>> hmg = HexModelGrid((5, 4), spacing=2.)
-<<<<<<< HEAD
-        >>> z_hex = hmg.add_zeros('node', 'topographic__elevation')
-=======
         >>> z_hex = hmg.add_zeros("topographic__elevation", at="node")
->>>>>>> 04d505db
         >>> z_hex[:] = hmg.node_x
         >>> z_hex[11] = -3.
         >>> z_hex[12] = -1.
@@ -1652,11 +1477,7 @@
         True
 
         >>> hmg = HexModelGrid((5, 4), spacing=2.0)
-<<<<<<< HEAD
-        >>> z_hex = hmg.add_zeros('node', 'topographic__elevation')
-=======
         >>> z_hex = hmg.add_zeros("topographic__elevation", at="node")
->>>>>>> 04d505db
         >>> z_hex[:] = z_hex_init
         >>> try:
         ...     lmb = LakeMapperBarnes(hmg, method='Steepest',
@@ -1908,11 +1729,7 @@
         >>> mg = RasterModelGrid((5, 6))
         >>> for edge in ('left', 'top', 'bottom'):
         ...     mg.status_at_node[mg.nodes_at_edge(edge)] = mg.BC_NODE_IS_CLOSED
-<<<<<<< HEAD
-        >>> z = mg.add_zeros('node', 'topographic__elevation', dtype=float)
-=======
         >>> z = mg.add_zeros("topographic__elevation", at="node", dtype=float)
->>>>>>> 04d505db
         >>> z.reshape(mg.shape)[2, 1:-1] = [2., 1., 0.5, 1.5]
         >>> z.reshape(mg.shape)[1, 1:-1] = [2.1, 1.1, 0.6, 1.6]
         >>> z.reshape(mg.shape)[3, 1:-1] = [2.2, 1.2, 0.7, 1.7]
@@ -1954,11 +1771,7 @@
         >>> mg = RasterModelGrid((5, 6))
         >>> for edge in ('left', 'top', 'bottom'):
         ...     mg.status_at_node[mg.nodes_at_edge(edge)] = mg.BC_NODE_IS_CLOSED
-<<<<<<< HEAD
-        >>> z = mg.add_zeros('node', 'topographic__elevation', dtype=float)
-=======
         >>> z = mg.add_zeros("topographic__elevation", at="node", dtype=float)
->>>>>>> 04d505db
         >>> z.reshape(mg.shape)[2, 1:-1] = [2., 1., 0.5, 1.5]
         >>> z.reshape(mg.shape)[1, 1:-1] = [2.1, 1.1, 0.6, 1.6]
         >>> z.reshape(mg.shape)[3, 1:-1] = [2.2, 1.2, 0.7, 1.7]
@@ -2001,11 +1814,7 @@
         >>> mg = RasterModelGrid((5, 6))
         >>> for edge in ('left', 'top', 'bottom'):
         ...     mg.status_at_node[mg.nodes_at_edge(edge)] = mg.BC_NODE_IS_CLOSED
-<<<<<<< HEAD
-        >>> z = mg.add_zeros('node', 'topographic__elevation', dtype=float)
-=======
         >>> z = mg.add_zeros("topographic__elevation", at="node", dtype=float)
->>>>>>> 04d505db
         >>> z[:] = mg.node_x.max() - mg.node_x
         >>> z[[10, 23]] = 1.1  # raise "guard" exit nodes
         >>> z[7] = 2.  # is a lake on its own
@@ -2043,11 +1852,7 @@
     def lake_map(self):
         """Return an array of ints, where each node within a lake is labelled
         with its outlet node ID. The outlet nodes are NOT part of the lakes.
-<<<<<<< HEAD
-        Nodes not in a lake are labelled with LOCAL_BAD_INDEX_VALUE (default
-=======
         Nodes not in a lake are labelled with BAD_INDEX_VALUE (default
->>>>>>> 04d505db
         -1).
 
         Examples
@@ -2058,11 +1863,7 @@
         >>> mg = RasterModelGrid((5, 6))
         >>> for edge in ('left', 'top', 'bottom'):
         ...     mg.status_at_node[mg.nodes_at_edge(edge)] = mg.BC_NODE_IS_CLOSED
-<<<<<<< HEAD
-        >>> z = mg.add_zeros('node', 'topographic__elevation', dtype=float)
-=======
         >>> z = mg.add_zeros("topographic__elevation", at="node", dtype=float)
->>>>>>> 04d505db
         >>> z[:] = mg.node_x.max() - mg.node_x
         >>> z[[10, 23]] = 1.1  # raise "guard" exit nodes
         >>> z[7] = 2.  # is a lake on its own
@@ -2115,11 +1916,7 @@
         if self._runcount > self._lastcountforlakemap:
             # things have changed since last call to lake_map
             self._lake_map = np.full(
-<<<<<<< HEAD
-                self._grid.number_of_nodes, LOCAL_BAD_INDEX_VALUE, dtype=int
-=======
                 self._grid.number_of_nodes, self._grid.BAD_INDEX, dtype=int
->>>>>>> 04d505db
             )
             for (outlet, lakenodes) in self.lake_dict.items():
                 self._lake_map[lakenodes] = outlet
@@ -2141,11 +1938,7 @@
         >>> mg = RasterModelGrid((5, 6))
         >>> for edge in ('left', 'top', 'bottom'):
         ...     mg.status_at_node[mg.nodes_at_edge(edge)] = mg.BC_NODE_IS_CLOSED
-<<<<<<< HEAD
-        >>> z = mg.add_zeros('node', 'topographic__elevation', dtype=float)
-=======
         >>> z = mg.add_zeros("topographic__elevation", at="node", dtype=float)
->>>>>>> 04d505db
         >>> z[:] = mg.node_x.max() - mg.node_x
         >>> z[[10, 23]] = 1.1  # raise "guard" exit nodes
         >>> z[7] = 2.  # is a lake on its own
@@ -2184,11 +1977,7 @@
         >>> mg = RasterModelGrid((5, 6))
         >>> for edge in ('left', 'top', 'bottom'):
         ...     mg.status_at_node[mg.nodes_at_edge(edge)] = mg.BC_NODE_IS_CLOSED
-<<<<<<< HEAD
-        >>> z = mg.add_zeros('node', 'topographic__elevation', dtype=float)
-=======
         >>> z = mg.add_zeros("topographic__elevation", at="node", dtype=float)
->>>>>>> 04d505db
         >>> z[:] = mg.node_x.max() - mg.node_x
         >>> z[[10, 23]] = 1.1  # raise "guard" exit nodes
         >>> z[7] = 2.  # is a lake on its own
@@ -2248,11 +2037,7 @@
         >>> mg = RasterModelGrid((5, 6))
         >>> for edge in ('left', 'top', 'bottom'):
         ...     mg.status_at_node[mg.nodes_at_edge(edge)] = mg.BC_NODE_IS_CLOSED
-<<<<<<< HEAD
-        >>> z = mg.add_zeros('node', 'topographic__elevation', dtype=float)
-=======
         >>> z = mg.add_zeros("topographic__elevation", at="node", dtype=float)
->>>>>>> 04d505db
         >>> z[:] = mg.node_x.max() - mg.node_x
         >>> z[[10, 23]] = 1.1  # raise "guard" exit nodes
         >>> z[7] = 2.  # is a lake on its own
@@ -2307,11 +2092,7 @@
         >>> mg = RasterModelGrid((5, 6))
         >>> for edge in ('left', 'top', 'bottom'):
         ...     mg.status_at_node[mg.nodes_at_edge(edge)] = mg.BC_NODE_IS_CLOSED
-<<<<<<< HEAD
-        >>> z = mg.add_zeros('node', 'topographic__elevation', dtype=float)
-=======
         >>> z = mg.add_zeros("topographic__elevation", at="node", dtype=float)
->>>>>>> 04d505db
         >>> z[:] = mg.node_x.max() - mg.node_x
         >>> z[[10, 23]] = 1.1  # raise "guard" exit nodes
         >>> z[7] = 2.  # is a lake on its own
@@ -2363,11 +2144,7 @@
         >>> mg = RasterModelGrid((3, 7))
         >>> for edge in ('top', 'right', 'bottom'):
         ...     mg.status_at_node[mg.nodes_at_edge(edge)] = mg.BC_NODE_IS_CLOSED
-<<<<<<< HEAD
-        >>> z = mg.add_zeros('node', 'topographic__elevation', dtype=float)
-=======
         >>> z = mg.add_zeros("topographic__elevation", at="node", dtype=float)
->>>>>>> 04d505db
         >>> z.reshape(mg.shape)[1, 1:-1] = [1., 0.2, 0.1,
         ...                                 1.0000000000000004, 1.5]
         >>> z_init = z.copy()
