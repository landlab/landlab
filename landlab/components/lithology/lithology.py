--- conflicted
+++ resolved
@@ -186,11 +186,7 @@
                [ 2. ,  3. ,  4. ,  2. ,  3. ,  4. ,  2. ,  3. ,  4. ],
                [ 1. ,  1.5,  2. ,  1. ,  1.5,  2. ,  1. ,  1.5,  2. ]])
         """
-<<<<<<< HEAD
-        super(Lithology, self).__init__(grid)
-=======
         super().__init__(grid)
->>>>>>> 04d505db
 
         try:
             self._last_elevation = self._grid["node"]["topographic__elevation"][
