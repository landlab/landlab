#!/usr/bin/env python3
# -*- coding: utf-8 -*-
"""Create a LithoLayers component with different properties."""

import numpy as np

from landlab.components.lithology.lithology import Lithology


class LithoLayers(Lithology):

    """Create LithoLayers component.

    A LithoLayers is a three dimentional representation of material operated on
    by landlab components. Material can be removed through erosion or added to
    through deposition. Rock types can have multiple attributes (e.g. age,
    erodability or other parameter values, etc).

    If the tracked properties are model grid fields, they will be updated to
    the surface values of the Lithology. If the properties are not grid fields
    then at-node grid fields will be created with their names.

    It is constructed by specifying a series of depths below the surface, an
    anchor point, a series of rock type ids, and the functional form of a
    surface. Depths and IDs are both specified in order of closest
    to the surface to furthest from the surface.

    Additionally, an attribute dictionary specifies the properties of each
    rock type. This dictionary is expected to have the form of:

    .. code-block:: python

        attrs = {'K_sp': {1: 0.001,
                          2: 0.0001},
                 'D': {1: 0.01,
                       2: 0.001}}

    Where ``'K_sp'`` and ``'D'`` are properties to track, and ``1`` and ``2``
    are rock type IDs. The rock type IDs can be any type that is valid as a
    python dictionary key.
<<<<<<< HEAD
=======

    References
    ----------
    **Required Software Citation(s) Specific to this Component**

    Barnhart, K., Hutton, E., Gasparini, N., Tucker, G. (2018). Lithology: A
    Landlab submodule for spatially variable rock properties. Journal of Open
    Source Software  3(30), 979 - 2. https://dx.doi.org/10.21105/joss.00979

    **Additional References**

    None Listed

>>>>>>> 04d505db
    """

    _name = "LithoLayers"

    _unit_agnostic = True

    _cite_as = """@article{barnhart2018lithology,
                    title = "Lithology: A Landlab submodule for spatially variable rock properties",
                    journal = "Journal of Open Source Software",
                    volume = "",
                    pages = "",
                    year = "2018",
                    doi = "10.21105/joss.00979",
                    author = "Katherine R. Barnhart and Eric Hutton and Nicole M. Gasparini and Gregory E. Tucker",
                    }"""

    _info = {}

    def __init__(
        self,
        grid,
        z0s,
        ids,
        attrs,
        x0=0,
        y0=0,
        function=lambda x, y: 0 * x + 0 * y,
        layer_type="EventLayers",
        dz_advection=0,
        rock_id=None,
    ):
        """Create a new instance of a LithoLayers.

        Parameters
        ----------
        grid : Landlab ModelGrid
        z0s : ndarray of shape `(n_layers, )`
            Values of layer depth from surface at horizontal location (x0, y0).
        ids : ndarray of shape `(n_layers, )`
            Values of rock type IDs corresponding to each layer specified in
            **z0s**.
        attrs : dict
            Rock type property dictionary. See class docstring for example of
            required format.
        x0 : float, optional
            x value of anchor point for all layers.
        y0 : float, optional
            y value of anchor point for all layers.
        function : function, optional
            Functional form of layers as a function of two variables, x and y.
            Default value is `lambda x, y: 0*x + 0*y` for flatlying layers.
        layer_type : str, optional
            Type of Landlab layers object used to store the layers. If
            MaterialLayers (default) is specified, then erosion removes material
            and does not create a layer of thickness zero. If EventLayers is
            used, then erosion removes material and creates layers of thickness
            zero. Thus, EventLayers may be appropriate if the user is interested
            in chronostratigraphy.
        dz_advection : float, `(n_nodes, )` shape array, or at-node field array optional
            Change in rock elevation due to advection by some external process.
            This can be changed using the property setter.
        rock_id : value or `(n_nodes, )` shape array, optional
            Rock type id for new material if deposited.
            This can be changed using the property setter.

        Examples
        --------
        >>> from landlab import RasterModelGrid
        >>> from landlab.components import LithoLayers
        >>> mg = RasterModelGrid((3, 3))
        >>> z = mg.add_zeros('node', 'topographic__elevation')

        Create a LithoLayers with flatlying layers that altrnate between
        layers of type 1 and type 2 rock.

        >>> z0s = [-4, -3, -2, -1, 0, 1, 2, 3, 4]
        >>> ids = [1, 2, 1, 2, 1, 2, 1, 2, 1]
        >>> attrs = {'K_sp': {1: 0.001,
        ...                   2: 0.0001}}
        >>> lith = LithoLayers(mg, z0s, ids, attrs)
        >>> lith.dz
        array([[ 1.,  1.,  1.,  1.,  1.,  1.,  1.,  1.,  1.],
               [ 1.,  1.,  1.,  1.,  1.,  1.,  1.,  1.,  1.],
               [ 1.,  1.,  1.,  1.,  1.,  1.,  1.,  1.,  1.],
               [ 1.,  1.,  1.,  1.,  1.,  1.,  1.,  1.,  1.],
               [ 0.,  0.,  0.,  0.,  0.,  0.,  0.,  0.,  0.],
               [ 0.,  0.,  0.,  0.,  0.,  0.,  0.,  0.,  0.],
               [ 0.,  0.,  0.,  0.,  0.,  0.,  0.,  0.,  0.],
               [ 0.,  0.,  0.,  0.,  0.,  0.,  0.,  0.,  0.],
               [ 0.,  0.,  0.,  0.,  0.,  0.,  0.,  0.,  0.]])

        Now create a set of layers that dip. Our anchor point will be the
        default value of (x0, y0) = (0, 0)

        >>> lith = LithoLayers(mg, z0s, ids, attrs, function=lambda x, y: x+y)
        >>> lith.dz
        array([[ 1.,  1.,  1.,  1.,  1.,  1.,  1.,  1.,  1.],
               [ 1.,  1.,  1.,  1.,  1.,  1.,  1.,  1.,  1.],
               [ 1.,  1.,  1.,  1.,  1.,  1.,  1.,  1.,  1.],
               [ 1.,  1.,  1.,  1.,  1.,  1.,  1.,  1.,  1.],
               [ 0.,  1.,  1.,  1.,  1.,  1.,  1.,  1.,  1.],
               [ 0.,  0.,  1.,  0.,  1.,  1.,  1.,  1.,  1.],
               [ 0.,  0.,  0.,  0.,  0.,  1.,  0.,  1.,  1.],
               [ 0.,  0.,  0.,  0.,  0.,  0.,  0.,  0.,  1.],
               [ 0.,  0.,  0.,  0.,  0.,  0.,  0.,  0.,  0.]])

        We can get the surface values, and as we'd expect, they alternate as
        the dipping layers are exposed at the surface.

        >>> lith['K_sp']
        array([ 0.0001,  0.001 ,  0.0001,  0.001 ,  0.0001,  0.001 ,  0.0001,
                0.001 ,  0.0001])
        """

        function_args = function.__code__.co_varnames
        if len(function_args) != 2:
            msg = "LithoLayers: function must take exactly two arguments, x and y."
            raise ValueError(msg)

        if np.asarray(z0s).size != np.asarray(ids).size:
            msg = "LithoLayers: Size of layer depths and layer IDs must be the same"
            raise ValueError(msg)

        if np.any(np.diff(z0s) < 0):
            msg = "LithoLayers: Bad layer depth order passed."
            raise ValueError(msg)

        z_surf = function(grid.x_of_node - x0, grid.y_of_node - y0)

        if hasattr(z_surf, "shape"):
            if z_surf.shape != grid.x_of_node.shape:
                msg = "LithoLayers: function must return an array of shape (n_nodes,)"
                raise ValueError(msg)
        else:
            msg = "LithoLayers: function must return an array of shape (n_nodes,)"
            raise ValueError(msg)

        layer_thicknesses = []
        layer_ids = []

        num_layers = np.asarray(z0s).size

        last_layer_elev = np.zeros(grid.number_of_nodes)

        # create layers (here listed from the top to the bottom.)
        for i in range(num_layers):

            layer_depth = z_surf + z0s[i]
            layer_depth[layer_depth < 0] = 0

            layer_thickness = layer_depth.copy() - last_layer_elev.copy()

            last_layer_elev = layer_depth.copy()

            layer_thicknesses.append(layer_thickness)
            layer_ids.append(ids[i] * np.ones(z_surf.size))

<<<<<<< HEAD
        super(LithoLayers, self).__init__(
=======
        super().__init__(
>>>>>>> 04d505db
            grid,
            layer_thicknesses,
            layer_ids,
            attrs,
            layer_type=layer_type,
            dz_advection=dz_advection,
            rock_id=rock_id,
        )<|MERGE_RESOLUTION|>--- conflicted
+++ resolved
@@ -38,8 +38,6 @@
     Where ``'K_sp'`` and ``'D'`` are properties to track, and ``1`` and ``2``
     are rock type IDs. The rock type IDs can be any type that is valid as a
     python dictionary key.
-<<<<<<< HEAD
-=======
 
     References
     ----------
@@ -53,7 +51,6 @@
 
     None Listed
 
->>>>>>> 04d505db
     """
 
     _name = "LithoLayers"
@@ -211,11 +208,7 @@
             layer_thicknesses.append(layer_thickness)
             layer_ids.append(ids[i] * np.ones(z_surf.size))
 
-<<<<<<< HEAD
-        super(LithoLayers, self).__init__(
-=======
         super().__init__(
->>>>>>> 04d505db
             grid,
             layer_thicknesses,
             layer_ids,
