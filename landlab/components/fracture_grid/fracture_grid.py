--- conflicted
+++ resolved
@@ -7,18 +7,10 @@
 """
 
 import numpy as np
-<<<<<<< HEAD
-=======
 
 from landlab import Component
->>>>>>> 04d505db
-
-from landlab import Component
-
-<<<<<<< HEAD
-
-=======
->>>>>>> 04d505db
+
+
 def _calc_fracture_starting_position(shape, seed):
     """Choose a random starting position along the x or y axis (random choice).
 
@@ -147,18 +139,10 @@
 class FractureGridGenerator(Component):
 
     """Create a 2D grid with randomly generated fractures.
-<<<<<<< HEAD
 
     The grid contains the value 1 where fractures (one cell wide) exist, and
     0 elsewhere. The idea is to use this for simulations based on weathering
     and erosion of, and/or flow within, fracture networks.
-
-    Parameters
-    ----------
-    frac_spacing : int, optional
-        Average spacing of fractures (in grid cells) (default = 10)
-    seed : int, optional
-        Seed used for random number generator (default = 0)
 
     Examples
     --------
@@ -182,34 +166,6 @@
     - Use of starting position along either x or y axis makes fracture net
         somewhat asymmetric. One would need a different algorithm to make it
         fully (statistically) symmetric.
-=======
-
-    The grid contains the value 1 where fractures (one cell wide) exist, and
-    0 elsewhere. The idea is to use this for simulations based on weathering
-    and erosion of, and/or flow within, fracture networks.
-
-    Examples
-    --------
-    >>> from landlab import RasterModelGrid
-    >>> grid = RasterModelGrid((5, 5))
-    >>> fg = FractureGridGenerator(grid=grid, frac_spacing=3)
-    >>> fg.run_one_step()
-    >>> grid.at_node['fracture_at_node']
-    array([1, 0, 0, 0, 1, 1, 1, 1, 1, 0, 0, 0, 0, 0, 0, 0, 0, 0, 0, 0, 0, 0, 0,
-           0, 0], dtype=int8)
-
-    Notes
-    -----
-    Potential improvements:
-
-    - Fractures could be defined by links rather than nodes (i.e., return a
-        link array with a code indicating whether the link crosses a fracture
-        or not)
-    - Fractures could have a finite length rather than extending all the way
-        across the grid
-    - Use of starting position along either x or y axis makes fracture net
-        somewhat asymmetric. One would need a different algorithm to make it
-        fully (statistically) symmetric.
 
     References
     ----------
@@ -221,16 +177,12 @@
 
     None Listed
 
->>>>>>> 04d505db
     """
 
     _name = "FractureGridGenerator"
 
-<<<<<<< HEAD
-=======
     _unit_agnostic = True
 
->>>>>>> 04d505db
     _info = {
         "fracture_at_node": {
             "dtype": np.int8,
@@ -243,13 +195,6 @@
     }
 
     def __init__(self, grid, frac_spacing=10.0, seed=0):
-<<<<<<< HEAD
-        """Initialize the FractureGridGenerator."""
-
-        self._frac_spacing = frac_spacing
-        self._seed = seed
-        super(FractureGridGenerator, self).__init__(grid)
-=======
         """Initialize the FractureGridGenerator.
 
         Parameters
@@ -264,7 +209,6 @@
         self._frac_spacing = frac_spacing
         self._seed = seed
         super().__init__(grid)
->>>>>>> 04d505db
 
         if "fracture_at_node" not in grid.at_node:
             grid.add_zeros("node", "fracture_at_node", dtype=np.int8)
