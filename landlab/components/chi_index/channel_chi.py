# -*- coding: utf-8 -*-
"""
Created March 2016.

@author: dejh
"""


import numpy as np

from landlab import BAD_INDEX_VALUE, CLOSED_BOUNDARY, Component, RasterModelGrid

try:
    from itertools import izip
except ImportError:
    izip = zip


class ChiFinder(Component):
    """
    This component calculates chi indices, sensu Perron & Royden, 2013,
    for a Landlab landscape.

    Examples
    --------
    >>> import numpy as np
    >>> from landlab import RasterModelGrid, CLOSED_BOUNDARY
    >>> from landlab.components import FlowAccumulator, FastscapeEroder
    >>> from landlab.components import ChiFinder
    >>> mg = RasterModelGrid((3, 4))
    >>> for nodes in (mg.nodes_at_right_edge, mg.nodes_at_bottom_edge,
    ...               mg.nodes_at_top_edge):
    ...     mg.status_at_node[nodes] = CLOSED_BOUNDARY
    >>> _ = mg.add_field('node', 'topographic__elevation', mg.node_x)
    >>> fr = FlowAccumulator(mg, flow_director='D8')
    >>> cf = ChiFinder(mg,
    ...     min_drainage_area=1.,
    ...     reference_concavity=1.)
    >>> fr.run_one_step()
    >>> cf.calculate_chi()
    >>> mg.at_node['channel__chi_index'].reshape(mg.shape)[1, :]
    array([ 0.5,  1. ,  2. ,  0. ])

    >>> mg2 = RasterModelGrid((5, 5), xy_spacing=100.)
    >>> for nodes in (mg2.nodes_at_right_edge, mg2.nodes_at_bottom_edge,
    ...               mg2.nodes_at_top_edge):
    ...     mg2.status_at_node[nodes] = CLOSED_BOUNDARY
    >>> _ = mg2.add_zeros('node', 'topographic__elevation')
    >>> mg2.at_node['topographic__elevation'][mg2.core_nodes] = mg2.node_x[
    ...     mg2.core_nodes]/1000.
    >>> np.random.seed(0)
    >>> mg2.at_node['topographic__elevation'][
    ...     mg2.core_nodes] += np.random.rand(mg2.number_of_core_nodes)
    >>> fr2 = FlowAccumulator(mg2, flow_director='D8')
    >>> sp2 = FastscapeEroder(mg2, K_sp=0.01)
    >>> cf2 = ChiFinder(
    ...     mg2,
    ...     min_drainage_area=0.,
    ...     reference_concavity=0.5)
    >>> for i in range(10):
    ...     mg2.at_node['topographic__elevation'][mg2.core_nodes] += 10.
    ...     fr2.run_one_step()
    ...     sp2.run_one_step(1000.)
    >>> fr2.run_one_step()
    >>> cf2.calculate_chi()
    >>> mg2.at_node['channel__chi_index'].reshape(
    ...     mg2.shape)  # doctest: +NORMALIZE_WHITESPACE
    array([[ 0.        ,  0.        ,  0.        ,  0.        ,  0.        ],
           [ 0.77219416,  1.54438833,  2.63643578,  2.61419437,  0.        ],
           [ 1.09204746,  2.18409492,  1.52214691,  2.61419437,  0.        ],
           [ 0.44582651,  0.89165302,  1.66384718,  2.75589464,  0.        ],
           [ 0.        ,  0.        ,  0.        ,  0.        ,  0.        ]])

    >>> cf3 = ChiFinder(
    ...     mg2,
    ...     min_drainage_area=20000.,
    ...     use_true_dx=True,
    ...     reference_concavity=0.5,
    ...     reference_area=mg2.at_node['drainage_area'].max())
    >>> cf3.calculate_chi()
    >>> cf3.chi_indices.reshape(mg2.shape)  # doctest: +NORMALIZE_WHITESPACE
    array([[   0. ,   0.        ,   0.        ,   0. ,   0. ],
           [   0. , 173.20508076,   0.        ,   0. ,   0. ],
           [   0. ,   0.        , 270.71067812,   0. ,   0. ],
           [   0. , 100.        , 236.60254038,   0. ,   0. ],
           [   0. ,   0.        ,   0.        ,   0. ,   0. ]])
    >>> cf3.hillslope_mask.reshape(mg2.shape)
    array([[ True,  True,  True,  True,  True],
           [False, False,  True,  True,  True],
           [ True,  True, False,  True,  True],
           [False, False, False,  True,  True],
           [ True,  True,  True,  True,  True]], dtype=bool)

    """

    _name = "ChiFinder"

    _input_var_names = (
        "topographic__elevation",
        "drainage_area",
        "topographic__steepest_slope",
        "flow__receiver_node",
        "flow__upstream_node_order",
        "flow__link_to_receiver_node",
    )

    _output_var_names = ("channel__chi_index",)

    _var_units = {
        "topographic__elevation": "m",
        "drainage_area": "m**2",
        "topographic__steepest_slope": "-",
        "flow__receiver_node": "-",
        "flow__upstream_node_order": "-",
        "flow__link_to_receiver_node": "-",
        "channel__chi_index": "variable",
    }

    _var_mapping = {
        "topographic__elevation": "node",
        "drainage_area": "node",
        "topographic__steepest_slope": "node",
        "flow__receiver_node": "node",
        "flow__upstream_node_order": "node",
        "flow__link_to_receiver_node": "node",
        "channel__chi_index": "node",
    }

    _var_doc = {
        "topographic__elevation": "Surface topographic elevation",
        "drainage_area": "upstream drainage area",
        "topographic__steepest_slope": (
            "the steepest downslope " + "rise/run leaving the node"
        ),
        "flow__receiver_node": (
            "the downstream node at the end of the " + "steepest link"
        ),
        "flow__upstream_node_order": (
            "node order such that nodes must "
            + "appear in the list after all nodes "
            + "downstream of them"
        ),
        "flow__link_to_receiver_node": (
            "ID of link downstream of each node, which carries the " + "discharge"
        ),
        "channel__chi_index": "the local steepness index",
    }

    def __init__(
        self,
        grid,
        reference_concavity=0.5,
        min_drainage_area=1.0e6,
        reference_area=1.0,
        use_true_dx=False,
<<<<<<< HEAD
=======
        noclobber=True,
        **kwds
>>>>>>> 3757b691
    ):
        """
        Parameters
        ----------
        grid : RasterModelGrid
            A landlab RasterModelGrid.
        reference_concavity : float
            The reference concavity to use in the calculation.
        min_drainage_area : float (m**2)
            The drainage area down to which to calculate chi.
        reference_area : float or None (m**2)
            If None, will default to the mean core cell area on the grid.
            Else, provide a value to use. Essentially becomes a prefactor on the
            value of chi.
        use_true_dx : bool (default False)
            If True, integration to give chi is performed using each value of node
            spacing along the channel (which can lead to a quantization effect,
            and is not preferred by Taylor & Royden). If False, the mean value of
            node spacing along the all channels is assumed everywhere.
        noclobber : bool (default True)
            Raise an exception if adding an already existing field.

        """
        super(ChiFinder, self).__init__(grid)

        if grid.at_node["flow__receiver_node"].size != grid.size("node"):
            msg = (
                "A route-to-multiple flow director has been "
                "run on this grid. The landlab development team has not "
                "verified that ChiFinder is compatible with "
                "route-to-multiple methods. Please open a GitHub Issue "
                "to start this process."
            )
            raise NotImplementedError(msg)
        self._grid = grid

        if isinstance(self._grid, RasterModelGrid):
            self._link_lengths = self.grid.length_of_d8
        else:
            self._link_lengths = self.grid.length_of_link  # not tested

        self._reftheta = reference_concavity
        self.min_drainage = min_drainage_area

        self._set_up_reference_area(reference_area)

        self.use_true_dx = use_true_dx
<<<<<<< HEAD
        self.chi = self._grid.add_zeros("node", "channel__chi_index", noclobber=False)
=======
        self.chi = self._grid.add_zeros("node", "channel__chi_index", noclobber=noclobber)
>>>>>>> 3757b691
        self._mask = self.grid.ones("node", dtype=bool)
        # this one needs modifying if smooth_elev
        self._elev = self.grid.at_node["topographic__elevation"]

    def _set_up_reference_area(self, reference_area):
        """Set up and validate reference_area"""
        if reference_area <= 0.0:
            raise ValueError(
                "ChiFinder: reference_area must be positive."
            )  # not tested
        self._A0 = reference_area

    def calculate_chi(self):
        """
        This is the main method. Call it to calculate local chi indices
        at all points with drainage areas greater than *min_drainage_area*.

        Chi of any node without a defined value is reported as 0. These nodes
        are also identified in the mask retrieved with :func:`hillslope_mask`.
        """
        self._mask.fill(True)
        self.chi.fill(0.0)

        reftheta = self._reftheta
        min_drainage = self.min_drainage
        reference_area = self._A0
        self._set_up_reference_area(reference_area)

        use_true_dx = self.use_true_dx

        upstr_order = self.grid.at_node["flow__upstream_node_order"]
        # get an array of only nodes with A above threshold:
        valid_upstr_order = upstr_order[
            self.grid.at_node["drainage_area"][upstr_order] >= min_drainage
        ]
        valid_upstr_areas = self.grid.at_node["drainage_area"][valid_upstr_order]
        if not use_true_dx:
            chi_integrand = (self._A0 / valid_upstr_areas) ** reftheta
            mean_dx = self.mean_channel_node_spacing(valid_upstr_order)
            self.integrate_chi_avg_dx(
                valid_upstr_order, chi_integrand, self.chi, mean_dx
            )
        else:
            chi_integrand = self.grid.zeros("node")
            chi_integrand[valid_upstr_order] = (
                self._A0 / valid_upstr_areas
            ) ** reftheta
            self.integrate_chi_each_dx(valid_upstr_order, chi_integrand, self.chi)
        # stamp over the closed nodes, as it's possible they can receive infs
        # if min_drainage_area < grid.cell_area_at_node
        self.chi[self.grid.status_at_node == CLOSED_BOUNDARY] = 0.0
        self._mask[valid_upstr_order] = False

    def integrate_chi_avg_dx(
        self, valid_upstr_order, chi_integrand, chi_array, mean_dx
    ):
        """
        Calculates chi at each channel node by summing chi_integrand.

        This method assumes a uniform, mean spacing between nodes. Method is
        deliberately split out for potential cythonization at a later stage.

        Parameters
        ----------
        valid_upstr_order : array of ints
            nodes in the channel network in upstream order.
        chi_integrand : array of floats
            The value (A0/A)**concavity, in upstream order.
        chi_array : array of floats
            Array in which to store chi.
        mean_dx : float
            The mean node spacing in the network.

        Examples
        --------
        >>> import numpy as np
        >>> from landlab import RasterModelGrid, CLOSED_BOUNDARY
        >>> from landlab.components import FlowAccumulator
        >>> from landlab.components import ChiFinder
        >>> mg = RasterModelGrid((5, 4))
        >>> for nodes in (mg.nodes_at_right_edge, mg.nodes_at_bottom_edge,
        ...               mg.nodes_at_top_edge):
        ...     mg.status_at_node[nodes] = CLOSED_BOUNDARY
        >>> z = mg.node_x.copy()
        >>> z[[5, 13]] = z[6]  # guard nodes
        >>> _ = mg.add_field('node', 'topographic__elevation', z)
        >>> fr = FlowAccumulator(mg, flow_director='D8')
        >>> cf = ChiFinder(mg)
        >>> fr.run_one_step()
        >>> ch_nodes = np.array([4, 8, 12, 5, 9, 13, 6, 10, 14])
        >>> ch_integrand = 3.*np.ones(9, dtype=float)  # to make calc clearer
        >>> chi_array = np.zeros(mg.number_of_nodes, dtype=float)
        >>> cf.integrate_chi_avg_dx(ch_nodes, ch_integrand, chi_array, 0.5)
        >>> chi_array.reshape(mg.shape)
        array([[ 0. ,  0. ,  0. ,  0. ],
               [ 1.5,  3. ,  4.5,  0. ],
               [ 1.5,  3. ,  4.5,  0. ],
               [ 1.5,  3. ,  4.5,  0. ],
               [ 0. ,  0. ,  0. ,  0. ]])
        """
        receivers = self.grid.at_node["flow__receiver_node"]
        # because chi_array is all zeros, BC cases where node is receiver
        # resolve themselves
        for (node, integrand) in izip(valid_upstr_order, chi_integrand):
            dstr_node = receivers[node]
            chi_array[node] = chi_array[dstr_node] + integrand
        chi_array *= mean_dx

    def integrate_chi_each_dx(
        self, valid_upstr_order, chi_integrand_at_nodes, chi_array
    ):
        """
        Calculates chi at each channel node by summing chi_integrand*dx.

        This method accounts explicitly for spacing between each node. Method
        is deliberately split out for potential cythonization at a later
        stage. Uses a trapezium integration method.

        Parameters
        ----------
        valid_upstr_order : array of ints
            nodes in the channel network in upstream order.
        chi_integrand_at_nodes : array of floats
            The value (A0/A)**concavity, in *node* order.
        chi_array : array of floats
            Array in which to store chi.

        Examples
        --------
        >>> import numpy as np
        >>> from landlab import RasterModelGrid, CLOSED_BOUNDARY
        >>> from landlab.components import FlowAccumulator
        >>> from landlab.components import ChiFinder
        >>> mg = RasterModelGrid((5, 4), xy_spacing=3.)
        >>> for nodes in (mg.nodes_at_right_edge, mg.nodes_at_bottom_edge,
        ...               mg.nodes_at_top_edge):
        ...     mg.status_at_node[nodes] = CLOSED_BOUNDARY
        >>> z = mg.node_x.copy()
        >>> z[[5, 13]] = z[6]  # guard nodes
        >>> _ = mg.add_field('node', 'topographic__elevation', z)
        >>> fr = FlowAccumulator(mg, flow_director='D8')
        >>> cf = ChiFinder(mg)
        >>> fr.run_one_step()
        >>> ch_nodes = np.array([4, 8, 12, 5, 9, 13, 6, 10, 14])
        >>> ch_integrand = 2.*np.ones(mg.number_of_nodes,
        ...                           dtype=float)  # to make calc clearer
        >>> chi_array = np.zeros(mg.number_of_nodes, dtype=float)
        >>> cf.integrate_chi_each_dx(ch_nodes, ch_integrand, chi_array)
        >>> chi_array.reshape(mg.shape)
        array([[  0.        ,   0.        ,   0.        ,   0.        ],
               [  0.        ,   6.        ,  14.48528137,   0.        ],
               [  0.        ,   6.        ,  12.        ,   0.        ],
               [  0.        ,   6.        ,  14.48528137,   0.        ],
               [  0.        ,   0.        ,   0.        ,   0.        ]])


        >>> from landlab.components import FastscapeEroder
        >>> mg2 = RasterModelGrid((5, 5), xy_spacing=100.)
        >>> for nodes in (mg2.nodes_at_right_edge, mg2.nodes_at_bottom_edge,
        ...               mg2.nodes_at_top_edge):
        ...     mg2.status_at_node[nodes] = CLOSED_BOUNDARY
        >>> _ = mg2.add_zeros('node', 'topographic__elevation')
        >>> mg2.at_node['topographic__elevation'][mg2.core_nodes] = mg2.node_x[
        ...     mg2.core_nodes]/1000.
        >>> np.random.seed(0)
        >>> mg2.at_node['topographic__elevation'][
        ...     mg2.core_nodes] += np.random.rand(mg2.number_of_core_nodes)
        >>> fr2 = FlowAccumulator(mg2, flow_director='D8')
        >>> sp2 = FastscapeEroder(mg2, K_sp=0.01)
        >>> cf2 = ChiFinder(mg2, min_drainage_area=1., reference_concavity=0.5,
        ...                 use_true_dx=True)
        >>> for i in range(10):
        ...     mg2.at_node['topographic__elevation'][mg2.core_nodes] += 10.
        ...     fr2.run_one_step()
        ...     sp2.run_one_step(1000.)
        >>> fr2.run_one_step()
        >>> output_array = np.zeros(25, dtype=float)
        >>> cf2.integrate_chi_each_dx(mg2.at_node['flow__upstream_node_order'],
        ...                           np.ones(25, dtype=float),
        ...                           output_array)
        >>> output_array.reshape(mg2.shape)
        array([[   0. ,    0. ,    0.        ,    0.        ,    0. ],
               [   0. ,  100. ,  200.        ,  382.84271247,    0. ],
               [   0. ,  100. ,  241.42135624,  341.42135624,    0. ],
               [   0. ,  100. ,  200.        ,  300.        ,    0. ],
               [   0. ,    0. ,    0.        ,    0.        ,    0. ]])
        """
        receivers = self.grid.at_node["flow__receiver_node"]
        links = self.grid.at_node["flow__link_to_receiver_node"]

        # because chi_array is all zeros, BC cases where node is receiver
        # resolve themselves
        half_integrand = 0.5 * chi_integrand_at_nodes
        for node in valid_upstr_order:
            dstr_node = receivers[node]
            dstr_link = links[node]
            if dstr_link != BAD_INDEX_VALUE:
                dstr_length = self._link_lengths[dstr_link]
                half_head_val = half_integrand[node]
                half_tail_val = half_integrand[dstr_node]
                mean_val = half_head_val + half_tail_val
                chi_to_add = mean_val * dstr_length
                chi_array[node] = chi_array[dstr_node] + chi_to_add

    def mean_channel_node_spacing(self, ch_nodes):
        """
        Calculates the mean spacing between all adjacent channel nodes.

        Parameters
        ----------
        ch_nodes : array of ints
            The nodes within the defined channel network.

        Returns
        -------
        mean_spacing : float (m)
            The mean spacing between all nodes in the network.

        Examples
        --------
        >>> import numpy as np
        >>> from landlab import RasterModelGrid, CLOSED_BOUNDARY
        >>> from landlab.components import FlowAccumulator
        >>> from landlab.components import ChiFinder
        >>> mg = RasterModelGrid((5, 4), xy_spacing=2.)
        >>> for nodes in (mg.nodes_at_right_edge, mg.nodes_at_bottom_edge,
        ...               mg.nodes_at_top_edge):
        ...     mg.status_at_node[nodes] = CLOSED_BOUNDARY
        >>> z = mg.node_x.copy()
        >>> z[[5, 13]] = z[6]  # guard nodes
        >>> _ = mg.add_field('node', 'topographic__elevation', z)
        >>> fr = FlowAccumulator(mg, flow_director='D8')
        >>> cf = ChiFinder(mg)
        >>> fr.run_one_step()
        >>> ch_nodes = np.array([4, 8, 12, 5, 9, 13, 6, 10, 14])
        >>> cf.mean_channel_node_spacing(ch_nodes)
        2.2761423749153966
        """
        ch_links = self.grid.at_node["flow__link_to_receiver_node"][ch_nodes]
        ch_links_valid = ch_links[ch_links != BAD_INDEX_VALUE]

        valid_link_lengths = self._link_lengths[ch_links_valid]
        return valid_link_lengths.mean()

    @property
    def chi_indices(self):
        """
        Return the array of channel steepness indices.

        Nodes not in the channel receive zeros.
        """
        return self.chi

    @property
    def hillslope_mask(self):
        """
        Return a boolean array, False where steepness indices exist.
        """
        return self._mask

    def best_fit_chi_elevation_gradient_and_intercept(self, ch_nodes=None):
        """
        Returns least squares best fit for a straight line through a chi plot.

        Parameters
        ----------
        ch_nodes : array of ints or None
            Nodes at which to consider chi and elevation values. If None,
            will use all nodes in grid with area greater than the component
            min_drainage_area.

        Returns
        -------
        coeffs : array(gradient, intercept)
            A len-2 array containing the m then z0, where z = z0 + m * chi.

        Examples
        --------
        >>> import numpy as np
        >>> from landlab import RasterModelGrid, CLOSED_BOUNDARY
        >>> from landlab.components import FlowAccumulator
        >>> from landlab.components import ChiFinder
        >>> mg = RasterModelGrid((3, 4))
        >>> for nodes in (mg.nodes_at_right_edge, mg.nodes_at_bottom_edge,
        ...               mg.nodes_at_top_edge):
        ...     mg.status_at_node[nodes] = CLOSED_BOUNDARY
        >>> z = mg.add_field('node', 'topographic__elevation',
        ...                  mg.node_x.copy())
        >>> z[4:8] = np.array([0.5, 1., 2., 0.])
        >>> fr = FlowAccumulator(mg, flow_director='D8')
        >>> cf = ChiFinder(
        ...     mg,
        ...     min_drainage_area=1.,
        ...     reference_concavity=1.)
        >>> fr.run_one_step()
        >>> cf.calculate_chi()
        >>> mg.at_node['channel__chi_index'].reshape(mg.shape)[1, :]
        array([ 0.5,  1. ,  2. ,  0. ])
        >>> coeffs = cf.best_fit_chi_elevation_gradient_and_intercept()
        >>> np.allclose(np.array([1., 0.]), coeffs)
        True
        """
        if ch_nodes is None:
            good_vals = np.logical_not(self.hillslope_mask)
        else:
            good_vals = np.array(ch_nodes)  # not tested
        chi_vals = self.chi_indices[good_vals]
        elev_vals = self.grid.at_node["topographic__elevation"][good_vals]
        coeffs = np.polyfit(chi_vals, elev_vals, 1)
        return coeffs

    def nodes_downstream_of_channel_head(self, channel_head):
        """
        Find and return an array with nodes downstream of channel_head.

        Parameters
        ----------
        channel_head : int
            Node ID of channel head from which to get downstream nodes.

        Examples
        --------
        >>> import numpy as np
        >>> from landlab import RasterModelGrid, CLOSED_BOUNDARY
        >>> from landlab.components import FlowAccumulator, ChiFinder
        >>> mg = RasterModelGrid((3, 4))
        >>> for nodes in (mg.nodes_at_right_edge, mg.nodes_at_bottom_edge,
        ...               mg.nodes_at_top_edge):
        ...     mg.status_at_node[nodes] = CLOSED_BOUNDARY
        >>> z = mg.add_field('node', 'topographic__elevation',
        ...                  mg.node_x.copy())
        >>> z[4:8] = np.array([0.5, 1., 2., 0.])
        >>> fr = FlowAccumulator(mg, flow_director='D8')
        >>> fr.run_one_step()
        >>> mg.at_node['flow__receiver_node']
        array([ 0,  1,  2,  3,  4,  4,  5,  7,  8,  9, 10, 11])
        >>> cf = ChiFinder(mg, min_drainage_area=0., reference_concavity=1.)
        >>> cf.calculate_chi()
        >>> cf.nodes_downstream_of_channel_head(6)
        [6, 5, 4]
        """
        ch_nodes = []
        current_node = channel_head
        while True:
            ch_A = self.grid.at_node["drainage_area"][current_node]
            if ch_A > self.min_drainage:
                ch_nodes.append(current_node)
            next_node = self.grid.at_node["flow__receiver_node"][current_node]
            if next_node == current_node:
                break
            else:
                current_node = next_node
        return ch_nodes

    def create_chi_plot(
        self,
        channel_heads=None,
        label_axes=True,
        symbol="kx",
        plot_line=False,
        line_symbol="r-",
    ):
        """
        Plots a "chi plot" (chi vs elevation for points in channel network).

        If channel_heads is provided, only the channel nodes downstream of
        the provided points (and with area > min_drainage_area) will be
        plotted.

        Parameters
        ----------
        channel_heads : int, list or array of ints, or None
            Node IDs of channel heads to from which plot downstream.
        label_axes : bool
            If True, labels the axes as "Chi" and "Elevation (m)".
        symbol : str
            A matplotlib-style string for the style to use for the points.
        plot_line : bool
            If True, will plot a linear best fit line through the data cloud.
        line_symbol : str
            A matplotlib-style string for the style to use for the line, if
            plot_line.
        """
        from matplotlib.pyplot import plot, xlabel, ylabel, figure, clf

        figure("Chi plot")
        clf()
        if channel_heads is not None:
            if plot_line:
                good_nodes = set()
            if type(channel_heads) is int:
                channel_heads = [channel_heads]
            for head in channel_heads:
                ch_nodes = self.nodes_downstream_of_channel_head(head)
                plot(
                    self.chi_indices[ch_nodes],
                    self.grid.at_node["topographic__elevation"][ch_nodes],
                    symbol,
                )
                if plot_line:
                    good_nodes.update(ch_nodes)
        else:
            ch_nodes = np.logical_not(self.hillslope_mask)
            plot(
                self.chi_indices[ch_nodes],
                self.grid.at_node["topographic__elevation"][ch_nodes],
                symbol,
            )
            good_nodes = ch_nodes
        if plot_line:
            coeffs = self.best_fit_chi_elevation_gradient_and_intercept(good_nodes)
            p = np.poly1d(coeffs)
            chirange = np.linspace(
                self.chi_indices[good_nodes].min(),
                self.chi_indices[good_nodes].max(),
                100,
            )
            plot(chirange, p(chirange), line_symbol)
        if label_axes:
            ylabel("Elevation (m)")
            xlabel("Chi")

    @property
    def masked_chi_indices(self):
        """
        Returns a masked array version of the 'channel__chi_index' field.
        This enables easier plotting of the values with
        :func:`landlab.imshow_grid_at_node` or similar.

        Examples
        --------
        Make a topographic map with an overlay of chi values:

        >>> from landlab import imshow_grid_at_node
        >>> from landlab import RasterModelGrid, CLOSED_BOUNDARY
        >>> from landlab.components import FlowAccumulator, FastscapeEroder
        >>> from landlab.components import ChiFinder
        >>> mg = RasterModelGrid((5, 5), xy_spacing=100.)
        >>> for nodes in (mg.nodes_at_right_edge, mg.nodes_at_bottom_edge,
        ...               mg.nodes_at_top_edge):
        ...     mg.status_at_node[nodes] = CLOSED_BOUNDARY
        >>> _ = mg.add_zeros('node', 'topographic__elevation')
        >>> mg.at_node['topographic__elevation'][mg.core_nodes] = mg.node_x[
        ...     mg.core_nodes]/1000.
        >>> np.random.seed(0)
        >>> mg.at_node['topographic__elevation'][
        ...     mg.core_nodes] += np.random.rand(mg.number_of_core_nodes)
        >>> fr = FlowAccumulator(mg, flow_director='D8')
        >>> sp = FastscapeEroder(mg, K_sp=0.01)
        >>> cf = ChiFinder(mg, min_drainage_area=20000.)
        >>> for i in range(10):
        ...     mg.at_node['topographic__elevation'][mg.core_nodes] += 10.
        ...     fr.run_one_step()
        ...     sp.run_one_step(1000.)
        >>> fr.run_one_step()
        >>> cf.calculate_chi()

        >>> imshow_grid_at_node(mg, 'topographic__elevation',
        ...                     allow_colorbar=False)
        >>> imshow_grid_at_node(mg, cf.masked_chi_indices,
        ...                     color_for_closed=None, cmap='winter')
        """
        return np.ma.array(self.chi_indices, mask=self.hillslope_mask)<|MERGE_RESOLUTION|>--- conflicted
+++ resolved
@@ -153,11 +153,7 @@
         min_drainage_area=1.0e6,
         reference_area=1.0,
         use_true_dx=False,
-<<<<<<< HEAD
-=======
         noclobber=True,
-        **kwds
->>>>>>> 3757b691
     ):
         """
         Parameters
@@ -205,11 +201,7 @@
         self._set_up_reference_area(reference_area)
 
         self.use_true_dx = use_true_dx
-<<<<<<< HEAD
-        self.chi = self._grid.add_zeros("node", "channel__chi_index", noclobber=False)
-=======
         self.chi = self._grid.add_zeros("node", "channel__chi_index", noclobber=noclobber)
->>>>>>> 3757b691
         self._mask = self.grid.ones("node", dtype=bool)
         # this one needs modifying if smooth_elev
         self._elev = self.grid.at_node["topographic__elevation"]
