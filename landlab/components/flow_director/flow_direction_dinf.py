--- conflicted
+++ resolved
@@ -145,19 +145,12 @@
            [ 0.40966553,  0.59033447],
            [ 0.40966553,  0.59033447]])
     """
-<<<<<<< HEAD
     try:
         grid.d8s_at_node
     except AttributeError:
-        raise NotImplementedError('Dinfinity is currently implemented for'
-                                  ' Raster grids only')
-=======
-    # grid type testing
-    if isinstance(grid, VoronoiDelaunayGrid):
         raise NotImplementedError(
-            "Dinfinity is currently implemented for" " Raster grids only"
+            "Dinfinity is currently implemented for Raster grids only"
         )
->>>>>>> 4bd95a7e
     # get elevs
     elevs = return_array_at_node(grid, elevs)
 
