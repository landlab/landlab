#! /usr/env/python

"""
flow_director_mfd.py: provides the component FlowDirectorMFD.

This components finds the steepest single-path steepest descent flow
directions. It is equivalent to D4 method in the special case of a raster grid
in that it does not consider diagonal links between nodes. For that capability,
use FlowDirectorD8.
"""

import numpy

<<<<<<< HEAD
from landlab import FIXED_GRADIENT_BOUNDARY, FIXED_VALUE_BOUNDARY, VoronoiDelaunayGrid
=======
from landlab import NodeStatus, VoronoiDelaunayGrid
>>>>>>> 04d505db
from landlab.components.flow_director import flow_direction_mfd
from landlab.components.flow_director.flow_director_to_many import _FlowDirectorToMany


class FlowDirectorMFD(_FlowDirectorToMany):

    """Multiple-path flow direction with or without out diagonals.

    Directs flow by the multiple flow direction method. Each node is assigned
    multiple flow directions, toward all of the N neighboring nodes that are
    lower than it. If none of the neighboring nodes are lower, the location is
    identified as a pit. Flow proportions can be calculated as proportional to
    slope or proportional to the square root of slope, which is the solution to
    a steady kinematic wave.

    Specifically, it stores as ModelGrid fields:

    -  Node array of receivers (nodes that receive flow), or ITS OWN ID if
       there is no receiver: *'flow__receiver_node'*. This array is 2D, and is
       of dimension (number of nodes x max number of receivers).
    -  Node array of flow proportions: *'flow__receiver_proportions'*. This
       array is 2D, and is of dimension (number of nodes x max number of
       receivers).
    -  Node array of links carrying flow:  *'flow__link_to_receiver_node'*.
       This array is 2D, and is of dimension (number of nodes x max number of
       receivers).
    -  Node array of downhill slopes corresponding to each receiver.:
       *'topographic__steepest_slope'* This array is 2D, and is
       of dimension (number of nodes x max number of receivers). If the slope is
       uphill or flat, the value is assigned zero.
    -  Boolean node array of all local lows: *'flow__sink_flag'*
    -  Link array identifing if flow goes with (1) or against (-1) the link
       direction: *'flow__link_direction'*

    The primary method of this class is :func:`run_one_step`.

    Examples
    --------

    This method works for both raster and irregular grids. First we will look
    at a raster example, and then an irregular example.

    >>> import numpy as numpy
    >>> from landlab import RasterModelGrid
    >>> from landlab.components import FlowDirectorMFD
    >>> mg = RasterModelGrid((3,3), xy_spacing=(1, 1))
    >>> mg.set_closed_boundaries_at_grid_edges(True, True, True, False)
    >>> _ = mg.add_field(
    ...     "topographic__elevation",
    ...     mg.node_x + mg.node_y,
    ...     at="node",
    ... )

    The MFD flow director can be uses for raster and irregular grids. For
    raster grids, use of diagonal links is specified with the keyword
    *diagonals* (default is False).

    >>> fd = FlowDirectorMFD(mg, 'topographic__elevation', diagonals = True)
    >>> fd.surface_values
    array([ 0.,  1.,  2.,  1.,  2.,  3.,  2.,  3.,  4.])
    >>> fd.run_one_step()

    Unlike flow directors that only direct flow to one node, FlowDirectorMFD
    directs flow to all downstream nodes. It stores the receiver information
    is a (number of nodes x maximum number or receivers) shape field at nodes.

    >>> mg.at_node['flow__receiver_node']
    array([[ 0, -1, -1, -1, -1, -1, -1, -1],
           [ 1, -1, -1, -1, -1, -1, -1, -1],
           [ 2, -1, -1, -1, -1, -1, -1, -1],
           [ 3, -1, -1, -1, -1, -1, -1, -1],
           [-1, -1, -1,  1, -1, -1,  0, -1],
           [ 5, -1, -1, -1, -1, -1, -1, -1],
           [ 6, -1, -1, -1, -1, -1, -1, -1],
           [ 7, -1, -1, -1, -1, -1, -1, -1],
           [ 8, -1, -1, -1, -1, -1, -1, -1]])

    It also stores the proportions of flow going to each receiver, the link on
    which the flow moves in at node arrays, and the slope of each link.

    >>> mg.at_node['flow__receiver_proportions'] # doctest: +NORMALIZE_WHITESPACE
    array([[ 1.        ,  0.        ,  0.        ,  0.        ,  0.        ,
             0.        ,  0.        ,  0.        ],
           [ 1.        ,  0.        ,  0.        ,  0.        ,  0.        ,
             0.        ,  0.        ,  0.        ],
           [ 1.        ,  0.        ,  0.        ,  0.        ,  0.        ,
             0.        ,  0.        ,  0.        ],
           [ 1.        ,  0.        ,  0.        ,  0.        ,  0.        ,
             0.        ,  0.        ,  0.        ],
           [ 0.        ,  0.        ,  0.        ,  0.41421356,  0.        ,
             0.        ,  0.58578644,  0.        ],
           [ 1.        ,  0.        ,  0.        ,  0.        ,  0.        ,
             0.        ,  0.        ,  0.        ],
           [ 1.        ,  0.        ,  0.        ,  0.        ,  0.        ,
             0.        ,  0.        ,  0.        ],
           [ 1.        ,  0.        ,  0.        ,  0.        ,  0.        ,
             0.        ,  0.        ,  0.        ],
           [ 1.        ,  0.        ,  0.        ,  0.        ,  0.        ,
             0.        ,  0.        ,  0.        ]])
    >>> mg.at_node['flow__link_to_receiver_node']
    array([[-1, -1, -1, -1, -1, -1, -1, -1],
           [-1, -1, -1, -1, -1, -1, -1, -1],
           [-1, -1, -1, -1, -1, -1, -1, -1],
           [-1, -1, -1, -1, -1, -1, -1, -1],
           [-1, -1, -1,  3, -1, -1, 12, -1],
           [-1, -1, -1, -1, -1, -1, -1, -1],
           [-1, -1, -1, -1, -1, -1, -1, -1],
           [-1, -1, -1, -1, -1, -1, -1, -1],
           [-1, -1, -1, -1, -1, -1, -1, -1]])
    >>> mg.at_node['topographic__steepest_slope'] # doctest: +NORMALIZE_WHITESPACE
    array([[ 0.        ,  0.        ,  0.        ,  0.        ,  0.        ,
             0.        ,  0.        ,  0.        ],
           [ 0.        ,  0.        ,  0.        ,  0.        ,  0.        ,
             0.        ,  0.        ,  0.        ],
           [ 0.        ,  0.        ,  0.        ,  0.        ,  0.        ,
             0.        ,  0.        ,  0.        ],
           [ 0.        ,  0.        ,  0.        ,  0.        ,  0.        ,
             0.        ,  0.        ,  0.        ],
           [ 0.        ,  0.        ,  0.        ,  1.        ,  0.        ,
             0.        ,  1.41421356,  0.        ],
           [ 0.        ,  0.        ,  0.        ,  0.        ,  0.        ,
             0.        ,  0.        ,  0.        ],
           [ 0.        ,  0.        ,  0.        ,  0.        ,  0.        ,
             0.        ,  0.        ,  0.        ],
           [ 0.        ,  0.        ,  0.        ,  0.        ,  0.        ,
             0.        ,  0.        ,  0.        ],
           [ 0.        ,  0.        ,  0.        ,  0.        ,  0.        ,
             0.        ,  0.        ,  0.        ]])

    Finally, FlowDirectorMFD identifies sinks, or local lows.

    >>> mg.at_node['flow__sink_flag'].astype(int)
    array([1, 1, 1, 1, 0, 1, 1, 1, 1])

    The flow directors also have the ability to return the flow receiver nodes.
    For this example, we will turn the diagonals off. This is the default
    value.

    >>> mg = RasterModelGrid((3,3), xy_spacing=(1, 1))
    >>> mg.set_closed_boundaries_at_grid_edges(True, True, True, False)
    >>> _ = mg.add_field(
<<<<<<< HEAD
    ...     'topographic__elevation',
    ...     mg.node_x + mg.node_y,
    ...     at = 'node'
=======
    ...     "topographic__elevation",
    ...     mg.node_x + mg.node_y,
    ...     at="node",
>>>>>>> 04d505db
    ... )
    >>> fd = FlowDirectorMFD(mg, 'topographic__elevation')
    >>> fd.run_one_step()
    >>> receivers, proportions = fd.direct_flow()
    >>> receivers
    array([[ 0, -1, -1, -1],
           [ 1, -1, -1, -1],
           [ 2, -1, -1, -1],
           [ 3, -1, -1, -1],
           [-1, -1, -1,  1],
           [ 5, -1, -1, -1],
           [ 6, -1, -1, -1],
           [ 7, -1, -1, -1],
           [ 8, -1, -1, -1]])
    >>> proportions # doctest: +NORMALIZE_WHITESPACE
    array([[ 1.,  0.,  0.,  0.],
           [ 1.,  0.,  0.,  0.],
           [ 1.,  0.,  0.,  0.],
           [ 1.,  0.,  0.,  0.],
           [ 0.,  0.,  0.,  1.],
           [ 1.,  0.,  0.,  0.],
           [ 1.,  0.,  0.,  0.],
           [ 1.,  0.,  0.,  0.],
           [ 1.,  0.,  0.,  0.]])

    For each donor node (represented by each row) the proportions should sum to
    one.

    >>> proportions.sum(axis=1)
    array([ 1.,  1.,  1.,  1.,  1.,  1.,  1.,  1.,  1.])

    For the second example we will use a Hexagonal Model Grid, a special type
    of Voroni Grid that has regularly spaced hexagonal cells. FlowDirectorMFD
    has multiple ways to partition flow based on slope. The default method is
    based on the slope angle. A secondary methods is to partion based on the
    square root of slope. This represents the solution to a steady kinematic
    wave.

    >>> from landlab import HexModelGrid
    >>> mg = HexModelGrid((5, 3))
    >>> _ = mg.add_field(
    ...     "topographic__elevation",
    ...     mg.node_x + numpy.round(mg.node_y),
    ...     at="node",
    ... )
    >>> fd = FlowDirectorMFD(
    ...      mg,
    ...      'topographic__elevation',
    ...      partition_method='square_root_of_slope'
    ...      )
    >>> fd.surface_values # doctest: +NORMALIZE_WHITESPACE
    array([ 1. ,  2. ,  3. ,
            1.5,  2.5,  3.5,  4.5,
            2. ,  3. ,  4. ,  5. ,  6. ,
            3.5,  4.5,  5.5,  6.5,
            4. ,  5. ,  6. ])
    >>> fd.run_one_step()
    >>> mg.at_node['flow__receiver_node']
    array([[ 0, -1, -1, -1, -1, -1],
           [ 1, -1, -1, -1, -1, -1],
           [ 2, -1, -1, -1, -1, -1],
           [ 3, -1, -1, -1, -1, -1],
           [-1, -1, -1,  3,  0,  1],
           [-1, -1, -1,  4,  1,  2],
           [ 6, -1, -1, -1, -1, -1],
           [ 7, -1, -1, -1, -1, -1],
           [-1, -1, -1,  7,  3,  4],
           [-1, -1, -1,  8,  4,  5],
           [-1, -1, -1,  9,  5,  6],
           [11, -1, -1, -1, -1, -1],
           [12, -1, -1, -1, -1, -1],
           [-1, -1, 16, 12,  8,  9],
           [-1, -1, 17, 13,  9, 10],
           [15, -1, -1, -1, -1, -1],
           [16, -1, -1, -1, -1, -1],
           [17, -1, -1, -1, -1, -1],
           [18, -1, -1, -1, -1, -1]])
    >>> mg.at_node['flow__receiver_proportions'] # doctest: +NORMALIZE_WHITESPACE
    array([[ 1.        ,  0.        ,  0.        ,  0.        ,  0.        ,
             0.        ],
           [ 1.        ,  0.        ,  0.        ,  0.        ,  0.        ,
             0.        ],
           [ 1.        ,  0.        ,  0.        ,  0.        ,  0.        ,
             0.        ],
           [ 1.        ,  0.        ,  0.        ,  0.        ,  0.        ,
             0.        ],
           [ 0.        ,  0.        ,  0.        ,  0.34108138,  0.41773767,
             0.24118095],
           [ 0.        ,  0.        ,  0.        ,  0.34108138,  0.41773767,
             0.24118095],
           [ 1.        ,  0.        ,  0.        ,  0.        ,  0.        ,
             0.        ],
           [ 1.        ,  0.        ,  0.        ,  0.        ,  0.        ,
             0.        ],
           [ 0.        ,  0.        ,  0.        ,  0.34108138,  0.41773767,
             0.24118095],
           [ 0.        ,  0.        ,  0.        ,  0.34108138,  0.41773767,
             0.24118095],
           [ 0.        ,  0.        ,  0.        ,  0.34108138,  0.41773767,
             0.24118095],
           [ 1.        ,  0.        ,  0.        ,  0.        ,  0.        ,
             0.        ],
           [ 1.        ,  0.        ,  0.        ,  0.        ,  0.        ,
             0.        ],
           [ 0.        ,  0.        ,  0.19431571,  0.27480391,  0.33656468,
             0.19431571],
           [ 0.        ,  0.        ,  0.19431571,  0.27480391,  0.33656468,
             0.19431571],
           [ 1.        ,  0.        ,  0.        ,  0.        ,  0.        ,
             0.        ],
           [ 1.        ,  0.        ,  0.        ,  0.        ,  0.        ,
             0.        ],
           [ 1.        ,  0.        ,  0.        ,  0.        ,  0.        ,
             0.        ],
           [ 1.        ,  0.        ,  0.        ,  0.        ,  0.        ,
             0.        ]])
    >>> mg.at_node['flow__link_to_receiver_node']
    array([[-1, -1, -1, -1, -1, -1],
           [-1, -1, -1, -1, -1, -1],
           [-1, -1, -1, -1, -1, -1],
           [-1, -1, -1, -1, -1, -1],
           [-1, -1, -1,  8,  3,  4],
           [-1, -1, -1,  9,  5,  6],
           [-1, -1, -1, -1, -1, -1],
           [-1, -1, -1, -1, -1, -1],
           [-1, -1, -1, 19, 12, 13],
           [-1, -1, -1, 20, 14, 15],
           [-1, -1, -1, 21, 16, 17],
           [-1, -1, -1, -1, -1, -1],
           [-1, -1, -1, -1, -1, -1],
           [-1, -1, 35, 31, 25, 26],
           [-1, -1, 37, 32, 27, 28],
           [-1, -1, -1, -1, -1, -1],
           [-1, -1, -1, -1, -1, -1],
           [-1, -1, -1, -1, -1, -1],
           [-1, -1, -1, -1, -1, -1]])
    >>> mg.at_node['topographic__steepest_slope'] # doctest: +NORMALIZE_WHITESPACE
    array([[ 0. ,  0. ,  0. ,  0. ,  0. ,  0. ],
           [ 0. ,  0. ,  0. ,  0. ,  0. ,  0. ],
           [ 0. ,  0. ,  0. ,  0. ,  0. ,  0. ],
           [ 0. ,  0. ,  0. ,  0. ,  0. ,  0. ],
           [ 0. ,  0. ,  0. ,  1. ,  1.5,  0.5],
           [ 0. ,  0. ,  0. ,  1. ,  1.5,  0.5],
           [ 0. ,  0. ,  1. ,  0. ,  0. ,  0. ],
           [ 0. ,  0. ,  0. ,  0. ,  0. ,  0. ],
           [ 0. ,  0. ,  0. ,  1. ,  1.5,  0.5],
           [ 0. ,  0. ,  0. ,  1. ,  1.5,  0.5],
           [ 0. ,  0. ,  0. ,  1. ,  1.5,  0.5],
           [ 0. ,  1. ,  0. ,  0. ,  0. ,  0. ],
           [ 0. ,  0. ,  0. ,  0.5,  0. ,  0. ],
           [ 0. ,  0. ,  0.5,  1. ,  1.5,  0.5],
           [ 0. ,  0. ,  0.5,  1. ,  1.5,  0.5],
           [ 0. ,  1. ,  1.5,  0. ,  0. ,  0. ],
           [ 0. ,  0. ,  0. ,  0. ,  0. ,  0. ],
           [ 0. ,  0. ,  0.5,  0. ,  0. ,  0. ],
           [ 0. ,  0.5,  0. ,  0. ,  0. ,  0. ]])
    >>> mg.at_node['flow__sink_flag'].astype(int)
    array([1, 1, 1,
           1, 0, 0, 1,
           1, 0, 0, 0, 1,
           1, 0, 0, 1,
           1, 1, 1])
<<<<<<< HEAD
=======

    References
    ----------
    **Required Software Citation(s) Specific to this Component**

    None Listed

    **Additional References**

    Freeman, T. (1991). Calculating catchment area with divergent flow based on
    a regular grid. Computers and Geosciences  17(3), 413 - 422.
    https://dx.doi.org/10.1016/0098-3004(91)90048-i

    Quinn, P., Beven, K., Chevallier, P., Planchon, O. (1991). The prediction
    of hillslope flow paths for distributed hydrological modelling using
    digital terrain models Hydrological Processes  5(1), 59-79.
    https://dx.doi.org/10.1002/hyp.3360050106

>>>>>>> 04d505db
    """

    _name = "FlowDirectorMFD"

<<<<<<< HEAD
=======
    _unit_agnostic = True

>>>>>>> 04d505db
    _info = {
        "flow__link_to_receiver_node": {
            "dtype": int,
            "intent": "out",
            "optional": False,
            "units": "-",
            "mapping": "node",
            "doc": "ID of link downstream of each node, which carries the discharge",
        },
        "flow__receiver_node": {
            "dtype": int,
            "intent": "out",
            "optional": False,
            "units": "-",
            "mapping": "node",
            "doc": "Node array of receivers (node that receives flow from current node)",
        },
        "flow__receiver_proportions": {
            "dtype": float,
            "intent": "out",
            "optional": False,
            "units": "-",
            "mapping": "node",
            "doc": "Node array of proportion of flow sent to each receiver.",
        },
        "flow__sink_flag": {
            "dtype": bool,
            "intent": "out",
            "optional": False,
            "units": "-",
            "mapping": "node",
            "doc": "Boolean array, True at local lows",
        },
        "topographic__elevation": {
            "dtype": float,
            "intent": "in",
            "optional": True,
            "units": "m",
            "mapping": "node",
            "doc": "Land surface topographic elevation",
        },
        "topographic__steepest_slope": {
            "dtype": float,
            "intent": "out",
            "optional": False,
            "units": "-",
            "mapping": "node",
            "doc": "The steepest *downhill* slope",
        },
    }

    def __init__(self, grid, surface="topographic__elevation", **kwargs):
        """
        Parameters
        ----------
        grid : ModelGrid
            A grid.
        surface : field name at node or array of length node, optional
            The surface to direct flow across, default is field at node:
            topographic__elevation.
        partition_method: string, optional
            Method for partitioning flow. Options include 'slope' (default) and
            'square_root_of_slope'.
        """
        # unpack kwargs:
        partition_method = kwargs.get("partition_method", "slope")
        diagonals = kwargs.get("diagonals", False)

        self._method = "MFD"

        self._is_Voroni = isinstance(grid, VoronoiDelaunayGrid)
        if self._is_Voroni:
            diagonals = False
        self._partition_method = partition_method
        self._diagonals = diagonals

        if self._is_Voroni is False and diagonals is False:
            self._max_receivers = 4
        if self._is_Voroni is False and diagonals is True:
            self._max_receivers = 8
        else:
            self._max_receivers = grid.adjacent_nodes_at_node.shape[1]

<<<<<<< HEAD
        super(FlowDirectorMFD, self).__init__(grid, surface)
=======
        super().__init__(grid, surface)
>>>>>>> 04d505db
        self.updated_boundary_conditions()

    def updated_boundary_conditions(self):
        """Method to update FlowDirectorMFD when boundary conditions change.

        Call this if boundary conditions on the grid are updated after
        the component is instantiated.
        """
        self._active_links = self._grid.active_links
        self._activelink_tail = self._grid.node_at_link_tail[self._grid.active_links]
        self._activelink_head = self._grid.node_at_link_head[self._grid.active_links]

    def run_one_step(self):
        """Find flow directions and save to the model grid.

        run_one_step() checks for updated boundary conditions, calculates
        slopes on links, finds basself._surface_valuesel nodes based on the
        status at node, calculates flow directions, and saves results to the
        grid.

        An alternative to run_one_step() is direct_flow() which does the same
        things but also returns the receiver nodes not return values.
        """
        self.direct_flow()

    def direct_flow(self):
        """Find flow directions, save to the model grid, and return receivers.

        direct_flow() checks for updated boundary conditions, calculates
        slopes on links, finds basself._surface_valuesel nodes based on the status at node,
        calculates flow directions, saves results to the grid, and returns a
        at-node array  of receiver nodes. This array is stored in the grid at:
        grid['node']['flow__receiver_nodes']

        An alternative to direct_flow() is run_one_step() which does the same
        things but also returns a at-node array  of receiver nodes. This array
        is stored in the grid at:
        grid['node']['flow__receiver_nodes']
        """
        self._check_updated_bc()

        # step 1. Required inumpyuts for flow_directions_MFD
        # this is where diagonals are or are not included in
        # flow direction calculations

        # Option for no diagonals (default)
        if self._diagonals is False:
            neighbors_at_node = self._grid.adjacent_nodes_at_node
            links_at_node = self._grid.links_at_node
            active_link_dir_at_node = self._grid.active_link_dirs_at_node

            # this needs to be the gradient
            link_slope = self._grid.calc_grad_at_link(self._surface_values)

        # Option with diagonals.
        else:
            # concatenate the diagonal and orthogonal grid elements
            neighbors_at_node = numpy.hstack(
                (
                    self._grid.adjacent_nodes_at_node,
                    self._grid.diagonal_adjacent_nodes_at_node,
                )
            )

            active_link_dir_at_node = numpy.hstack(
                (
                    self._grid.active_link_dirs_at_node,
                    self._grid.active_diagonal_dirs_at_node,
                )
            )
            link_slope = self._grid.calc_grad_at_d8(self._surface_values)
            links_at_node = self._grid.d8s_at_node

        # Step 2. Find and save base level nodes.
        (baselevel_nodes,) = numpy.where(
            numpy.logical_or(
                self._grid.status_at_node == NodeStatus.FIXED_VALUE,
                self._grid.status_at_node == NodeStatus.FIXED_GRADIENT,
            )
        )

        # Calculate flow directions
        (
            self._receivers,
            self._proportions,
            slopes_to_receivers,
            steepest_slope,
            steepest_receiver,
            sink,
            receiver_links,
            steepest_link,
        ) = flow_direction_mfd.flow_directions_mfd(
            self._surface_values,
            neighbors_at_node,
            links_at_node,
            active_link_dir_at_node,
            link_slope,
            baselevel_nodes=baselevel_nodes,
            partition_method=self._partition_method,
        )

        # Save the four ouputs of this component.
        self._grid["node"]["flow__receiver_node"][:] = self._receivers
        self._grid["node"]["flow__receiver_proportions"][:] = self._proportions
        self._grid["node"]["topographic__steepest_slope"][:] = slopes_to_receivers
        self._grid["node"]["flow__link_to_receiver_node"][:] = receiver_links
        self._grid["node"]["flow__sink_flag"][:] = False
        self._grid["node"]["flow__sink_flag"][sink] = True

        return (self._receivers, self._proportions)


if __name__ == "__main__":  # pragma: no cover
    import doctest

    doctest.testmod()<|MERGE_RESOLUTION|>--- conflicted
+++ resolved
@@ -11,11 +11,7 @@
 
 import numpy
 
-<<<<<<< HEAD
-from landlab import FIXED_GRADIENT_BOUNDARY, FIXED_VALUE_BOUNDARY, VoronoiDelaunayGrid
-=======
 from landlab import NodeStatus, VoronoiDelaunayGrid
->>>>>>> 04d505db
 from landlab.components.flow_director import flow_direction_mfd
 from landlab.components.flow_director.flow_director_to_many import _FlowDirectorToMany
 
@@ -157,15 +153,9 @@
     >>> mg = RasterModelGrid((3,3), xy_spacing=(1, 1))
     >>> mg.set_closed_boundaries_at_grid_edges(True, True, True, False)
     >>> _ = mg.add_field(
-<<<<<<< HEAD
-    ...     'topographic__elevation',
-    ...     mg.node_x + mg.node_y,
-    ...     at = 'node'
-=======
     ...     "topographic__elevation",
     ...     mg.node_x + mg.node_y,
     ...     at="node",
->>>>>>> 04d505db
     ... )
     >>> fd = FlowDirectorMFD(mg, 'topographic__elevation')
     >>> fd.run_one_step()
@@ -328,8 +318,6 @@
            1, 0, 0, 0, 1,
            1, 0, 0, 1,
            1, 1, 1])
-<<<<<<< HEAD
-=======
 
     References
     ----------
@@ -348,16 +336,12 @@
     digital terrain models Hydrological Processes  5(1), 59-79.
     https://dx.doi.org/10.1002/hyp.3360050106
 
->>>>>>> 04d505db
     """
 
     _name = "FlowDirectorMFD"
 
-<<<<<<< HEAD
-=======
     _unit_agnostic = True
 
->>>>>>> 04d505db
     _info = {
         "flow__link_to_receiver_node": {
             "dtype": int,
@@ -441,11 +425,7 @@
         else:
             self._max_receivers = grid.adjacent_nodes_at_node.shape[1]
 
-<<<<<<< HEAD
-        super(FlowDirectorMFD, self).__init__(grid, surface)
-=======
         super().__init__(grid, surface)
->>>>>>> 04d505db
         self.updated_boundary_conditions()
 
     def updated_boundary_conditions(self):
