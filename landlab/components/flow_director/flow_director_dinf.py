#! /usr/env/python

"""
flow_director_dinf.py: provides the component FlowDirectorDINF.

Directs flow on raster grids only using the Dinfinity algorithm of
Tarboton 1997.
"""

import numpy

<<<<<<< HEAD
from landlab import FIXED_GRADIENT_BOUNDARY, FIXED_VALUE_BOUNDARY
=======
from landlab import NodeStatus
>>>>>>> 04d505db
from landlab.components.flow_director import flow_direction_dinf
from landlab.components.flow_director.flow_director_to_many import _FlowDirectorToMany


class FlowDirectorDINF(_FlowDirectorToMany):

    """Flow direction on a raster grid by the D infinity method.

    Directs flow by the D infinity method (Tarboton, 1997). Each node is
    assigned two flow directions, toward the two neighboring nodes that are on
    the steepest subtriangle. Partitioning of flow is done based on the aspect
    of the subtriangle.

    Specifically, it stores as ModelGrid fields:

    -  Node array of receivers (nodes that receive flow), or ITS OWN ID if
       there is no receiver: *'flow__receiver_node'*. This array is 2D, and is
       of dimension (number of nodes x max number of receivers).
    -  Node array of flow proportions: *'flow__receiver_proportions'*. This
       array is 2D, and is of dimension (number of nodes x max number of
       receivers).
    -  Node array of links carrying flow:  *'flow__link_to_receiver_node'*.
       This array is 2D, and is of dimension (number of nodes x max number of
       receivers).
    -  Node array of downhill slopes corresponding to each receiver.:
       *'topographic__steepest_slope'* This array is 2D, and is
       of dimension (number of nodes x max number of receivers). If the slope is
       uphill or flat, the value is assigned zero.
    -  Boolean node array of all local lows: *'flow__sink_flag'*
    -  Link array identifing if flow goes with (1) or against (-1) the link
       direction: *'flow__link_direction'*

    The primary method of this class is :func:`run_one_step`.

    Examples
    --------

    This method works for both raster and irregular grids. First we will look
    at a raster example, and then an irregular example.

    >>> import numpy as numpy
    >>> from landlab import RasterModelGrid
    >>> from landlab.components import FlowDirectorDINF
    >>> mg = RasterModelGrid((4,4), xy_spacing=(1, 1))
    >>> mg.set_closed_boundaries_at_grid_edges(True, True, True, False)
    >>> _ = mg.add_field(
    ...     "topographic__elevation",
    ...     mg.node_x**2 + mg.node_y**2,
    ...     at="node",
    ... )

    The DINF flow director can be uses for raster grids only.

    >>> fd = FlowDirectorDINF(mg, 'topographic__elevation')
    >>> fd.surface_values.reshape(mg.shape)
    array([[  0.,   1.,   4.,   9.],
           [  1.,   2.,   5.,  10.],
           [  4.,   5.,   8.,  13.],
           [  9.,  10.,  13.,  18.]])
    >>> fd.run_one_step()

    Unlike flow directors that only direct flow to one node or to all
    downstream nodes, FlowDirectorDINF directs flow two nodes only. It stores
    the receiver information is a (number of nodes x 2) shape field at nodes.

    >>> mg.at_node['flow__receiver_node']
    array([[ 0, -1],
           [ 1, -1],
           [ 2, -1],
           [ 3, -1],
           [ 4, -1],
           [ 0,  -1],
           [ 5,  1],
           [ 7, -1],
           [ 8, -1],
           [ 5, -1],
           [ 5, -1],
           [11, -1],
           [12, -1],
           [13, -1],
           [14, -1],
           [15, -1]])

    It also stores the proportions of flow going to each receiver, the link on
    which the flow moves in at node arrays, and the slope of each link.

    >>> mg.at_node['flow__receiver_proportions'] # doctest: +NORMALIZE_WHITESPACE
    array([[ 1.        ,  0.        ],
           [ 1.        ,  0.        ],
           [ 1.        ,  0.        ],
           [ 1.        ,  0.        ],
           [ 1.        ,  0.        ],
           [ 1.        ,  0.        ],
           [ 0.59033447,  0.40966553],
           [ 1.        ,  0.        ],
           [ 1.        ,  0.        ],
           [ 1.        ,  0.        ],
           [ 1.        ,  0.        ],
           [ 1.        ,  0.        ],
           [ 1.        ,  0.        ],
           [ 1.        ,  0.        ],
           [ 1.        ,  0.        ],
           [ 1.        ,  0.        ]])
    >>> mg.at_node['flow__link_to_receiver_node']
    array([[-1, -1],
           [-1, -1],
           [-1, -1],
           [-1, -1],
           [ 3, 25],
           [24,  4],
           [ 8, 26],
           [ 9, 28],
           [14, 31],
           [11, 33],
           [32, 12],
           [16, 34],
           [21, 37],
           [18, 39],
           [19, 38],
           [20, 40]])
    >>> mg.at_node['topographic__steepest_slope'] # doctest: +NORMALIZE_WHITESPACE
    array([[ -1.00000000e+00,  -1.41421356e+00],
           [  1.00000000e+00,  -7.12763635e+02],
           [  3.00000000e+00,   1.41421356e+00],
           [  5.00000000e+00,   2.82842712e+00],
           [  1.00900000e+03,   7.12763635e+02],
           [  1.41421356e+00,   1.00000000e+00],
           [  3.00000000e+00,   2.82842712e+00],
           [  1.00400000e+03,   7.10642315e+02],
           [  1.00400000e+03,   7.12056529e+02],
           [  3.00000000e+00,   0.00000000e+00],
           [  4.24264069e+00,   3.00000000e+00],
           [  1.00100000e+03,   7.09935208e+02],
           [ -0.00000000e+00,   7.09935208e+02],
           [  1.00400000e+03,   7.07813888e+02],
           [  1.00100000e+03,   7.09935208e+02],
           [  0.00000000e+00,   7.07813888e+02]])

    Finally, FlowDirectorDINF identifies sinks, or local lows.

    >>> mg.at_node['flow__sink_flag'].astype(int)
    array([1, 1, 1, 1, 1, 0, 0, 1, 1, 0, 0, 1, 1, 1, 1, 1])

    The flow directors also have the ability to return the flow receiver nodes
    through a function called direct_flow()

    >>> fd = FlowDirectorDINF(mg, 'topographic__elevation')
    >>> fd.run_one_step()
    >>> receivers, proportions = fd.direct_flow()
    >>> receivers
    array([[ 0, -1],
           [ 1, -1],
           [ 2, -1],
           [ 3, -1],
           [ 4, -1],
           [ 0, -1],
           [ 5,  1],
           [ 7, -1],
           [ 8, -1],
           [ 5, -1],
           [ 5, -1],
           [11, -1],
           [12, -1],
           [13, -1],
           [14, -1],
           [15, -1]])
    >>> proportions # doctest: +NORMALIZE_WHITESPACE
    array([[ 1.        ,  0.        ],
           [ 1.        ,  0.        ],
           [ 1.        ,  0.        ],
           [ 1.        ,  0.        ],
           [ 1.        ,  0.        ],
           [ 1.        ,  0.        ],
           [ 0.59033447,  0.40966553],
           [ 1.        ,  0.        ],
           [ 1.        ,  0.        ],
           [ 1.        ,  0.        ],
           [ 1.        ,  0.        ],
           [ 1.        ,  0.        ],
           [ 1.        ,  0.        ],
           [ 1.        ,  0.        ],
           [ 1.        ,  0.        ],
           [ 1.        ,  0.        ]])

    For each donor node (represented by each row) the proportions should sum to
    one.

    >>> proportions.sum(axis=1)
    array([ 1.,  1.,  1.,  1.,  1.,  1.,  1.,  1.,  1.,  1.,  1.,  1.,  1.,
            1.,  1.,  1.])

    References
    ----------
    **Required Software Citation(s) Specific to this Component**

    None Listed

    **Additional References**

    Tarboton, D. (1997). A new method for the determination of flow directions
    and upslope areas in grid digital elevation models. Water Resources
    Research  33(2), 309-319. https://dx.doi.org/10.1029/96wr03137

    """

    _name = "FlowDirectorDINF"

    _info = {
        "flow__link_to_receiver_node": {
            "dtype": int,
            "intent": "out",
            "optional": False,
            "units": "-",
            "mapping": "node",
            "doc": "ID of link downstream of each node, which carries the discharge",
        },
        "flow__receiver_node": {
            "dtype": int,
            "intent": "out",
            "optional": False,
            "units": "-",
            "mapping": "node",
            "doc": "Node array of receivers (node that receives flow from current node)",
        },
        "flow__receiver_proportions": {
            "dtype": float,
            "intent": "out",
            "optional": False,
            "units": "-",
            "mapping": "node",
            "doc": "Node array of proportion of flow sent to each receiver.",
        },
        "flow__sink_flag": {
            "dtype": bool,
            "intent": "out",
            "optional": False,
            "units": "-",
            "mapping": "node",
            "doc": "Boolean array, True at local lows",
        },
        "topographic__elevation": {
            "dtype": float,
            "intent": "in",
            "optional": True,
            "units": "m",
            "mapping": "node",
            "doc": "Land surface topographic elevation",
        },
        "topographic__steepest_slope": {
            "dtype": float,
            "intent": "out",
            "optional": False,
            "units": "-",
            "mapping": "node",
            "doc": "The steepest *downhill* slope",
        },
    }

    def __init__(self, grid, surface="topographic__elevation"):
        """
        Parameters
        ----------
        grid : ModelGrid
            A grid.
        surface : field name at node or array of length node, optional
            The surface to direct flow across, default is field at node:
            topographic__elevation.
        partition_method: string, optional
            Method for partitioning flow. Options include 'slope' (default) and
            'square_root_of_slope'.
        """

        self._method = "DINF"
        self._max_receivers = 2
<<<<<<< HEAD
        super(FlowDirectorDINF, self).__init__(grid, surface)
=======
        super().__init__(grid, surface)
>>>>>>> 04d505db
        try:
            self._grid.nodes_at_d8
        except AttributeError:
            self._is_Voroni = True
        else:
            self._is_Voroni = False
        if self._is_Voroni:
            raise NotImplementedError(
                "FlowDirectorDINF is not implemented" " for irregular grids."
            )

        self.updated_boundary_conditions()

    def updated_boundary_conditions(self):
        """Method to update FlowDirectorDINF when boundary conditions change.

        Call this if boundary conditions on the grid are updated after
        the component is instantiated.
        """
        self._active_links = self._grid.active_links
        self._activelink_tail = self._grid.node_at_link_tail[self._grid.active_links]
        self._activelink_head = self._grid.node_at_link_head[self._grid.active_links]

    def run_one_step(self):
        """Find flow directions and save to the model grid.

        run_one_step() checks for updated boundary conditions, calculates
        slopes on links, finds basself._surface_valuesel nodes based on the status at node,
        calculates flow directions, and saves results to the grid.

        An alternative to direct_flow() is direct_flow() which does the same
        things but also returns the receiver nodes not return values.
        """
        self.direct_flow()

    def direct_flow(self):
        """Find flow directions, save to the model grid, and return receivers.

        direct_flow() checks for updated boundary conditions, calculates
        slopes on links, finds basself._surface_valuesel nodes based on the status at node,
        calculates flow directions, saves results to the grid, and returns a
        at-node array  of receiver nodes. This array is stored in the grid at:
        grid['node']['flow__receiver_nodes']

        An alternative to direct_flow() is run_one_step() which does the same
        things but also returns a at-node array  of receiver nodes. This array
        is stored in the grid at:
        grid['node']['flow__receiver_nodes']
        """
        self._check_updated_bc()

        # Step 1. Find and save base level nodes.
        (baselevel_nodes,) = numpy.where(
            numpy.logical_or(
                self._grid.status_at_node == NodeStatus.FIXED_VALUE,
                self._grid.status_at_node == NodeStatus.FIXED_GRADIENT,
            )
        )

        # Calculate flow directions
        (
            self._receivers,
            self._proportions,
            slopes_to_receivers,
            steepest_slope,
            steepest_receiver,
            sink,
            receiver_links,
            steepest_link,
        ) = flow_direction_dinf.flow_directions_dinf(
            self._grid, self._surface_values, baselevel_nodes=baselevel_nodes
        )

        # Save the four ouputs of this component.
        self._grid["node"]["flow__receiver_node"][:] = self._receivers
        self._grid["node"]["flow__receiver_proportions"][:] = self._proportions
        self._grid["node"]["topographic__steepest_slope"][:] = slopes_to_receivers
        self._grid["node"]["flow__link_to_receiver_node"][:] = receiver_links
        self._grid["node"]["flow__sink_flag"][:] = False
        self._grid["node"]["flow__sink_flag"][sink] = True

        return (self._receivers, self._proportions)


if __name__ == "__main__":  # pragma: no cover
    import doctest

    doctest.testmod()<|MERGE_RESOLUTION|>--- conflicted
+++ resolved
@@ -9,11 +9,7 @@
 
 import numpy
 
-<<<<<<< HEAD
-from landlab import FIXED_GRADIENT_BOUNDARY, FIXED_VALUE_BOUNDARY
-=======
 from landlab import NodeStatus
->>>>>>> 04d505db
 from landlab.components.flow_director import flow_direction_dinf
 from landlab.components.flow_director.flow_director_to_many import _FlowDirectorToMany
 
@@ -288,11 +284,7 @@
 
         self._method = "DINF"
         self._max_receivers = 2
-<<<<<<< HEAD
-        super(FlowDirectorDINF, self).__init__(grid, surface)
-=======
         super().__init__(grid, surface)
->>>>>>> 04d505db
         try:
             self._grid.nodes_at_d8
         except AttributeError:
