#! /usr/env/python

"""flow_director_to_one.py provides a private class to help create
FlowDirectors.

Provides the _FlowDirectorToOne component which makes sure all model
grid fields are set up correctly.
"""
import numpy as np

from landlab.components.flow_director.flow_director import _FlowDirector


class _FlowDirectorToOne(_FlowDirector):

    """Private class for creating components to calculate flow directions.

    This class is not meant to be used directly in modeling efforts. It
    inherits from the _FlowDirector class and builds on it to provide the
    functionality that all flow direction calculators need if they direct flow
    only to one nodes, as in steepest descent or D8 direction finding. It
    exists in contrast to the other intermediate flow director class
    _FlowDirectorToMany which provides equivalent functionality for flow
    direction algorithms such as D infinity or D trig that route flow from one
    cell to multiple nodes. As the primary difference between these two methods
    is the names of the fields they create and use, the primary function of
    this class is to create model grid fields.

    Specifically, it stores as ModelGrid fields:

    -  Node array of receivers (nodes that receive flow), or ITS OWN ID if
       there is no receiver: *'flow__receiver_node'*
    -  Node array of steepest downhill slopes:
       *'topographic__steepest_slope'*
    -  Node array containing ID of link that leads from each node to its
       receiver, or BAD_INDEX_VALUE if no link:
       *'flow__link_to_receiver_node'*
    -  Boolean node array of all local lows: *'flow__sink_flag'*

    The primary method of this class, :func:`run_one_step` is not implemented.

    Parameters
    ----------
    grid : ModelGrid
        A grid.
    surface : field name at node or array of length node
        The surface to direct flow across.

    Examples
    --------
    >>> from landlab import RasterModelGrid
    >>> from landlab.components.flow_director.flow_director_to_one import(
    ... _FlowDirectorToOne)
    >>> mg = RasterModelGrid((3,3), xy_spacing=(1, 1))
    >>> mg.set_closed_boundaries_at_grid_edges(True, True, True, False)
    >>> _ = mg.add_field(
    ...     "topographic__elevation",
    ...     mg.node_x + mg.node_y,
    ...     at="node",
    ... )
    >>> fd = _FlowDirectorToOne(mg, 'topographic__elevation')
    >>> fd.surface_values
    array([ 0.,  1.,  2.,  1.,  2.,  3.,  2.,  3.,  4.])
    >>> sorted(list(mg.at_node.keys()))
    ['flow__link_to_receiver_node',
     'flow__receiver_node',
     'flow__sink_flag',
     'topographic__elevation',
     'topographic__steepest_slope']
    """

    _name = "FlowDirectorToOne"

<<<<<<< HEAD
=======
    _unit_agnostic = True

>>>>>>> 04d505db
    _info = {
        "flow__link_to_receiver_node": {
            "dtype": int,
            "intent": "out",
            "optional": False,
            "units": "-",
            "mapping": "node",
            "doc": "ID of link downstream of each node, which carries the discharge",
        },
        "flow__receiver_node": {
            "dtype": int,
            "intent": "out",
            "optional": False,
            "units": "-",
            "mapping": "node",
            "doc": "Node array of receivers (node that receives flow from current node)",
        },
        "flow__sink_flag": {
            "dtype": bool,
            "intent": "out",
            "optional": False,
            "units": "-",
            "mapping": "node",
            "doc": "Boolean array, True at local lows",
        },
        "topographic__elevation": {
            "dtype": float,
            "intent": "in",
            "optional": True,
            "units": "m",
            "mapping": "node",
            "doc": "Land surface topographic elevation",
        },
        "topographic__steepest_slope": {
            "dtype": float,
            "intent": "out",
            "optional": False,
            "units": "-",
            "mapping": "node",
            "doc": "The steepest *downhill* slope",
        },
    }

    def __init__(self, grid, surface):
        """Initialize the _FlowDirectorTo_One class."""
        # run init for the inherited class

<<<<<<< HEAD
        super(_FlowDirectorToOne, self).__init__(grid, surface)
=======
        super().__init__(grid, surface)
>>>>>>> 04d505db
        self.initialize_output_fields()

        self._to_n_receivers = "one"
        # initialize new fields
        self._steepest_slope = grid.at_node["topographic__steepest_slope"]

        self._links_to_receiver = grid.at_node["flow__link_to_receiver_node"]
        if np.all(self._links_to_receiver == 0):
<<<<<<< HEAD
            self._links_to_receiver.fill(BAD_INDEX_VALUE)

        self._receiver = grid.at_node["flow__receiver_node"]
        if np.all(self._receiver == 0):
            self._receiver.fill(BAD_INDEX_VALUE)
=======
            self._links_to_receiver.fill(self._grid.BAD_INDEX)

        self._receiver = grid.at_node["flow__receiver_node"]
        if np.all(self._receiver == 0):
            self._receiver.fill(self._grid.BAD_INDEX)
>>>>>>> 04d505db

    def run_one_step(self):
        """run_one_step is not implemented for this component."""
        raise NotImplementedError("run_one_step()")

    # set properties. These are the same for all DirectToOne Directors
    # Number of Node

    @property
    def links_to_receiver(self):
        """ID of link downstream of each node, which carries the discharge."""
        return self._links_to_receiver

    @property
    def node_receiving_flow(self):
        """Return the node id of the node receiving flow.

        Examples
        --------
        >>> from landlab import RasterModelGrid
        >>> from landlab.components import FlowDirectorSteepest
        >>> mg = RasterModelGrid((3,3))
        >>> mg.set_closed_boundaries_at_grid_edges(True, True, True, False)
        >>> _ = mg.add_field(
        ...     "topographic__elevation",
        ...     mg.node_x + mg.node_y,
        ...     at="node",
        ... )
        >>> fd = FlowDirectorSteepest(mg, 'topographic__elevation')
        >>> fd.run_one_step()
        >>> fd.node_receiving_flow
        array([0, 1, 2,
               3, 1, 5,
               6, 7, 8])
        """
        return self._grid["node"]["flow__receiver_node"]


if __name__ == "__main__":  # pragma: no cover
    import doctest

    doctest.testmod()<|MERGE_RESOLUTION|>--- conflicted
+++ resolved
@@ -71,11 +71,8 @@
 
     _name = "FlowDirectorToOne"
 
-<<<<<<< HEAD
-=======
     _unit_agnostic = True
 
->>>>>>> 04d505db
     _info = {
         "flow__link_to_receiver_node": {
             "dtype": int,
@@ -123,11 +120,7 @@
         """Initialize the _FlowDirectorTo_One class."""
         # run init for the inherited class
 
-<<<<<<< HEAD
-        super(_FlowDirectorToOne, self).__init__(grid, surface)
-=======
         super().__init__(grid, surface)
->>>>>>> 04d505db
         self.initialize_output_fields()
 
         self._to_n_receivers = "one"
@@ -136,19 +129,11 @@
 
         self._links_to_receiver = grid.at_node["flow__link_to_receiver_node"]
         if np.all(self._links_to_receiver == 0):
-<<<<<<< HEAD
-            self._links_to_receiver.fill(BAD_INDEX_VALUE)
-
-        self._receiver = grid.at_node["flow__receiver_node"]
-        if np.all(self._receiver == 0):
-            self._receiver.fill(BAD_INDEX_VALUE)
-=======
             self._links_to_receiver.fill(self._grid.BAD_INDEX)
 
         self._receiver = grid.at_node["flow__receiver_node"]
         if np.all(self._receiver == 0):
             self._receiver.fill(self._grid.BAD_INDEX)
->>>>>>> 04d505db
 
     def run_one_step(self):
         """run_one_step is not implemented for this component."""
