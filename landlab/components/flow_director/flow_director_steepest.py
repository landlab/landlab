--- conflicted
+++ resolved
@@ -259,11 +259,8 @@
 
     _name = "FlowDirectorSteepest"
 
-<<<<<<< HEAD
-=======
     _unit_agnostic = True
 
->>>>>>> 04d505db
     _info = {
         "flow__link_direction": {
             "dtype": np.int8,
@@ -326,11 +323,7 @@
             topographic__elevation,.
         """
         self._method = "D4"
-<<<<<<< HEAD
-        super(FlowDirectorSteepest, self).__init__(grid, surface)
-=======
         super().__init__(grid, surface)
->>>>>>> 04d505db
         self._is_Voroni = isinstance(self._grid, VoronoiDelaunayGrid)
 
         # get 'flow__link_direction' field
@@ -427,11 +420,7 @@
         self._flow_link_direction[:] = 0
 
         # identify where flow is active on links
-<<<<<<< HEAD
-        is_active_flow_link = self._links_to_receiver != BAD_INDEX_VALUE
-=======
         is_active_flow_link = self._links_to_receiver != self._grid.BAD_INDEX
->>>>>>> 04d505db
 
         # make an array that says which link ID is active
         active_flow_links = self._links_to_receiver[is_active_flow_link]
@@ -600,11 +589,7 @@
         flow_link_direction_at_node = self._flow_link_direction[
             self._grid.links_at_node
         ]
-<<<<<<< HEAD
-        flow_to_bad = self._grid.links_at_node == BAD_INDEX_VALUE
-=======
         flow_to_bad = self._grid.links_at_node == self._grid.BAD_INDEX
->>>>>>> 04d505db
         flow_link_direction_at_node[flow_to_bad] = 0
 
         return flow_link_direction_at_node
