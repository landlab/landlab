--- conflicted
+++ resolved
@@ -43,8 +43,6 @@
 
 >>> fg.generate_fire_recurrence()  # doctest: +SKIP
 10.68
-<<<<<<< HEAD
-=======
 
 References
 ----------
@@ -58,7 +56,6 @@
 and censoring in the two-parameter Weibull model Ecological Modelling  121(1),
 79-102. https://dx.doi.org/10.1016/s0304-3800(99)00074-5
 
->>>>>>> 04d505db
 """
 
 from random import weibullvariate
@@ -91,11 +88,8 @@
 
     _name = "FireGenerator"
 
-<<<<<<< HEAD
-=======
     _unit_agnostic = True
 
->>>>>>> 04d505db
     _info = {}
 
     def __init__(
@@ -119,11 +113,7 @@
             it can be found using mean fire recurrence value and the
             get_scale_parameter().
         """
-<<<<<<< HEAD
-        super(FireGenerator, self).__init__(grid)
-=======
         super().__init__(grid)
->>>>>>> 04d505db
         self._mean_fire_recurrence = mean_fire_recurrence
 
         self._shape_parameter = shape_parameter
