--- conflicted
+++ resolved
@@ -23,7 +23,7 @@
     Laterally erode neighbor node through fluvial erosion.
 
     Landlab component that finds a neighbor node to laterally erode and
-    calculates lateral erosion. 
+    calculates lateral erosion.
     See the publication:
     Langston, A.L., Tucker, G.T.: Developing and exploring a theory for the
     lateral erosion of bedrock channels for use in landscape evolution models.
@@ -55,15 +55,11 @@
         Drainage area at inlet node, must be specified if inlet node is "on", m^2
     qsinlet : float, optional
         Sediment flux supplied at inlet, optional. m3/year
-<<<<<<< HEAD
-        
-=======
     flow_accumulator : Instantiated Landlab FlowAccumulator, optional
         When solver is set to "adaptive", then a valid Landlab FlowAccumulator
         must be passed. It will be run within sub-timesteps in order to update
         the flow directions and drainage area.
 
->>>>>>> fda7ddbb
     Examples
     --------
     >>> import numpy as np
@@ -233,9 +229,9 @@
         qsinlet=0.0,
         flow_accumulator=None,
     ):
-        
+
         assert isinstance(grid, RasterModelGrid), "LateralEroder requires a sqare raster grid."
-        
+
         if "flow__receiver_node" in grid.at_node:
             if grid.at_node["flow__receiver_node"].size != grid.size("node"):
                 msg = (
