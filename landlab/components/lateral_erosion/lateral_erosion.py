--- conflicted
+++ resolved
@@ -275,17 +275,9 @@
         # for arrays of Kv. Checks that length of Kv array is good.
         self.Kv = np.ones(self.grid.number_of_nodes, dtype=float) * Kv
 
-    def run_one_step(self, *args, **kwds):
-        return self._run_one_step(*args, **kwds)
-
-<<<<<<< HEAD
-    def run_one_step_basic(self, dt=None, Klr=None,
-                           inlet_area_ts=None, qsinlet_ts=None, **kwds):
-=======
     def run_one_step_basic(
         self, grid, dt=None, Klr=None, inlet_area_ts=None, qsinlet_ts=None, **kwds
     ):
->>>>>>> 2b123555
         if Klr is None:  # Added10/9 to allow changing rainrate (indirectly this way.)
             Klr = self.Klr
         grid=self.grid
@@ -446,16 +438,10 @@
         grid.at_node["topographic__elevation"][grid.core_nodes] = z[grid.core_nodes]
         return grid, dzlat
 
-<<<<<<< HEAD
-# %%
-    def run_one_step_adaptive(self, dt=None, Klr=None,
-                              inlet_area_ts=None, qsinlet_ts=None, **kwds):
-=======
+
     def run_one_step_adaptive(
         self, grid, dt=None, Klr=None, inlet_area_ts=None, qsinlet_ts=None, **kwds
     ):
->>>>>>> 2b123555
-
         if Klr is None:  # Added10/9 to allow changing rainrate (indirectly this way.)
             Klr = self.Klr
         grid=self.grid
@@ -659,14 +645,7 @@
                 dt = globdt - time
                 qs_in = grid.zeros(centering="node")
                 # recalculate flow directions
-<<<<<<< HEAD
-                print("taking short timesteps")
-#                fa = FlowAccumulator(grid,
-#                                     surface='topographic__elevation',
-#                                     flow_director='FlowDirectorD8',
-#                                     runoff_rate=None,
-#                                     depression_finder="DepressionFinderAndRouter", router="D8")
-=======
+
                 fa = FlowAccumulator(
                     grid,
                     surface="topographic__elevation",
@@ -675,7 +654,6 @@
                     depression_finder="DepressionFinderAndRouter",
                     router="D8",
                 )
->>>>>>> 2b123555
                 (da, q) = fa.accumulate_flow()
                 if inlet_on:
                     #                   #if inlet on, reset drainage area and qsin to reflect inlet conditions
