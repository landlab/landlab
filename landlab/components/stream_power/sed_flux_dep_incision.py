--- conflicted
+++ resolved
@@ -4,10 +4,6 @@
 import scipy.constants
 
 from landlab import Component, MissingKeyError
-<<<<<<< HEAD
-from landlab.grid.base import BAD_INDEX_VALUE
-=======
->>>>>>> 04d505db
 from landlab.utils.decorators import make_return_array_immutable
 
 
@@ -77,8 +73,6 @@
     ----------
     **Required Software Citation(s) Specific to this Component**
 
-<<<<<<< HEAD
-=======
     None Listed
 
     **Additional References**
@@ -93,7 +87,6 @@
 
     _unit_agnostic = False
 
->>>>>>> 04d505db
     _info = {
         "channel__bed_shear_stress": {
             "dtype": float,
@@ -359,11 +352,7 @@
             with sediment (...but does NOT update any other related lake
             fields).
         """
-<<<<<<< HEAD
-        super(SedDepEroder, self).__init__(grid)
-=======
         super().__init__(grid)
->>>>>>> 04d505db
 
         if "flow__receiver_node" in grid.at_node:
             if grid.at_node["flow__receiver_node"].size != grid.size("node"):
