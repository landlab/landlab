--- conflicted
+++ resolved
@@ -55,8 +55,6 @@
     ----------
     **Required Software Citation(s) Specific to this Component**
 
-<<<<<<< HEAD
-=======
     None Listed
 
     **Additional References**
@@ -71,7 +69,6 @@
 
     _unit_agnostic = True
 
->>>>>>> 04d505db
     _info = {
         "topographic__elevation": {
             "dtype": float,
@@ -105,11 +102,7 @@
         sed_density : float (kg*m**-3)
             The density of the mobile (sediment) layer
         """
-<<<<<<< HEAD
-        super(PerronNLDiffuse, self).__init__(grid)
-=======
         super().__init__(grid)
->>>>>>> 04d505db
 
         self._bc_set_code = self._grid.bc_set_code
         self._values_to_diffuse = "topographic__elevation"
