--- conflicted
+++ resolved
@@ -99,91 +99,6 @@
     ----------
     **Required Software Citation(s) Specific to this Component**
 
-<<<<<<< HEAD
-    _info = {
-        "surface__evapotranspiration": {
-            "dtype": float,
-            "intent": "in",
-            "optional": False,
-            "units": "mm",
-            "mapping": "cell",
-            "doc": "actual sum of evaporation and plant transpiration",
-        },
-        "surface__potential_evapotranspiration_30day_mean": {
-            "dtype": float,
-            "intent": "in",
-            "optional": False,
-            "units": "mm",
-            "mapping": "cell",
-            "doc": "30 day mean of surface__potential_evapotranspiration",
-        },
-        "surface__potential_evapotranspiration_rate": {
-            "dtype": float,
-            "intent": "in",
-            "optional": False,
-            "units": "mm",
-            "mapping": "cell",
-            "doc": "potential sum of evaporation and potential transpiration",
-        },
-        "vegetation__cover_fraction": {
-            "dtype": float,
-            "intent": "out",
-            "optional": False,
-            "units": "None",
-            "mapping": "cell",
-            "doc": "fraction of land covered by vegetation",
-        },
-        "vegetation__dead_biomass": {
-            "dtype": float,
-            "intent": "out",
-            "optional": False,
-            "units": "g m^-2 d^-1",
-            "mapping": "cell",
-            "doc": "weight of dead organic mass per unit area - measured in terms of dry matter",
-        },
-        "vegetation__dead_leaf_area_index": {
-            "dtype": float,
-            "intent": "out",
-            "optional": False,
-            "units": "None",
-            "mapping": "cell",
-            "doc": "one-sided dead leaf area per unit ground surface area",
-        },
-        "vegetation__live_biomass": {
-            "dtype": float,
-            "intent": "out",
-            "optional": False,
-            "units": "g m^-2 d^-1",
-            "mapping": "cell",
-            "doc": "weight of green organic mass per unit area - measured in terms of dry matter",
-        },
-        "vegetation__live_leaf_area_index": {
-            "dtype": float,
-            "intent": "out",
-            "optional": False,
-            "units": "None",
-            "mapping": "cell",
-            "doc": "one-sided green leaf area per unit ground surface area",
-        },
-        "vegetation__plant_functional_type": {
-            "dtype": int,
-            "intent": "in",
-            "optional": False,
-            "units": "None",
-            "mapping": "cell",
-            "doc": "classification of plants (int), grass=0, shrub=1, tree=2, bare=3, shrub_seedling=4, tree_seedling=5",
-        },
-        "vegetation__water_stress": {
-            "dtype": float,
-            "intent": "in",
-            "optional": False,
-            "units": "None",
-            "mapping": "cell",
-            "doc": "parameter that represents nonlinear effects of water deficit on plants",
-        },
-    }
-
-=======
     None Listed
 
     **Additional References**
@@ -282,7 +197,6 @@
         },
     }
 
->>>>>>> 04d505db
     def __init__(
         self,
         grid,
@@ -368,11 +282,7 @@
             Flag to indiate the PET threshold. This controls whether the
             threshold is for growth (1) or dormancy (any other value).
         """
-<<<<<<< HEAD
-        super(Vegetation, self).__init__(grid)
-=======
         super().__init__(grid)
->>>>>>> 04d505db
 
         self.Tb = Tb
         self.Tr = Tr
@@ -420,7 +330,6 @@
         )
 
         self.initialize_output_fields()
-<<<<<<< HEAD
 
         self._cell_values = self._grid["cell"]
 
@@ -457,44 +366,6 @@
         """
         return self._PETthreshold_switch
 
-=======
-
-        self._cell_values = self._grid["cell"]
-
-        self._Blive_ini = self._Blive_init * np.ones(self._grid.number_of_cells)
-        self._Bdead_ini = self._Bdead_init * np.ones(self._grid.number_of_cells)
-
-    @property
-    def Tb(self):
-        """Storm duration (hours)."""
-        return self._Tb
-
-    @Tb.setter
-    def Tb(self, Tb):
-        if Tb < 0.0:
-            raise ValueError("Tb must be non-negative")
-        self._Tb = Tb
-
-    @property
-    def Tr(self):
-        """Inter-storm duration (hours)."""
-        return self._Tr
-
-    @Tr.setter
-    def Tr(self, Tr):
-        assert Tr >= 0
-        self._Tr = Tr
-
-    @property
-    def PETthreshold_switch(self):
-        """Flag to indiate the PET threshold.
-
-        This controls whether the threshold is for growth (1) or
-        dormancy (any other value).
-        """
-        return self._PETthreshold_switch
-
->>>>>>> 04d505db
     @PETthreshold_switch.setter
     def PETthreshold_switch(self, PETthreshold_switch):
         self._PETthreshold_switch = PETthreshold_switch
