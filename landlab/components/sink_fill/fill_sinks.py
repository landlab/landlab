--- conflicted
+++ resolved
@@ -9,10 +9,6 @@
 
 from landlab import Component, FieldError, RasterModelGrid
 from landlab.components import DepressionFinderAndRouter, FlowAccumulator
-<<<<<<< HEAD
-from landlab.grid.base import BAD_INDEX_VALUE
-=======
->>>>>>> 04d505db
 
 # TODO: this should probably follow Barnes et al., 2014 for max efficiency
 
@@ -84,8 +80,6 @@
     ----------
     **Required Software Citation(s) Specific to this Component**
 
-<<<<<<< HEAD
-=======
     None Listed
 
     **Additional References**
@@ -101,7 +95,6 @@
 
     _unit_agnostic = True
 
->>>>>>> 04d505db
     _info = {
         "sediment_fill__depth": {
             "dtype": float,
@@ -142,11 +135,7 @@
             The slope added to the top surface of filled pits to allow flow
             routing across them, if apply_slope.
         """
-<<<<<<< HEAD
-        super(SinkFiller, self).__init__(grid)
-=======
         super().__init__(grid)
->>>>>>> 04d505db
 
         if "flow__receiver_node" in grid.at_node:
             if grid.at_node["flow__receiver_node"].size != grid.size("node"):
@@ -336,11 +325,7 @@
             )
         else:
             edge_neighbors = self._grid.active_adjacent_nodes_at_node[ext_edge].copy()
-<<<<<<< HEAD
-        edge_neighbors[edge_neighbors == BAD_INDEX_VALUE] = -1
-=======
         edge_neighbors[edge_neighbors == self._grid.BAD_INDEX] = -1
->>>>>>> 04d505db
         # ^value irrelevant
         old_neighbor_elevs = old_elevs[edge_neighbors]
         new_neighbor_elevs = new_elevs[edge_neighbors]
