--- conflicted
+++ resolved
@@ -65,10 +65,6 @@
     >>> np.allclose(pet_rate, 0.)
     False
 
-<<<<<<< HEAD
-    _name = "PotentialEvapotranspiration"
-
-=======
     References
     ----------
     **Required Software Citation(s) Specific to this Component**
@@ -96,7 +92,6 @@
 
     _unit_agnostic = False
 
->>>>>>> 04d505db
     _info = {
         "radiation__incoming_shortwave_flux": {
             "dtype": float,
@@ -220,11 +215,7 @@
         obs_radiation float, required for 'MeasuredRadiationPT' method
             Observed radiation (W/m^2)
         """
-<<<<<<< HEAD
-        super(PotentialEvapotranspiration, self).__init__(grid)
-=======
         super().__init__(grid)
->>>>>>> 04d505db
 
         self.current_time = current_time
         self.const_potential_evapotranspiration = const_potential_evapotranspiration
