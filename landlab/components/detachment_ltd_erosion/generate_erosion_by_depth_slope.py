--- conflicted
+++ resolved
@@ -119,11 +119,8 @@
 
     _name = "DepthSlopeProductErosion"
 
-<<<<<<< HEAD
-=======
     _unit_agnostic = True
 
->>>>>>> 04d505db
     _info = {
         "surface_water__depth": {
             "dtype": float,
@@ -191,11 +188,7 @@
         slope : str
             Field name of an at-node field that contains the slope.
         """
-<<<<<<< HEAD
-        super(DepthSlopeProductErosion, self).__init__(grid)
-=======
         super().__init__(grid)
->>>>>>> 04d505db
 
         assert slope in grid.at_node
 
@@ -228,13 +221,8 @@
 
         self._tau = self._rho * self._g * h * S
 
-<<<<<<< HEAD
-        greater_than_tc, = np.where(self._tau >= self._tau_crit)
-        less_than_tc, = np.where(self._tau < self._tau_crit)
-=======
         (greater_than_tc,) = np.where(self._tau >= self._tau_crit)
         (less_than_tc,) = np.where(self._tau < self._tau_crit)
->>>>>>> 04d505db
 
         self._E[less_than_tc] = 0.0
 
