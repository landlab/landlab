--- conflicted
+++ resolved
@@ -12,13 +12,7 @@
 >>> from landlab import RasterModelGrid
 >>> from landlab.components.flexure import Flexure
 >>> grid = RasterModelGrid((5, 4), xy_spacing=(1.e4, 1.e4))
-<<<<<<< HEAD
->>> lith_press = grid.add_zeros(
-...     "node",
-...     "lithosphere__overlying_pressure_increment")
-=======
 >>> lith_press = grid.add_zeros("lithosphere__overlying_pressure_increment", at="node")
->>>>>>> 04d505db
 
 Check the fields that are used as input to the flexure component.
 
@@ -85,13 +79,8 @@
     >>> from landlab.components.flexure import Flexure
     >>> grid = RasterModelGrid((5, 4), xy_spacing=(1.e4, 1.e4))
     >>> lith_press = grid.add_zeros(
-<<<<<<< HEAD
-    ...     "node",
-    ...     "lithosphere__overlying_pressure_increment")
-=======
     ...     "lithosphere__overlying_pressure_increment", at="node"
     ... )
->>>>>>> 04d505db
 
     >>> flex = Flexure(grid)
     >>> flex.name
@@ -212,11 +201,7 @@
         if method not in ("airy", "flexure"):
             raise ValueError("{method}: method not understood".format(method=method))
 
-<<<<<<< HEAD
-        super(Flexure, self).__init__(grid)
-=======
         super().__init__(grid)
->>>>>>> 04d505db
 
         self._youngs = youngs
         self._method = method
