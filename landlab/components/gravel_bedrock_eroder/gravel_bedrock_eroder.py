--- conflicted
+++ resolved
@@ -683,13 +683,8 @@
         >>> np.round(eroder._sediment_outflux[5:7], 3)
         array([0.024, 0.012])
         >>> eroder.calc_abrasion_rate()
-<<<<<<< HEAD
         >>> np.round(eroder._sed_abr_rates[0, 5:7], 9)
         array([  1.20000000e-08,   6.00000000e-09])
-=======
-        >>> np.round(eroder._abrasion[5:7], 9)
-        array([1.2e-08, 6.0e-09])
->>>>>>> 657480ab
         >>> eroder.calc_bedrock_abrasion_rate()
         >>> np.round(eroder._rock_abrasion_rate[5:7], 10)
         array([4.4e-09, 2.2e-09])
@@ -823,21 +818,12 @@
         >>> eroder.calc_transport_rate()
         >>> eroder.calc_sediment_influx()
         >>> eroder.calc_sediment_rate_of_change()
-<<<<<<< HEAD
         >>> np.round(eroder._sed_outfluxes[0, 4:7], 3)
         array([ 0.   ,  0.038,  0.019])
         >>> np.round(eroder._sed_influxes[0, 4:7], 3)
         array([ 0.038,  0.019,  0.   ])
         >>> np.round(eroder._dHdt_by_class[0, 5:7], 8)
         array([ -2.93000000e-06,  -2.93000000e-06])
-=======
-        >>> np.round(eroder._sediment_outflux[4:7], 3)
-        array([0.   , 0.038, 0.019])
-        >>> np.round(eroder._sediment_influx[4:7], 3)
-        array([0.038, 0.019, 0.   ])
-        >>> np.round(eroder._dHdt[5:7], 8)
-        array([-2.93e-06, -2.93e-06])
->>>>>>> 657480ab
         """
         if use_cfuncs:
             _calc_sediment_rate_of_change(
@@ -1011,11 +997,7 @@
         >>> np.round(eroder._bedrock__elevation[5:7], 5)
         array([ 0.30631,  1.30659])
         >>> np.round(elev[4:7], 4)
-<<<<<<< HEAD
         array([ 0.    ,  0.998 ,  1.9983])
-=======
-        array([0.    , 0.9971, 1.9971])
->>>>>>> 657480ab
         """
         self._update_slopes()
         self.calc_rock_exposure_fraction()
