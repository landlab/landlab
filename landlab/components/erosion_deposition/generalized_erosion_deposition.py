import numpy as np

from landlab import Component, RasterModelGrid
from landlab.utils.return_array import return_array_at_node

DEFAULT_MINIMUM_TIME_STEP = 0.001  # default minimum time step duration


class _GeneralizedErosionDeposition(Component):
    """Base class for erosion-deposition type components.

    More documenation here.
    """

    _name = "_GeneralizedErosionDeposition"

<<<<<<< HEAD
=======
    _unit_agnostic = True

>>>>>>> 04d505db
    _info = {
        "flow__link_to_receiver_node": {
            "dtype": int,
            "intent": "in",
            "optional": False,
            "units": "-",
            "mapping": "node",
            "doc": "ID of link downstream of each node, which carries the discharge",
        },
        "flow__receiver_node": {
            "dtype": int,
            "intent": "in",
            "optional": False,
            "units": "-",
            "mapping": "node",
            "doc": "Node array of receivers (node that receives flow from current node)",
        },
        "flow__upstream_node_order": {
            "dtype": int,
            "intent": "in",
            "optional": False,
            "units": "-",
            "mapping": "node",
            "doc": "Node array containing downstream-to-upstream ordered list of node IDs",
        },
        "sediment__flux": {
            "dtype": float,
            "intent": "out",
            "optional": False,
            "units": "m3/s",
            "mapping": "node",
            "doc": "Sediment flux (volume per unit time of sediment entering each node)",
        },
        "surface_water__discharge": {
            "dtype": float,
            "intent": "in",
            "optional": False,
            "units": "m**2/s",
            "mapping": "node",
            "doc": "Volumetric discharge of surface water",
        },
        "topographic__elevation": {
            "dtype": float,
            "intent": "inout",
            "optional": False,
            "units": "m",
            "mapping": "node",
            "doc": "Land surface topographic elevation",
        },
        "topographic__steepest_slope": {
            "dtype": float,
            "intent": "in",
            "optional": False,
            "units": "-",
            "mapping": "node",
            "doc": "The steepest *downhill* slope",
        },
    }

    def __init__(
        self,
        grid,
        m_sp,
        n_sp,
        phi,
        F_f,
        v_s,
        discharge_field="surface_water__discharge",
        erode_flooded_nodes=True,
        dt_min=DEFAULT_MINIMUM_TIME_STEP,
    ):
        """Initialize the ErosionDeposition model.

        Parameters
        ----------
        grid : ModelGrid
            Landlab ModelGrid object
        m_sp : float
            Discharge exponent (units vary)
        n_sp : float
            Slope exponent (units vary)
        phi : float
            Sediment porosity [-].
        F_f : float
            Fraction of eroded material that turns into "fines" that do not
            contribute to (coarse) sediment load. Defaults to zero.
        v_s : float
            Effective settling velocity for chosen grain size metric [L/T].
        discharge_field : float, field name, or array
            Discharge [L^2/T].
        dt_min : float, optional
            Only applies when adaptive solver is used. Minimum timestep that
            adaptive solver will use when subdividing unstable timesteps.
            Default values is 0.001. [T].
        erode_flooded_nodes : bool (optional)
            Whether erosion occurs in flooded nodes identified by a
            depression/lake mapper (e.g., DepressionFinderAndRouter). When set
            to false, the field *flood_status_code* must be present on the grid
            (this is created by the DepressionFinderAndRouter). Default True.
        """
<<<<<<< HEAD
        super(_GeneralizedErosionDeposition, self).__init__(grid)
=======
        super().__init__(grid)
>>>>>>> 04d505db

        if not erode_flooded_nodes:
            if "flood_status_code" not in self._grid.at_node:
                msg = (
                    "In order to not erode flooded nodes another component "
                    "must create the field *flood_status_code*. You want to "
                    "run a lake mapper/depression finder."
                )
                raise ValueError(msg)

        self._erode_flooded_nodes = erode_flooded_nodes

        self._flow_receivers = grid.at_node["flow__receiver_node"]
        self._stack = grid.at_node["flow__upstream_node_order"]
        self._topographic__elevation = grid.at_node["topographic__elevation"]
        self._slope = grid.at_node["topographic__steepest_slope"]
        self._link_to_reciever = grid.at_node["flow__link_to_receiver_node"]
        self._cell_area_at_node = grid.cell_area_at_node

        if isinstance(grid, RasterModelGrid):
            self._link_lengths = grid.length_of_d8
        else:
            self._link_lengths = grid.length_of_link

        self.initialize_output_fields()

        self._qs = grid.at_node["sediment__flux"]
        self._q = return_array_at_node(grid, discharge_field)

        # Create arrays for sediment influx at each node, discharge to the
        # power "m", and deposition rate
        self._qs_in = np.zeros(grid.number_of_nodes)
        self._Q_to_the_m = np.zeros(grid.number_of_nodes)
        self._S_to_the_n = np.zeros(grid.number_of_nodes)
        self._depo_rate = np.zeros(grid.number_of_nodes)

        # store other constants
        self._m_sp = float(m_sp)
        self._n_sp = float(n_sp)
        self._phi = float(phi)
        self._v_s = float(v_s)
        self._dt_min = dt_min
        self._F_f = float(F_f)

        if phi >= 1.0:
            raise ValueError("Porosity must be < 1.0")

        if F_f > 1.0:
            raise ValueError("Fraction of fines must be <= 1.0")

        if phi < 0.0:
            raise ValueError("Porosity must be > 0.0")

        if F_f < 0.0:
            raise ValueError("Fraction of fines must be > 0.0")

    def _update_flow_link_slopes(self):
        """Updates gradient between each core node and its receiver.

        Used to update slope values between sub-time-steps, when we do not
        re-run flow routing.

        Examples
        --------
        >>> from landlab import RasterModelGrid
        >>> from landlab.components import FlowAccumulator
        >>> from landlab.components.erosion_deposition.generalized_erosion_deposition import _GeneralizedErosionDeposition
        >>> rg = RasterModelGrid((3, 4))
        >>> z = rg.add_zeros('node', 'topographic__elevation')
        >>> z[:] = rg.x_of_node + rg.y_of_node
        >>> fa = FlowAccumulator(rg, flow_director='FlowDirectorD8')
        >>> fa.run_one_step()
        >>> rg.at_node['topographic__steepest_slope'][5:7]
        array([ 1.41421356,  1.41421356])
        >>> sp = _GeneralizedErosionDeposition(rg, phi=0.1, v_s=0.001,
        ...                                    m_sp=0.5, n_sp=1.0, F_f=0)
        >>> z *= 0.1
        >>> sp._update_flow_link_slopes()
        >>> rg.at_node['topographic__steepest_slope'][5:7]
        array([ 0.14142136,  0.14142136])
        """
        self._slope[:] = (
            self._topographic__elevation
            - self._topographic__elevation[self._flow_receivers]
        ) / self._link_lengths[self._link_to_reciever]

    def _calc_hydrology(self):
        self._Q_to_the_m[:] = np.power(self._q, self._m_sp)<|MERGE_RESOLUTION|>--- conflicted
+++ resolved
@@ -14,11 +14,8 @@
 
     _name = "_GeneralizedErosionDeposition"
 
-<<<<<<< HEAD
-=======
     _unit_agnostic = True
 
->>>>>>> 04d505db
     _info = {
         "flow__link_to_receiver_node": {
             "dtype": int,
@@ -119,11 +116,7 @@
             to false, the field *flood_status_code* must be present on the grid
             (this is created by the DepressionFinderAndRouter). Default True.
         """
-<<<<<<< HEAD
-        super(_GeneralizedErosionDeposition, self).__init__(grid)
-=======
         super().__init__(grid)
->>>>>>> 04d505db
 
         if not erode_flooded_nodes:
             if "flood_status_code" not in self._grid.at_node:
