import numpy as np
import six
import xarray as xr

from .grouped import GroupError
<<<<<<< HEAD
=======
from .scalar_data_fields import FieldError
>>>>>>> 4bd95a7e


def reshape_for_storage(array, field_size=None):
    """Reshape an array to be stored as a field.

    For reshaping rules, see ``shape_for_storage``.

    Parameters
    ----------
    array : ndarray
        The array to be stored.
    field_size : int, optional
        The size of the field.

    Returns
    -------
    ndarray
        The (possibly) reshaped array.

    Examples
    --------
    >>> import numpy as np
    >>> from landlab.field.graph_field import reshape_for_storage

    The shape will be such that the first dimension in the field size.

    >>> data = np.arange(6)
    >>> reshape_for_storage(data, 3)
    array([[0, 1],
           [2, 3],
           [4, 5]])
    >>> reshape_for_storage(data, 2)
    array([[0, 1, 2],
           [3, 4, 5]])
    >>> reshape_for_storage(data, 6)
    array([0, 1, 2, 3, 4, 5])

    If the array is already the correct shape, just return that array.

    >>> data = np.arange(6).reshape((2, 3))
    >>> reshape_for_storage(data, 2) is data
    True
    """
    shape = shape_for_storage(array, field_size)
    if shape == array.shape or array.ndim == 0:
        return array
    else:
        return array.reshape(shape)


def shape_for_storage(array, field_size=None):
    """The shape an array will be stored as.

    Parameters
    ----------
    array : ndarray
        The array to be stored.
    field_size : int, optional
        The size of the field.

    Returns
    -------
    tuple of int
        The shape the array will be stored as.

    Examples
    --------
    >>> import numpy as np
    >>> from landlab.field.graph_field import shape_for_storage

    The shape will be such that the first dimension in the field size.

    >>> data = np.arange(6)
    >>> shape_for_storage(data, 3) == (3, 2)
    True
    >>> shape_for_storage(data, 2) == (2, 3)
    True
    >>> shape_for_storage(data, 6) == (6, )
    True

    If a field size is not given, the array will be stored as a
    flattened array.

    >>> shape_for_storage(data) == (6, )
    True
    >>> data = np.arange(6).reshape((3, 2))
    >>> shape_for_storage(data) == (6, )
    True

    For field sizes of 1, the array is always flattened.

    >>> shape_for_storage(data, 1) == (6, )
    True

    For scalar arrays, the field size must be 1.

    >>> data = np.array(1.)
    >>> shape_for_storage(data) == (1, )
    True
    >>> shape_for_storage(data, field_size=1) == (1, )
    True

    If the array cannot be shaped into a storage shape, a `ValueError`
    is raised.

    >>> data = np.array(1.)
    >>> shape_for_storage(data, field_size=4) # DOCTEST: +IGNORE_EXCEPTION_DETAIL
    Traceback (most recent call last):
    ...
    ValueError: unable to reshape array to field size
    >>> data = np.arange(6.)
    >>> shape_for_storage(data, field_size=4) # DOCTEST: +IGNORE_EXCEPTION_DETAIL
    Traceback (most recent call last):
    ...
    ValueError: unable to reshape array to field size
    """
    if field_size is None:
        field_size = array.size

    if array.size % field_size != 0:
        raise ValueError("unable to reshape array to field size")

    if field_size in (1, array.size):
        shape = (array.size,)
    else:
        shape = (field_size, array.size // field_size)

    return shape


class FieldDataset(dict):

    """Wrap an xarray.Dataset as a landlab field.

    This is a light wrapping of xarray.Dataset. The main differences
    are that a `FieldDataset` can be created with a size but not
    allocate any memory for data arrays until an array is actually
    needed. The setitem method is also overriden so that when arrays
    are added they are stored reshaped in the landlab style. That
    is, shaped as `(n_elements, values_per_element)`.
    """

    def __init__(self, *args, **kwds):
        self._name, self._size = args[0], args[1]
<<<<<<< HEAD
        self._fixed_size = bool(kwds.get('fixed_size', True))
=======
        self._fixed_size = bool(kwds.get("fixed_size", True))
>>>>>>> 4bd95a7e
        self._ds = xr.Dataset()
        self._units = {}

    @property
    def size(self):
        return self._size

    @property
    def fixed_size(self):
        return self._fixed_size

    @property
    def units(self):
        return self._units

    @property
    def dataset(self):
        return self._ds

    def keys(self):
        return self._ds.variables

    def set_value(self, name, value_array, attrs=None):
        attrs = attrs or {}
        attrs.setdefault("units", "?")

        value_array = np.asarray(value_array)

        if self.fixed_size and self.size is None:
            self._size = value_array.size

        if name in self._ds and self._ds[name].values is value_array:
            self._ds[name].values.shape = shape_for_storage(value_array, self.size)
            return

        value_array = reshape_for_storage(value_array, self._size)

        if self.size == 1:
            if value_array.ndim > 0:
                dims = (name + "_per_" + self._name,)
            else:
                dims = ()
        else:
            dims = (self._name,)
            if value_array.ndim > 1:
                dims += (name + "_per_" + self._name,)

        if name in self._ds:
            self._ds = self._ds.drop(name)

        self._ds.update({name: xr.DataArray(value_array, dims=dims, attrs=attrs)})
        self._units[name] = attrs["units"]

    def __getitem__(self, name):
        if isinstance(name, six.string_types):
            try:
                return self._ds[name].values
            except KeyError:
                raise FieldError(name)
        else:
            raise TypeError("field name not a string")

    def __setitem__(self, name, value_array):
        self.set_value(name, value_array)

    def __contains__(self, name):
        return name in self._ds

    def __str__(self):
        return str(self._ds)

    def __len__(self):
        return self._size


class GraphFields(object):

    """Collection of grouped data-fields.

    The `GraphFields` class holds a set of data fields that are
    separated into *groups*. A typical use for this class would be to define
    the groups as being locations on a grid where the values are defined.
    For instance, the groups could be *node*, *cell*, *link*, and *face*.

    Attributes
    ----------
    groups

    See Also
    --------
    landlab.field.ScalarDataFields : Data fields within a *group* are
        stored as :class:`landlab.field.ScalarDataFields`.
    landlab.field.ModelDataFields : Equivalent data structure for
        old-style fields.

    Examples
    --------

    Create two groups of data fields defined at *node* and *cell*. Each set can
    have a differenct number of values.

    >>> from landlab.field import GraphFields
    >>> fields = GraphFields()
    >>> fields.new_field_location('node', 12)
    >>> fields.new_field_location('cell', 2)

    Create some new value arrays for each of the data fields.

    >>> fields.ones('node')
    array([ 1.,  1.,  1.,  1.,  1.,  1.,  1.,  1.,  1.,  1.,  1.,  1.])
    >>> fields.zeros('cell')
    array([ 0.,  0.])

    Create new value arrays and add them to the data fields. Because the data
    fields are in different groups (node and cell), they can have the same
    name.

    >>> fields.add_ones('topographic__elevation', at='node')
    array([ 1.,  1.,  1.,  1.,  1.,  1.,  1.,  1.,  1.,  1.,  1.,  1.])
    >>> fields.at_node['topographic__elevation']
    array([ 1.,  1.,  1.,  1.,  1.,  1.,  1.,  1.,  1.,  1.,  1.,  1.])

    >>> fields.add_ones('topographic__elevation', at='cell')
    array([ 1.,  1.])
    >>> fields.at_cell['topographic__elevation']
    array([ 1.,  1.])

    Each group acts as a `dict` so, for instance, to get the variables names
    in a group use the `keys` method,

    >>> list(fields.at_cell.keys())
    ['topographic__elevation']

    If the size of the new field location is ``None``, the field will be
    unsized. This means that fields added to this location can be of any
    size.

    >>> fields = GraphFields()
    >>> fields.new_field_location('grid', None)
    >>> fields.at_grid['g'] = 9.81
    >>> fields.at_grid['g']
    array(9.81)
    >>> fields.at_grid['w'] = (3., 4.)
    >>> fields.at_grid['w']
    array([ 3.,  4.])

    The dimensions of groups can also be specified when the object is
    instantiated. In this case, group sizes are specified as a dictionary
    with keys being group names and values group sizes.

    >>> fields = GraphFields({'node': 6, 'grid': None})
    >>> fields.at_grid['g'] = 9.81
    >>> fields.at_node['x'] = [0, 1, 2, 3, 4, 5]
    >>> fields.at_grid['g']
    array(9.81)
    >>> fields.at_node['x']
    array([0, 1, 2, 3, 4, 5])
    """

    def __init__(self, *args, **kwds):
        try:
            dims = args[0]
        except IndexError:
            dims = {}

        self._groups = set()
        for loc in dims:
            self.new_field_location(loc, dims[loc])

<<<<<<< HEAD
        self.default_group = kwds.get('default_group', None)
=======
        self.default_group = kwds.get("default_group", None)
>>>>>>> 4bd95a7e

    def __getitem__(self, name):
        try:
            return getattr(self, "at_" + name)
        except AttributeError:
            raise GroupError(name)

    @property
    def default_group(self):
        return self._default_group

    @default_group.setter
    def default_group(self, loc):
        if self.has_group(loc) or loc is None:
            self._default_group = loc
        else:
            raise ValueError("{loc} is not a valid group name".format(loc=loc))

    def new_field_location(self, loc, size=None):
        """Add a new quantity to a field.

        Create an empty group into which new fields can be added. The new group
        is created but no memory allocated yet. The dictionary of the new group
        can be through a new *at_* attribute of the class instance.

        Parameters
        ----------
        group: str
            Name of the new group to add to the field.
        size: int, optional
            Number of elements in the new quantity. If not provided, the
            size is set to be the size of the first field added to the goup.

        Raises
        ------
        ValueError
            If the field already contains the group.

        Examples
        --------
        Create a collection of fields and add two groups, *node* and *cell*,
        to it.

        >>> from landlab.field import GraphFields
        >>> fields = GraphFields()
        >>> fields.new_field_location('node', 12)
        >>> fields.new_field_location('cell', 2)

        The group names in the collection are retrieved with the *groups*
        attribute as a `set`.

        >>> names = list(fields.groups)
        >>> names.sort()
        >>> names
        ['cell', 'node']

        Access the new (empty) groups with the *at_* attributes.

        >>> fields.at_cell, fields.at_node
        ({}, {})

        >>> fields.new_field_location('core_node')
        >>> fields.at_core_node.size is None
        True
        >>> fields.at_core_node['air__temperature'] = [0, 1]
        >>> fields.at_core_node.size
        2

        LLCATS: FIELDCR
        """
        dataset_name = "at_" + loc
        if loc not in self._groups:
            setattr(self, dataset_name, FieldDataset(loc, size))
            self._groups.add(loc)
        else:
            raise ValueError("{loc} location already exists".format(loc=loc))

    @property
    def groups(self):
        """List of group names.

        Returns
        -------
        set
            Set of quantity names.
        """
        return self._groups

    def has_group(self, name):
        """Check if a group exists.

        Parameters
        ----------
        group: str
            Name of the group.

        Returns
        -------
        boolean
            True if the field contains *group*, otherwise False.

        Examples
        --------
        Check if the field has the groups named *node* or *cell*.

        >>> from landlab.field import GraphFields
        >>> fields = GraphFields()
        >>> fields.new_field_location('node', 12)
        >>> fields.has_group('node')
        True
        >>> fields.has_group('cell')
        False

        LLCATS: FIELDINF
        """
        return name in self._groups

    def has_field(self, group, field):
        """Check if a field is in a group.

        Parameters
        ----------
        group: str
            Name of the group.
        field: str
            Name of the field.

        Returns
        -------
        boolean
            ``True`` if the group contains the field, otherwise ``False``.

        Examples
        --------
        Check if the field named ``topographic__elevation`` is contained
        in a group.

        >>> from landlab.field import GraphFields
        >>> fields = GraphFields()
        >>> fields.new_field_location('node', 12)
        >>> _ = fields.add_ones('node', 'topographic__elevation')
        >>> fields.has_field('node', 'topographic__elevation')
        True
        >>> fields.has_field('cell', 'topographic__elevation')
        False

        LLCATS: FIELDINF
        """
        try:
            return field in self[group]
        except KeyError:
            return False

    def keys(self, group):
        """List of field names in a group.

        Returns a list of the field names as a list of strings.

        Parameters
        ----------
        group : str
            Group name.

        Returns
        -------
        list
            List of field names.

        Examples
        --------
        >>> from landlab.field import GraphFields
        >>> fields = GraphFields()
        >>> fields.new_field_location('node', 4)
        >>> list(fields.keys('node'))
        []
        >>> _ = fields.add_empty('topographic__elevation', at='node')
        >>> list(fields.keys('node'))
        ['topographic__elevation']

        LLCATS: FIELDINF
        """
        return self[group].keys()

    def size(self, group):
        """Size of the arrays stored in a group.

        Parameters
        ----------
        group : str
            Group name.

        Returns
        -------
        int
            Array size.

        Examples
        --------
        >>> from landlab.field import GraphFields
        >>> fields = GraphFields()
        >>> fields.new_field_location('node', 4)
        >>> fields.size('node')
        4

        LLCATS: GINF FIELDINF
        """
        return len(self[group])

    def field_values(self, group, field):
        """Get values of a field.

        Given a *group* and a *field*, return a reference to the associated
        data array.

        Parameters
        ----------
        group: str
            Name of the group.
        field: str
            Name of the field withing *group*.

        Returns
        -------
        array
            The values of the field.

        Raises
        ------
        GroupError
            If *group* does not exits
        FieldError
            If *field* does not exits

        Examples
        --------
        Create a group of fields called *node*.

        >>> from landlab.field import GraphFields
        >>> fields = GraphFields()
        >>> fields.new_field_location('node', 4)

        Add a field, initialized to ones, called *topographic__elevation*
        to the *node* group. The *field_values* method returns a reference
        to the field's data.

        >>> _ = fields.add_ones('node', 'topographic__elevation')
        >>> fields.field_values('node', 'topographic__elevation')
        array([ 1.,  1.,  1.,  1.])

        Raise FieldError if *field* does not exist in *group*.

        >>> fields.field_values('node', 'planet_surface__temperature')
        ...     # doctest: +IGNORE_EXCEPTION_DETAIL
        Traceback (most recent call last):
        FieldError: planet_surface__temperature

        If *group* does not exists, Raise GroupError.

        >>> fields.field_values('cell', 'topographic__elevation')
        ...     # doctest: +IGNORE_EXCEPTION_DETAIL
        Traceback (most recent call last):
        GroupError: cell

        LLCATS: FIELDIO
        """
        try:
            fields = self[group]
        except KeyError:
            raise GroupError(group)
        try:
            return fields[field]
        except KeyError:
            raise FieldError(group)

    def field_units(self, group, field):
        """Get units for a field.

        Returns the unit string associated with the data array in *group* and
        *field*.

        Parameters
        ----------
        group: str
            Name of the group.
        field: str
            Name of the field withing *group*.

        Returns
        -------
        str
            The units of the field.

        Raises
        ------
        KeyError
            If either *field* or *group* does not exist.

        LLCATS: FIELDINF
        """
        return self[group]._ds[field].attrs["units"]

    def empty(self, *args, **kwds):
        """Uninitialized array whose size is that of the field.

        Return a new array of the data field size, without initializing
        entries. Keyword arguments are the same as that for the equivalent
        numpy function.

        Parameters
        ----------
        group : str
            Name of the group.

        See Also
        --------
        numpy.empty : See for a description of optional keywords.
        landlab.field.GraphFields.ones : Equivalent method that
            initializes the data to 1.
        landlab.field.GraphFields.zeros : Equivalent method that
            initializes the data to 0.

        Examples
        --------
        >>> from landlab.field import GraphFields
        >>> field = GraphFields()
        >>> field.new_field_location('node', 4)
        >>> field.empty('node') # doctest: +SKIP
        array([  2.31584178e+077,  -2.68156175e+154,   9.88131292e-324,
        ... 2.78134232e-309]) # Uninitialized memory

        Note that a new field is *not* added to the collection of fields.

        >>> list(field.keys('node'))
        []

        LLCATS: FIELDCR
        """
        if len(args) == 0:
            group = kwds.pop("at", kwds.pop("centering", "node"))
        else:
            group = args[0]
<<<<<<< HEAD
        
        if group == 'grid':
            raise ValueError("ones is not supported for at='grid', if you "
                             "want to create a field at the grid, use\n"
                             "grid.at_grid['value_name']=value\n"
                             "instead.\nAlternatively, if you want ones"
                             "of the shape stored at_grid, use np.array(1).")

        size = getattr(self, 'at_{group}'.format(group=group)).size
        if size is None:
            raise ValueError('group is not yet sized.')
=======

        if group == "grid":
            raise ValueError(
                "ones is not supported for at='grid', if you "
                "want to create a field at the grid, use\n"
                "grid.at_grid['value_name']=value\n"
                "instead.\nAlternatively, if you want ones"
                "of the shape stored at_grid, use np.array(1)."
            )

        size = getattr(self, "at_{group}".format(group=group)).size
        if size is None:
            raise ValueError("group is not yet sized.")
>>>>>>> 4bd95a7e

        return np.empty(size, **kwds)

    def ones(self, *args, **kwds):
        """Array, initialized to 1, whose size is that of the field.

        Return a new array of the data field size, filled with ones. Keyword
        arguments are the same as that for the equivalent numpy function.

        Parameters
        ----------
        group : str
            Name of the group.

        See Also
        --------
        numpy.ones : See for a description of optional keywords.
        landlab.field.GraphFields.empty : Equivalent method that
            does not initialize the new array.
        landlab.field.GraphFields.zeros : Equivalent method that
            initializes the data to 0.

        Examples
        --------
        >>> from landlab.field import GraphFields
        >>> field = GraphFields()
        >>> field.new_field_location('node', 4)
        >>> field.ones('node')
        array([ 1.,  1.,  1.,  1.])
        >>> field.ones('node', dtype=int)
        array([1, 1, 1, 1])

        Note that a new field is *not* added to the collection of fields.

        >>> list(field.keys('node'))
        []

        LLCATS: FIELDCR
        """
        allocated = self.empty(*args, **kwds)
        allocated.fill(1)
        return allocated

    def zeros(self, *args, **kwds):
        """Array, initialized to 0, whose size is that of the field.

        Parameters
        ----------
        group : str
            Name of the group.

        Return a new array of the data field size, filled with zeros. Keyword
        arguments are the same as that for the equivalent numpy function.

        This method is not valid for the group *grid*.

        See Also
        --------
        numpy.zeros : See for a description of optional keywords.
        landlab.field.GraphFields.empty : Equivalent method that does not
            initialize the new array.
        landlab.field.GraphFields.ones : Equivalent
            method that initializes the data to 1.

        Examples
        --------
        >>> from landlab.field import GraphFields
        >>> field = GraphFields()
        >>> field.new_field_location('node', 4)
        >>> field.zeros('node')
        array([ 0.,  0.,  0.,  0.])

        Note that a new field is *not* added to the collection of fields.

        >>> list(field.keys('node'))
        []

        LLCATS: FIELDCR
        """
        allocated = self.empty(*args, **kwds)
        allocated.fill(0)
        return allocated

    def add_field(self, *args, **kwds):
        """add_field(name, value_array, at='node', units='-', copy=False, noclobber=True)

        Add an array of values to the field.

        Add an array of data values to a collection of fields and associate it
        with the key, *name*. Use the *copy* keyword to, optionally, add a
        copy of the provided array.

        In the case of adding to the collection *grid*, the added field is a
        numpy scalar rather than a numpy array.

        Parameters
        ----------
        name : str
            Name of the new field to add.
        value_array : numpy.array
            Array of values to add to the field.
        at : str, optional
            Grid location to store values. If not given, values are
            assumed to be on `node`.
        units : str, optional
            Optionally specify the units of the field.
        copy : boolean, optional
            If True, add a *copy* of the array to the field. Otherwise save add
            a reference to the array.
        noclobber : boolean, optional
            Raise an exception if adding to an already existing field.

        Returns
        -------
        numpy.array
            The data array added to the field. Depending on the *copy*
            keyword, this could be a copy of *value_array* or *value_array*
            itself.

        Raises
        ------
        ValueError :
            If *value_array* has a size different from the field.

        Examples
        --------
        >>> import numpy as np
        >>> from landlab.field import GraphFields
        >>> field = GraphFields()
        >>> field.new_field_location('node', 4)
        >>> values = np.ones(4, dtype=int)
        >>> field.add_field('node', 'topographic__elevation', values)
        array([1, 1, 1, 1])

        A new field is added to the collection of fields. The saved value
        array is the same as the one initially created.

        >>> field.at_node['topographic__elevation'] is values
        True

        If you want to save a copy of the array, use the *copy* keyword. In
        addition, adding values to an existing field will remove the reference
        to the previously saved array. The *noclobber* keyword changes this
        behavior to raise an exception in such a case.

        >>> field.add_field('node', 'topographic__elevation', values,
        ...     copy=True, noclobber=False)
        array([1, 1, 1, 1])
        >>> field.at_node['topographic__elevation'] is values
        False
        >>> field.add_field('node', 'topographic__elevation', values,
        ...     noclobber=True) # doctest: +IGNORE_EXCEPTION_DETAIL
        Traceback (most recent call last):
        FieldError: topographic__elevation

        LLCATS: FIELDCR
        """
        if len(args) == 3:
            at, name, value_array = args
        elif len(args) == 2:
<<<<<<< HEAD
            at, name, value_array = (kwds.pop('at', None),
                                     args[0], args[1])
=======
            at, name, value_array = (kwds.pop("at", None), args[0], args[1])
>>>>>>> 4bd95a7e
        else:
            raise ValueError("number of arguments must be 2 or 3")

        units = kwds.get("units", "?")
        copy = kwds.get("copy", False)
        noclobber = kwds.get("noclobber", True)
        value_array = np.asarray(value_array)

        at = at or self.default_group
        if at is None:
<<<<<<< HEAD
            raise ValueError('no group specified')

        attrs = {'long_name': name}
        attrs['units'] = units
=======
            raise ValueError("no group specified")

        attrs = {"long_name": name}
        attrs["units"] = units
>>>>>>> 4bd95a7e

        if copy:
            value_array = value_array.copy()

        ds = getattr(self, "at_" + at)

        if noclobber and name in ds:
            raise FieldError("{name}@{at}".format(name=name, at=at))

        dims = (at,)
        if value_array.ndim > 1:
            dims += (name + "_per_" + at,)
            value_array = value_array.reshape((value_array.shape[0], -1))

        ds[name] = value_array
        return ds[name]

    def delete_field(self, loc, name):
        """Erases an existing field.

        Parameters
        ----------
        group : str
            Name of the group.
        name: str
            Name of the field.

        Raises
        ------
        KeyError
            If the named field does not exist.

        LLCATS: FIELDCR
        """
        try:
            ds = getattr(self, "at_" + loc)
        except AttributeError:
            raise KeyError(loc)
        ds._ds = ds._ds.drop(name)

    def add_empty(self, *args, **kwds):
        """add_empty(name, at='node', units='-', noclobber=True)

        Create and add an uninitialized array of values to the field.

        Create a new array of the data field size, without initializing
        entries, and add it to the field as *name*. The *units* keyword gives
        the units of the new fields as a string. Remaining keyword arguments
        are the same as that for the equivalent numpy function.

        This method is not valid for the group *grid*.

        Parameters
        ----------
        name : str
            Name of the new field to add.
        at : str, optional
            Grid location to store values. If not given, values are
            assumed to be on `node`.
        units : str, optional
            Optionally specify the units of the field.
        noclobber : boolean, optional
            Raise an exception if adding to an already existing field.

        Returns
        -------
        array :
            A reference to the newly-created array.

        See Also
        --------
        numpy.empty : See for a description of optional keywords.
        landlab.field.GraphFields.empty : Equivalent method that
            does not initialize the new array.
        landlab.field.GraphFields.zeros : Equivalent method that
            initializes the data to 0.

        LLCATS: FIELDCR
        """
        if len(args) == 2:
            loc, name = args
        elif len(args) == 1:
            loc, name = kwds.pop("at"), args[0]
        else:
            raise ValueError("number of arguments must be 1 or 2")
        units = kwds.pop("units", "?")
        copy = kwds.pop("copy", False)
        noclobber = kwds.pop("noclobber", True)
        return self.add_field(
            name,
            self.empty(at=loc, **kwds),
            at=loc,
            units=units,
            copy=copy,
            noclobber=noclobber,
        )

    def add_ones(self, *args, **kwds):
        """add_ones(name, at='node', units='-', noclobber=True)

        Create and add an array of values, initialized to 1, to the field.

        Create a new array of the data field size, filled with ones, and
        add it to the field as *name*. The *units* keyword gives the units of
        the new fields as a string. Remaining keyword arguments are the same
        as that for the equivalent numpy function.

        This method is not valid for the group *grid*.

        Parameters
        ----------
        name : str
            Name of the new field to add.
        at : str, optional
            Grid location to store values. If not given, values are
            assumed to be on `node`.
        units : str, optional
            Optionally specify the units of the field.
        noclobber : boolean, optional
            Raise an exception if adding to an already existing field.

        Returns
        -------
        array :
            A reference to the newly-created array.

        See Also
        --------
        numpy.ones : See for a description of optional keywords.
        andlab.field.GraphFields.add_empty : Equivalent method that
            does not initialize the new array.
        andlab.field.GraphFields.add_zeros : Equivalent method that
            initializes the data to 0.

        Examples
        --------
        Add a new, named field to a collection of fields.

        >>> from landlab.field import GraphFields
        >>> field = GraphFields()
        >>> field.new_field_location('node', 4)
        >>> field.add_ones('node', 'topographic__elevation')
        array([ 1.,  1.,  1.,  1.])
        >>> list(field.keys('node'))
        ['topographic__elevation']
        >>> field['node']['topographic__elevation']
        array([ 1.,  1.,  1.,  1.])
        >>> field.at_node['topographic__elevation']
        array([ 1.,  1.,  1.,  1.])

        LLCATS: FIELDCR
        """
        data = self.add_empty(*args, **kwds)
        data.fill(1)
        return data

    def add_zeros(self, *args, **kwds):
        """add_zeros(name, at='node', units='-', noclobber=True)

        Create and add an array of values, initialized to 0, to the field.

        Create a new array of the data field size, filled with zeros, and
        add it to the field as *name*. The *units* keyword gives the units of
        the new fields as a string. Remaining keyword arguments are the same
        as that for the equivalent numpy function.

        Parameters
        ----------
        name : str
            Name of the new field to add.
        at : str, optional
            Grid location to store values. If not given, values are
            assumed to be on `node`.
        units : str, optional
            Optionally specify the units of the field.
        noclobber : boolean, optional
            Raise an exception if adding to an already existing field.

        Returns
        -------
        array :
            A reference to the newly-created array.

        See also
        --------
        numpy.zeros : See for a description of optional keywords.
        landlab.field.GraphFields.add_empty : Equivalent method that
            does not initialize the new array.
        landlab.field.GraphFields.add_ones : Equivalent method that
            initializes the data to 1.

        LLCATS: FIELDCR
        """
        data = self.add_empty(*args, **kwds)
        data.fill(0)
        return data

    def add_full(self, *args, **kwds):
        """Create and add an array of values, fill with `fill_value`.

        Parameters
        ----------
        name : str
            Name of the new field to add.
        fill_value : scalar
            Fill value.
        at : str, optional
            Grid location to store values. If not given, values are
            assumed to be on `node`.
        units : str, optional
            Optionally specify the units of the field.
        copy : boolean, optional
            If True, add a *copy* of the array to the field. Otherwise save add
            a reference to the array.
        noclobber : boolean, optional
            Raise an exception if adding to an already existing field.

        Returns
        -------
        array :
            A reference to the newly-created array.

        LLCATS: FIELDCR
        """
        if len(args) == 3:
            fill_value = args[2]
        elif len(args) == 2:
            fill_value = args[1]
        else:
            raise ValueError("number of arguments must be 2 or 3")

        data = self.add_empty(*args, **kwds)
        data.fill(fill_value)
        return data<|MERGE_RESOLUTION|>--- conflicted
+++ resolved
@@ -3,10 +3,7 @@
 import xarray as xr
 
 from .grouped import GroupError
-<<<<<<< HEAD
-=======
 from .scalar_data_fields import FieldError
->>>>>>> 4bd95a7e
 
 
 def reshape_for_storage(array, field_size=None):
@@ -151,11 +148,7 @@
 
     def __init__(self, *args, **kwds):
         self._name, self._size = args[0], args[1]
-<<<<<<< HEAD
-        self._fixed_size = bool(kwds.get('fixed_size', True))
-=======
         self._fixed_size = bool(kwds.get("fixed_size", True))
->>>>>>> 4bd95a7e
         self._ds = xr.Dataset()
         self._units = {}
 
@@ -325,11 +318,7 @@
         for loc in dims:
             self.new_field_location(loc, dims[loc])
 
-<<<<<<< HEAD
-        self.default_group = kwds.get('default_group', None)
-=======
         self.default_group = kwds.get("default_group", None)
->>>>>>> 4bd95a7e
 
     def __getitem__(self, name):
         try:
@@ -671,19 +660,6 @@
             group = kwds.pop("at", kwds.pop("centering", "node"))
         else:
             group = args[0]
-<<<<<<< HEAD
-        
-        if group == 'grid':
-            raise ValueError("ones is not supported for at='grid', if you "
-                             "want to create a field at the grid, use\n"
-                             "grid.at_grid['value_name']=value\n"
-                             "instead.\nAlternatively, if you want ones"
-                             "of the shape stored at_grid, use np.array(1).")
-
-        size = getattr(self, 'at_{group}'.format(group=group)).size
-        if size is None:
-            raise ValueError('group is not yet sized.')
-=======
 
         if group == "grid":
             raise ValueError(
@@ -697,7 +673,6 @@
         size = getattr(self, "at_{group}".format(group=group)).size
         if size is None:
             raise ValueError("group is not yet sized.")
->>>>>>> 4bd95a7e
 
         return np.empty(size, **kwds)
 
@@ -858,12 +833,7 @@
         if len(args) == 3:
             at, name, value_array = args
         elif len(args) == 2:
-<<<<<<< HEAD
-            at, name, value_array = (kwds.pop('at', None),
-                                     args[0], args[1])
-=======
             at, name, value_array = (kwds.pop("at", None), args[0], args[1])
->>>>>>> 4bd95a7e
         else:
             raise ValueError("number of arguments must be 2 or 3")
 
@@ -874,17 +844,10 @@
 
         at = at or self.default_group
         if at is None:
-<<<<<<< HEAD
-            raise ValueError('no group specified')
-
-        attrs = {'long_name': name}
-        attrs['units'] = units
-=======
             raise ValueError("no group specified")
 
         attrs = {"long_name": name}
         attrs["units"] = units
->>>>>>> 4bd95a7e
 
         if copy:
             value_array = value_array.copy()
