import numpy as np
import xarray as xr

<<<<<<< HEAD
from .grouped import GroupError
from .scalar_data_fields import FieldError
=======
from .errors import FieldError, GroupError
>>>>>>> 04d505db


def reshape_for_storage(array, field_size=None):
    """Reshape an array to be stored as a field.

    For reshaping rules, see ``shape_for_storage``.

    Parameters
    ----------
    array : ndarray
        The array to be stored.
    field_size : int, optional
        The size of the field.

    Returns
    -------
    ndarray
        The (possibly) reshaped array.

    Examples
    --------
    >>> import numpy as np
    >>> from landlab.field.graph_field import reshape_for_storage

    The shape will be such that the first dimension in the field size.

    >>> data = np.arange(6)
    >>> reshape_for_storage(data, 3)
    array([[0, 1],
           [2, 3],
           [4, 5]])
    >>> reshape_for_storage(data, 2)
    array([[0, 1, 2],
           [3, 4, 5]])
    >>> reshape_for_storage(data, 6)
    array([0, 1, 2, 3, 4, 5])

    If the array is already the correct shape, just return that array.

    >>> data = np.arange(6).reshape((2, 3))
    >>> reshape_for_storage(data, 2) is data
    True
    """
    shape = shape_for_storage(array, field_size)
    if shape == array.shape or array.ndim == 0:
        return array
    else:
        return array.reshape(shape)


def shape_for_storage(array, field_size=None):
    """The shape an array will be stored as.

    Parameters
    ----------
    array : ndarray
        The array to be stored.
    field_size : int, optional
        The size of the field.

    Returns
    -------
    tuple of int
        The shape the array will be stored as.

    Examples
    --------
    >>> import numpy as np
    >>> from landlab.field.graph_field import shape_for_storage

    The shape will be such that the first dimension in the field size.

    >>> data = np.arange(6)
    >>> shape_for_storage(data, 3) == (3, 2)
    True
    >>> shape_for_storage(data, 2) == (2, 3)
    True
    >>> shape_for_storage(data, 6) == (6, )
    True

    If a field size is not given, the array will be stored as a
    flattened array.

    >>> shape_for_storage(data) == (6, )
    True
    >>> data = np.arange(6).reshape((3, 2))
    >>> shape_for_storage(data) == (6, )
    True

    For field sizes of 1, the array is always flattened.

    >>> shape_for_storage(data, 1) == (1, 6)
    True

    For scalar arrays, the field size must be 1.

    >>> data = np.array(1.)
    >>> shape_for_storage(data) == (1, )
    True
    >>> shape_for_storage(data, field_size=1) == (1, )
    True

    If the array cannot be shaped into a storage shape, a `ValueError`
    is raised.

    >>> data = np.array(1.)
    >>> shape_for_storage(data, field_size=4) # DOCTEST: +IGNORE_EXCEPTION_DETAIL
    Traceback (most recent call last):
    ...
    ValueError: unable to reshape array to field size
    >>> data = np.arange(6.)
    >>> shape_for_storage(data, field_size=4) # DOCTEST: +IGNORE_EXCEPTION_DETAIL
    Traceback (most recent call last):
    ...
    ValueError: unable to reshape array to field size
    """
    if field_size is None:
        field_size = array.size

    if array.size % field_size != 0:
        raise ValueError(
            "unable to reshape array to field size ({0} != {1})".format(
                array.size, field_size
            )
        )

    if field_size == array.size:
        shape = (array.size,)
    else:
        shape = (field_size, array.size // field_size)

    return shape


class FieldDataset(dict):

    """Wrap an xarray.Dataset as a landlab field.

    This is a light wrapping of xarray.Dataset. The main differences
    are that a `FieldDataset` can be created with a size but not
    allocate any memory for data arrays until an array is actually
    needed. The setitem method is also overriden so that when arrays
    are added they are stored reshaped in the landlab style. That
    is, shaped as `(n_elements, values_per_element)`.

    Examples
    --------
    >>> from landlab.field.graph_field import FieldDataset

    >>> ds = FieldDataset("node")
    >>> ds.size is None
    True
    >>> ds.set_value("air_temperature", [1.0, 1.0, 1.0, 1.0])
    >>> ds["air_temperature"]
    array([ 1.,  1.,  1.,  1.])
    >>> ds.size
    4
    >>> ds.set_value("air_temperature", [1.0, 1.0, 1.0])
    Traceback (most recent call last):
    ValueError: unable to reshape array to field size (3 != 4)

    >>> ds = FieldDataset("node", fixed_size=False)
    >>> ds.size is None
    True
    >>> ds.set_value("air_temperature", [1.0, 1.0, 1.0, 1.0])
    >>> ds.size
    4
    >>> ds.set_value("air_temperature", [0.0, 0.0])
    >>> ds.size
    2
    >>> ds["air_temperature"]
    array([ 0.,  0.])
    """

    def __init__(self, name, size=None, fixed_size=True):
        self._name = name
        self._size = None
        self._fixed_size = bool(fixed_size)
        self._ds = xr.Dataset()
        self._units = {}

        self.size = size

<<<<<<< HEAD
        super(FieldDataset, self).__init__()
=======
        super().__init__()
>>>>>>> 04d505db

    @property
    def size(self):
        """Size of the field dataset as number of elements.

        Examples
        --------
        >>> from landlab.field.graph_field import FieldDataset

        >>> ds = FieldDataset("grid", size=1)
        >>> ds.set_value("air_temperature", [1.0, 1.0, 1.0])
        >>> ds.set_value("ground_temperature", [0.0, 0.0])
        >>> ds["ground_temperature"]
        array([[ 0.,  0.]])

        >>> ds = FieldDataset("grid", size=1)
        >>> ds.set_value("air_temperature", 0.1)
        >>> ds["air_temperature"]
        array(0.1)
        """
        return self._size

    @size.setter
    def size(self, size):
        if self._size != size:
            if self._size is not None and self.fixed_size:
                raise ValueError(
                    "size has already been set ({size}) and fixed_size is True".format(
                        size=self._size
                    )
                )
            elif not isinstance(size, int) or size < 0:
                raise ValueError(
                    "size must be a positive integer or None ({size})".format(size=size)
                )
            self._size = size

    @property
    def fixed_size(self):
        """Flag that indicates if arrays added to the dataset must be of a
        fixed size.

        Examples
        --------
        >>> from landlab.field.graph_field import FieldDataset

        >>> ds = FieldDataset("node", fixed_size=False)
        >>> ds.set_value("air_temperature", [1.0, 1.0, 1.0, 1.0])
        >>> ds.set_value("air_temperature", [0.0, 0.0])
        >>> ds["air_temperature"]
        array([ 0.,  0.])

        >>> ds.fixed_size = True
        >>> ds.size
        2
        >>> ds.set_value("air_temperature", [1.0, 1.0, 1.0])
        Traceback (most recent call last):
        ValueError: unable to reshape array to field size (4 != 2)
        """
        return self._fixed_size

    @fixed_size.setter
    def fixed_size(self, fixed_size):
        self._fixed_size = bool(fixed_size)
        if self._fixed_size:
            self.size = self._ds.dims[self._name]

    @property
    def units(self):
        return self._units

    @property
    def dataset(self):
        return self._ds

    def keys(self):
        return list(self._ds.variables)

    def set_value(self, name, value_array, attrs=None):
        attrs = attrs or {}
        attrs.setdefault("units", "?")

        value_array = np.asarray(value_array)

        if name in self._ds and self._ds[name].values is value_array:
            self._ds[name].values.shape = shape_for_storage(value_array, self.size)
            return

        if self.fixed_size:
            value_array = reshape_for_storage(value_array, self.size)
        else:
            value_array = reshape_for_storage(value_array, None)

        if value_array.ndim > 0:
            self.size = value_array.shape[0]
        else:
            self.size = value_array.size

        if value_array.ndim == 0:
            dims = ()
        elif value_array.ndim == 1:
            dims = (self._name,)
        else:
            dims = (self._name, name + "_per_" + self._name)

        if name in self._ds:
            self._ds = self._ds.drop(name)

        self._ds.update({name: xr.DataArray(value_array, dims=dims, attrs=attrs)})
        self._units[name] = attrs["units"]

    def pop(self, name):
        array = self._ds[name].values
        self._ds = self._ds.drop(name)
        return array

    def __getitem__(self, name):
        if isinstance(name, str):
            try:
                return self._ds[name].values
            except KeyError:
                raise FieldError(name)
        else:
            raise TypeError("field name not a string")

    def __setitem__(self, name, value_array):
        self.set_value(name, value_array)

    def __contains__(self, name):
        return name in self._ds

    def __str__(self):
        return str(self._ds)

    def __repr__(self):
        return "FieldDataset({name}, size={size}, fixed_size={fixed_size})".format(
            name=repr(self._name),
            size=repr(self.size),
            fixed_size=repr(self.fixed_size),
        )

    def __len__(self):
        return len(self._ds.variables)

    def __iter__(self):
        return iter(self._ds.variables)


class GraphFields:

    """Collection of grouped data-fields.

    The `GraphFields` class holds a set of data fields that are
    separated into *groups*. A typical use for this class would be to define
    the groups as being locations on a grid where the values are defined.
    For instance, the groups could be *node*, *cell*, *link*, and *face*.

    Attributes
    ----------
    groups

    Examples
    --------

    Create two groups of data fields defined at *node* and *cell*. Each set can
    have a differenct number of values.

    >>> from landlab.field import GraphFields
    >>> fields = GraphFields()
    >>> fields.new_field_location('node', 12)
    >>> fields.new_field_location('cell', 2)

    Create some new value arrays for each of the data fields.

    >>> fields.ones('node')
    array([ 1.,  1.,  1.,  1.,  1.,  1.,  1.,  1.,  1.,  1.,  1.,  1.])
    >>> fields.zeros('cell')
    array([ 0.,  0.])

    Create new value arrays and add them to the data fields. Because the data
    fields are in different groups (node and cell), they can have the same
    name.

    >>> fields.add_ones('topographic__elevation', at='node')
    array([ 1.,  1.,  1.,  1.,  1.,  1.,  1.,  1.,  1.,  1.,  1.,  1.])
    >>> fields.at_node['topographic__elevation']
    array([ 1.,  1.,  1.,  1.,  1.,  1.,  1.,  1.,  1.,  1.,  1.,  1.])

    >>> fields.add_ones('topographic__elevation', at='cell')
    array([ 1.,  1.])
    >>> fields.at_cell['topographic__elevation']
    array([ 1.,  1.])

    Each group acts as a `dict` so, for instance, to get the variables names
    in a group use the `keys` method,

    >>> list(fields.at_cell.keys())
    ['topographic__elevation']

    If the size of the new field location is ``None``, the field will be
    unsized. This means that fields added to this location can be of any
    size.

    >>> fields = GraphFields()
    >>> fields.new_field_location('grid', None)
    >>> fields.at_grid['g'] = 9.81
    >>> fields.at_grid['g']
    array(9.81)
    >>> fields.at_grid['w'] = (3., 4.)
    >>> fields.at_grid['w']
    array([ 3.,  4.])

    The dimensions of groups can also be specified when the object is
    instantiated. In this case, group sizes are specified as a dictionary
    with keys being group names and values group sizes.

    >>> fields = GraphFields({'node': 6, 'grid': None})
    >>> fields.at_grid['g'] = 9.81
    >>> fields.at_node['x'] = [0, 1, 2, 3, 4, 5]
    >>> fields.at_grid['g']
    array(9.81)
    >>> fields.at_node['x']
    array([0, 1, 2, 3, 4, 5])
    """

    def __init__(self, *args, **kwds):
        try:
            dims = args[0]
        except IndexError:
            dims = {}

        self._groups = set()
        for loc in dims:
            self.new_field_location(loc, dims[loc])

        self.default_group = kwds.get("default_group", None)

    def __getitem__(self, name):
        try:
            return getattr(self, "at_" + name)
        except AttributeError:
            raise GroupError(name)

    @property
    def default_group(self):
        return self._default_group

    @default_group.setter
    def default_group(self, loc):
        if self.has_group(loc) or loc is None:
            self._default_group = loc
        else:
            raise ValueError("{loc} is not a valid group name".format(loc=loc))

    def new_field_location(self, loc, size=None):
        """Add a new quantity to a field.

        Create an empty group into which new fields can be added. The new group
        is created but no memory allocated yet. The dictionary of the new group
        can be through a new *at_* attribute of the class instance.

        Parameters
        ----------
        group: str
            Name of the new group to add to the field.
        size: int, optional
            Number of elements in the new quantity. If not provided, the
            size is set to be the size of the first field added to the goup.

        Raises
        ------
        ValueError
            If the field already contains the group.

        Examples
        --------
        Create a collection of fields and add two groups, *node* and *cell*,
        to it.

        >>> from landlab.field import GraphFields
        >>> fields = GraphFields()
        >>> fields.new_field_location("node", 12)
        >>> fields.new_field_location("cell", 2)

        The group names in the collection are retrieved with the *groups*
        attribute as a `set`.

        >>> names = list(fields.groups)
        >>> names.sort()
        >>> names
        ['cell', 'node']

        Access the new (empty) groups with the *at_* attributes.

        >>> fields.at_cell
        FieldDataset('cell', size=2, fixed_size=True)
        >>> fields.at_node
        FieldDataset('node', size=12, fixed_size=True)

        >>> fields.new_field_location("core_node")
        >>> fields.at_core_node.size is None
        True
        >>> fields.at_core_node["air__temperature"] = [0, 1]
        >>> fields.at_core_node.size
        2

        LLCATS: FIELDCR
        """
        dataset_name = "at_" + loc
        if loc not in self._groups:
            setattr(
                self, dataset_name, FieldDataset(loc, size, fixed_size=size is not None)
            )
            self._groups.add(loc)
        else:
            raise ValueError("{loc} location already exists".format(loc=loc))

    @property
    def groups(self):
        """List of group names.

        Returns
        -------
        set
            Set of quantity names.
        """
        return self._groups

    def has_group(self, name):
        """Check if a group exists.

        Parameters
        ----------
        group: str
            Name of the group.

        Returns
        -------
        boolean
            True if the field contains *group*, otherwise False.

        Examples
        --------
        Check if the field has the groups named *node* or *cell*.

        >>> from landlab.field import GraphFields
        >>> fields = GraphFields()
        >>> fields.new_field_location('node', 12)
        >>> fields.has_group('node')
        True
        >>> fields.has_group('cell')
        False

        LLCATS: FIELDINF
        """
        return name in self._groups

    def has_field(self, group, field):
        """Check if a field is in a group.

        Parameters
        ----------
        group: str
            Name of the group.
        field: str
            Name of the field.

        Returns
        -------
        boolean
            ``True`` if the group contains the field, otherwise ``False``.

        Examples
        --------
        Check if the field named ``topographic__elevation`` is contained
        in a group.

        >>> from landlab.field import GraphFields
        >>> fields = GraphFields()
        >>> fields.new_field_location('node', 12)
        >>> _ = fields.add_ones("topographic__elevation", at="node")
        >>> fields.has_field('node', 'topographic__elevation')
        True
        >>> fields.has_field('cell', 'topographic__elevation')
        False

        LLCATS: FIELDINF
        """
        try:
            return field in self[group]
        except KeyError:
            return False

    def keys(self, group):
        """List of field names in a group.

        Returns a list of the field names as a list of strings.

        Parameters
        ----------
        group : str
            Group name.

        Returns
        -------
        list
            List of field names.

        Examples
        --------
        >>> from landlab.field import GraphFields
        >>> fields = GraphFields()
        >>> fields.new_field_location('node', 4)
        >>> list(fields.keys('node'))
        []
        >>> _ = fields.add_empty('topographic__elevation', at='node')
        >>> list(fields.keys('node'))
        ['topographic__elevation']

        LLCATS: FIELDINF
        """
        return self[group].keys()

    def size(self, group):
        """Size of the arrays stored in a group.

        Parameters
        ----------
        group : str
            Group name.

        Returns
        -------
        int
            Array size.

        Examples
        --------
        >>> from landlab.field import GraphFields
        >>> fields = GraphFields()
        >>> fields.new_field_location('node', 4)
        >>> fields.size('node')
        4

        LLCATS: GINF FIELDINF
        """
        return self[group].size

    def field_values(self, group, field):
        """Get values of a field.

        Given a *group* and a *field*, return a reference to the associated
        data array.

        Parameters
        ----------
        group: str
            Name of the group.
        field: str
            Name of the field withing *group*.

        Returns
        -------
        array
            The values of the field.

        Raises
        ------
        GroupError
            If *group* does not exits
        FieldError
            If *field* does not exits

        Examples
        --------
        Create a group of fields called *node*.

        >>> from landlab.field import GraphFields
        >>> fields = GraphFields()
        >>> fields.new_field_location('node', 4)

        Add a field, initialized to ones, called *topographic__elevation*
        to the *node* group. The *field_values* method returns a reference
        to the field's data.

        >>> _ = fields.add_ones("topographic__elevation", at="node")
        >>> fields.field_values('node', 'topographic__elevation')
        array([ 1.,  1.,  1.,  1.])

        Raise FieldError if *field* does not exist in *group*.

        >>> fields.field_values('node', 'planet_surface__temperature')
        ...     # doctest: +IGNORE_EXCEPTION_DETAIL
        Traceback (most recent call last):
        FieldError: planet_surface__temperature

        If *group* does not exists, Raise GroupError.

        >>> fields.field_values('cell', 'topographic__elevation')
        ...     # doctest: +IGNORE_EXCEPTION_DETAIL
        Traceback (most recent call last):
        GroupError: cell

        LLCATS: FIELDIO
        """
        try:
            fields = self[group]
        except KeyError:
            raise GroupError(group)
        try:
            return fields[field]
        except KeyError:
            raise FieldError(group)

    def return_array_or_field_values(self, group, field):
        """Return field given a field name, or array of with the correct shape.

        Given a *group* and a *field*, return a reference to the associated
        data array. *field* is either a string that is a field in the group
        or an array of the correct size.

        This function is meant to serve like the ``use_field_name_or_array``
        decorator for bound functions.

        Parameters
        ----------
        group: str
            Name of the group.
        field: str or array
            Name of the field withing *group*.

        Returns
        -------
        array
            The values of the field.

        Raises
        ------
        GroupError
            If *group* does not exits
        FieldError
            If *field* does not exits

        Examples
        --------
        Create a group of fields called *node*.

        >>> import numpy as np
<<<<<<< HEAD
        >>> from landlab.field import ModelDataFields
        >>> fields = ModelDataFields()
=======
        >>> from landlab.field import GraphFields
        >>> fields = GraphFields()
>>>>>>> 04d505db
        >>> fields.new_field_location('node', 4)

        Add a field, initialized to ones, called *topographic__elevation*
        to the *node* group. The *field_values* method returns a reference
        to the field's data.

<<<<<<< HEAD
        >>> _ = fields.add_ones('node', 'topographic__elevation')
=======
        >>> _ = fields.add_ones("topographic__elevation", at="node")
>>>>>>> 04d505db
        >>> fields.field_values('node', 'topographic__elevation')
        array([ 1.,  1.,  1.,  1.])

        Alternatively, if the second argument is an array, its size is
        checked and returned if correct.

        >>> vals = np.array([4., 5., 7., 3.])
        >>> fields.return_array_or_field_values('node', vals)
        array([ 4.,  5.,  7.,  3.])

        Raise FieldError if *field* does not exist in *group*.

        >>> fields.return_array_or_field_values('node', 'surface__temperature')
        ...     # doctest: +IGNORE_EXCEPTION_DETAIL
        Traceback (most recent call last):
        FieldError: surface__temperature

        If *group* does not exists, Raise GroupError.

        >>> fields.return_array_or_field_values('cell', 'topographic__elevation')
        ...     # doctest: +IGNORE_EXCEPTION_DETAIL
        Traceback (most recent call last):
        GroupError: cell

        And if the array of values provided is incorrect, raise a ValueError.

        >>> vals = np.array([3., 2., 1.])
        >>> fields.return_array_or_field_values('node', vals)
        ...     # doctest: +IGNORE_EXCEPTION_DETAIL
        Traceback (most recent call last):
        ValueError: Array has incorrect size.

        LLCATS: FIELDIO
        """
        if isinstance(field, str):
            vals = self.field_values(group, field)
        else:
            vals = np.asarray(field)
            if vals.size != self[group].size:
                msg = "Array has incorrect size."
                raise ValueError(msg)
        return vals

    def field_units(self, group, field):
        """Get units for a field.

        Returns the unit string associated with the data array in *group* and
        *field*.

        Parameters
        ----------
        group: str
            Name of the group.
        field: str
            Name of the field withing *group*.

        Returns
        -------
        str
            The units of the field.

        Raises
        ------
        KeyError
            If either *field* or *group* does not exist.

        LLCATS: FIELDINF
        """
        return self[group]._ds[field].attrs["units"]

    def empty(self, *args, **kwds):
        """Uninitialized array whose size is that of the field.

        Return a new array of the data field size, without initializing
        entries. Keyword arguments are the same as that for the equivalent
        numpy function.

        Parameters
        ----------
        group : str
            Name of the group.

        See Also
        --------
        numpy.empty : See for a description of optional keywords.
        landlab.field.GraphFields.ones : Equivalent method that
            initializes the data to 1.
        landlab.field.GraphFields.zeros : Equivalent method that
            initializes the data to 0.

        Examples
        --------
        >>> from landlab.field import GraphFields
        >>> field = GraphFields()
        >>> field.new_field_location('node', 4)
        >>> field.empty('node') # doctest: +SKIP
        array([  2.31584178e+077,  -2.68156175e+154,   9.88131292e-324,
        ... 2.78134232e-309]) # Uninitialized memory

        Note that a new field is *not* added to the collection of fields.

        >>> list(field.keys('node'))
        []

        LLCATS: FIELDCR
        """
        if len(args) == 0:
            group = kwds.pop("at", kwds.pop("centering", "node"))
        else:
            group = args[0]

        if group == "grid":
            raise ValueError(
                "ones is not supported for at='grid', if you "
                "want to create a field at the grid, use\n"
                "grid.at_grid['value_name']=value\n"
                "instead.\nAlternatively, if you want ones"
                "of the shape stored at_grid, use np.array(1)."
            )

        size = getattr(self, "at_{group}".format(group=group)).size
        if size is None:
            raise ValueError("group is not yet sized.")

        return np.empty(size, **kwds)

    def ones(self, *args, **kwds):
        """Array, initialized to 1, whose size is that of the field.

        Return a new array of the data field size, filled with ones. Keyword
        arguments are the same as that for the equivalent numpy function.

        Parameters
        ----------
        group : str
            Name of the group.

        See Also
        --------
        numpy.ones : See for a description of optional keywords.
        landlab.field.GraphFields.empty : Equivalent method that
            does not initialize the new array.
        landlab.field.GraphFields.zeros : Equivalent method that
            initializes the data to 0.

        Examples
        --------
        >>> from landlab.field import GraphFields
        >>> field = GraphFields()
        >>> field.new_field_location('node', 4)
        >>> field.ones('node')
        array([ 1.,  1.,  1.,  1.])
        >>> field.ones('node', dtype=int)
        array([1, 1, 1, 1])

        Note that a new field is *not* added to the collection of fields.

        >>> list(field.keys('node'))
        []

        LLCATS: FIELDCR
        """
        allocated = self.empty(*args, **kwds)
        allocated.fill(1)
        return allocated

    def zeros(self, *args, **kwds):
        """Array, initialized to 0, whose size is that of the field.

        Parameters
        ----------
        group : str
            Name of the group.

        Return a new array of the data field size, filled with zeros. Keyword
        arguments are the same as that for the equivalent numpy function.

        This method is not valid for the group *grid*.

        See Also
        --------
        numpy.zeros : See for a description of optional keywords.
        landlab.field.GraphFields.empty : Equivalent method that does not
            initialize the new array.
        landlab.field.GraphFields.ones : Equivalent
            method that initializes the data to 1.

        Examples
        --------
        >>> from landlab.field import GraphFields
        >>> field = GraphFields()
        >>> field.new_field_location('node', 4)
        >>> field.zeros('node')
        array([ 0.,  0.,  0.,  0.])

        Note that a new field is *not* added to the collection of fields.

        >>> list(field.keys('node'))
        []

        LLCATS: FIELDCR
        """
        allocated = self.empty(*args, **kwds)
        allocated.fill(0)
        return allocated

    def add_field(self, *args, **kwds):
        """add_field(name, value_array, at='node', units='-', copy=False,
        clobber=False)

        Add an array of values to the field.

        Add an array of data values to a collection of fields and associate it
        with the key, *name*. Use the *copy* keyword to, optionally, add a
        copy of the provided array.

        In the case of adding to the collection *grid*, the added field is a
        numpy scalar rather than a numpy array.

        Parameters
        ----------
        name : str
            Name of the new field to add.
        value_array : numpy.array
            Array of values to add to the field.
        at : str, optional
            Grid location to store values. If not given, values are
            assumed to be on `node`.
        units : str, optional
            Optionally specify the units of the field.
        copy : boolean, optional
            If True, add a *copy* of the array to the field. Otherwise save add
            a reference to the array.
        clobber : boolean, optional
            Raise an exception if adding to an already existing field.

        Returns
        -------
        numpy.array
            The data array added to the field. Depending on the *copy*
            keyword, this could be a copy of *value_array* or *value_array*
            itself.

        Raises
        ------
        ValueError :
            If *value_array* has a size different from the field.

        Examples
        --------
        >>> import numpy as np
        >>> from landlab.field import GraphFields
        >>> field = GraphFields()
        >>> field.new_field_location('node', 4)
        >>> values = np.ones(4, dtype=int)
        >>> field.add_field("topographic__elevation", values, at="node")
        array([1, 1, 1, 1])

        A new field is added to the collection of fields. The saved value
        array is the same as the one initially created.

        >>> field.at_node['topographic__elevation'] is values
        True

        If you want to save a copy of the array, use the *copy* keyword. In
        addition, adding values to an existing field will remove the reference
        to the previously saved array. The *clobber=False* keyword changes this
        behavior to raise an exception in such a case.

        >>> field.add_field(
        ...     "topographic__elevation", values, at="node", copy=True, clobber=True
        ... )
        array([1, 1, 1, 1])
        >>> field.at_node['topographic__elevation'] is values
        False
        >>> field.add_field(
        ...     "topographic__elevation", values, at="node", clobber=False
        ... ) # doctest: +IGNORE_EXCEPTION_DETAIL
        Traceback (most recent call last):
        FieldError: topographic__elevation

        LLCATS: FIELDCR
        """
        if len(args) == 3:
            at, name, value_array = args
        elif len(args) == 2:
            at, name, value_array = (kwds.pop("at", None), args[0], args[1])
        else:
            raise ValueError("number of arguments must be 2 or 3")

        units = kwds.get("units", "?")
        copy = kwds.get("copy", False)
        clobber = kwds.get("clobber", False)
        value_array = np.asarray(value_array)

        at = at or self.default_group
        if at is None:
            raise ValueError("no group specified")

        attrs = {"long_name": name}
        attrs["units"] = units

        if copy:
            value_array = value_array.copy()

        ds = getattr(self, "at_" + at)

        if not clobber and name in ds:
            raise FieldError("{name}@{at}".format(name=name, at=at))

        dims = (at,)
        if value_array.ndim > 1:
            dims += (name + "_per_" + at,)
            value_array = value_array.reshape((value_array.shape[0], -1))

        ds.set_value(name, value_array, attrs=attrs)
        # ds[name] = value_array
        return ds[name]

    def delete_field(self, loc, name):
        """Erases an existing field.

        Parameters
        ----------
        group : str
            Name of the group.
        name: str
            Name of the field.

        Raises
        ------
        KeyError
            If the named field does not exist.

        LLCATS: FIELDCR
        """
        try:
            ds = getattr(self, "at_" + loc)
        except AttributeError:
            raise KeyError(loc)
        ds._ds = ds._ds.drop(name)

    def add_empty(self, *args, **kwds):
        """add_empty(name, at='node', units='-', clobber=False)

        Create and add an uninitialized array of values to the field.

        Create a new array of the data field size, without initializing
        entries, and add it to the field as *name*. The *units* keyword gives
        the units of the new fields as a string. Remaining keyword arguments
        are the same as that for the equivalent numpy function.

        This method is not valid for the group *grid*.

        Parameters
        ----------
        name : str
            Name of the new field to add.
        at : str, optional
            Grid location to store values. If not given, values are
            assumed to be on `node`.
        units : str, optional
            Optionally specify the units of the field.
        clobber : boolean, optional
            Raise an exception if adding to an already existing field.

        Returns
        -------
        array :
            A reference to the newly-created array.

        See Also
        --------
        numpy.empty : See for a description of optional keywords.
        landlab.field.GraphFields.empty : Equivalent method that
            does not initialize the new array.
        landlab.field.GraphFields.zeros : Equivalent method that
            initializes the data to 0.

        LLCATS: FIELDCR
        """
        if len(args) == 2:
            loc, name = args
        elif len(args) == 1:
            loc, name = kwds.pop("at"), args[0]
        else:
            raise ValueError("number of arguments must be 1 or 2")
        units = kwds.pop("units", "?")
        copy = kwds.pop("copy", False)
        clobber = kwds.pop("clobber", False)
        return self.add_field(
            name,
            self.empty(at=loc, **kwds),
            at=loc,
            units=units,
            copy=copy,
            clobber=clobber,
        )

    def add_ones(self, *args, **kwds):
        """add_ones(name, at='node', units='-', clobber=False)

        Create and add an array of values, initialized to 1, to the field.

        Create a new array of the data field size, filled with ones, and
        add it to the field as *name*. The *units* keyword gives the units of
        the new fields as a string. Remaining keyword arguments are the same
        as that for the equivalent numpy function.

        This method is not valid for the group *grid*.

        Parameters
        ----------
        name : str
            Name of the new field to add.
        at : str, optional
            Grid location to store values. If not given, values are
            assumed to be on `node`.
        units : str, optional
            Optionally specify the units of the field.
        clobber : boolean, optional
            Raise an exception if adding to an already existing field.

        Returns
        -------
        array :
            A reference to the newly-created array.

        See Also
        --------
        numpy.ones : See for a description of optional keywords.
        andlab.field.GraphFields.add_empty : Equivalent method that
            does not initialize the new array.
        andlab.field.GraphFields.add_zeros : Equivalent method that
            initializes the data to 0.

        Examples
        --------
        Add a new, named field to a collection of fields.

        >>> from landlab.field import GraphFields
        >>> field = GraphFields()
        >>> field.new_field_location('node', 4)
        >>> field.add_ones("topographic__elevation", at="node")
        array([ 1.,  1.,  1.,  1.])
        >>> list(field.keys('node'))
        ['topographic__elevation']
        >>> field['node']['topographic__elevation']
        array([ 1.,  1.,  1.,  1.])
        >>> field.at_node['topographic__elevation']
        array([ 1.,  1.,  1.,  1.])

        LLCATS: FIELDCR
        """
        data = self.add_empty(*args, **kwds)
        data.fill(1)
        return data

    def add_zeros(self, *args, **kwds):
        """add_zeros(name, at='node', units='-', clobber=False)

        Create and add an array of values, initialized to 0, to the field.

        Create a new array of the data field size, filled with zeros, and
        add it to the field as *name*. The *units* keyword gives the units of
        the new fields as a string. Remaining keyword arguments are the same
        as that for the equivalent numpy function.

        Parameters
        ----------
        name : str
            Name of the new field to add.
        at : str, optional
            Grid location to store values. If not given, values are
            assumed to be on `node`.
        units : str, optional
            Optionally specify the units of the field.
        clobber : boolean, optional
            Raise an exception if adding to an already existing field.

        Returns
        -------
        array :
            A reference to the newly-created array.

        See also
        --------
        numpy.zeros : See for a description of optional keywords.
        landlab.field.GraphFields.add_empty : Equivalent method that
            does not initialize the new array.
        landlab.field.GraphFields.add_ones : Equivalent method that
            initializes the data to 1.

        LLCATS: FIELDCR
        """
        data = self.add_empty(*args, **kwds)
        data.fill(0)
        return data

    def add_full(self, *args, **kwds):
        """Create and add an array of values, fill with `fill_value`.

        Parameters
        ----------
        name : str
            Name of the new field to add.
        fill_value : scalar
            Fill value.
        at : str, optional
            Grid location to store values. If not given, values are
            assumed to be on `node`.
        units : str, optional
            Optionally specify the units of the field.
        copy : boolean, optional
            If True, add a *copy* of the array to the field. Otherwise save add
            a reference to the array.
        clobber : boolean, optional
            Raise an exception if adding to an already existing field.

        Returns
        -------
        array :
            A reference to the newly-created array.

        LLCATS: FIELDCR
        """
        if len(args) == 3:
            at, name, fill_value = args
        elif len(args) == 2:
<<<<<<< HEAD
            at = kwds.get("at", "node")
=======
            at = kwds.pop("at", "node")
>>>>>>> 04d505db
            name, fill_value = args
        else:
            raise ValueError("number of arguments must be 2 or 3")

<<<<<<< HEAD
        data = self.add_empty(name, at=at)
=======
        data = self.add_empty(name, at=at, **kwds)
>>>>>>> 04d505db
        data.fill(fill_value)
        return data<|MERGE_RESOLUTION|>--- conflicted
+++ resolved
@@ -1,12 +1,7 @@
 import numpy as np
 import xarray as xr
 
-<<<<<<< HEAD
-from .grouped import GroupError
-from .scalar_data_fields import FieldError
-=======
 from .errors import FieldError, GroupError
->>>>>>> 04d505db
 
 
 def reshape_for_storage(array, field_size=None):
@@ -190,11 +185,7 @@
 
         self.size = size
 
-<<<<<<< HEAD
-        super(FieldDataset, self).__init__()
-=======
         super().__init__()
->>>>>>> 04d505db
 
     @property
     def size(self):
@@ -743,24 +734,15 @@
         Create a group of fields called *node*.
 
         >>> import numpy as np
-<<<<<<< HEAD
-        >>> from landlab.field import ModelDataFields
-        >>> fields = ModelDataFields()
-=======
         >>> from landlab.field import GraphFields
         >>> fields = GraphFields()
->>>>>>> 04d505db
         >>> fields.new_field_location('node', 4)
 
         Add a field, initialized to ones, called *topographic__elevation*
         to the *node* group. The *field_values* method returns a reference
         to the field's data.
 
-<<<<<<< HEAD
-        >>> _ = fields.add_ones('node', 'topographic__elevation')
-=======
         >>> _ = fields.add_ones("topographic__elevation", at="node")
->>>>>>> 04d505db
         >>> fields.field_values('node', 'topographic__elevation')
         array([ 1.,  1.,  1.,  1.])
 
@@ -1290,19 +1272,11 @@
         if len(args) == 3:
             at, name, fill_value = args
         elif len(args) == 2:
-<<<<<<< HEAD
-            at = kwds.get("at", "node")
-=======
             at = kwds.pop("at", "node")
->>>>>>> 04d505db
             name, fill_value = args
         else:
             raise ValueError("number of arguments must be 2 or 3")
 
-<<<<<<< HEAD
-        data = self.add_empty(name, at=at)
-=======
         data = self.add_empty(name, at=at, **kwds)
->>>>>>> 04d505db
         data.fill(fill_value)
         return data