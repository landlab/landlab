#! /usr/bin/env python
"""Utility functions for structured grid of elements with four neighbors."""


import itertools

import numpy as np

from ..core.utils import as_id_array
from ..grid.base import BAD_INDEX_VALUE
<<<<<<< HEAD
from ..grid.nodestatus import CLOSED_BOUNDARY, CORE_NODE, FIXED_VALUE_BOUNDARY
=======
from ..grid.nodestatus import NodeStatus
>>>>>>> 04d505db


def node_count(shape):
    """Total number of nodes.

    The total number of nodes in a structured grid with dimensions given
    by the tuple, *shape*. Where *shape* is the number of node rows and
    node columns.

    >>> from landlab.utils.structured_grid import node_count
    >>> node_count((3, 4))
    12
    """
    assert len(shape) == 2
    return shape[0] * shape[1]


def interior_node_count(shape):
    """Number of interior nodes.

    Return the count of the number of interior nodes of a structured grid
    of dimensions, *shape*.

    >>> from landlab.utils.structured_grid import (node_count,
    ...                                            interior_node_count)
    >>> node_count((2, 4))
    8
    >>> interior_node_count((2, 4))
    0
    >>> interior_node_count((1, 4))
    0
    >>> interior_node_count((3, 4))
    2
    """
    assert len(shape) == 2
    if np.min(shape) > 2:
        return (shape[0] - 2) * (shape[1] - 2)
    else:
        return 0


def cell_count(shape):
    """Total number of cells.

    The total number of cells in a structured grid with dimensions, *shape*.
    Where *shape* is a tuple that gives the dimensions of the grid as number
    of rows of nodes followed by number of columns of nodes.

    >>> from landlab.utils.structured_grid import cell_count
    >>> cell_count((3, 4))
    2
    >>> cell_count((1, 4))
    0
    """
    assert len(shape) == 2
    if np.min(shape) > 2:
        return (shape[0] - 2) * (shape[1] - 2)
    else:
        return 0


def active_cell_count(shape):
    """Number of active cells.

    Number of active cells. By default, all cells are active so this is
    the same as cell_count. (active = core+open boundary)
    """
    return cell_count(shape)


def core_cell_count(shape):
    """Number of core cells.

    Number of core cells. By default, all cells are core so this is the
    same as cell_count.
    """
    return cell_count(shape)


def active_link_count(shape):
    """Number of active links.

    Number of active links in a structured grid with dimensions, *shape*.
    A link is active if it connects to at least one active node.

    >>> from landlab.utils.structured_grid import link_count, active_link_count
    >>> link_count((3, 2))
    7
    >>> active_link_count((3, 2))
    0
    >>> active_link_count((3, 4))
    7
    """
    assert len(shape) == 2
    if np.min(shape) > 2:
        return 2 * shape[0] * shape[1] - 3 * (shape[0] + shape[1]) + 4
    else:
        return 0


def link_count(shape):
    """Total number of links.

    Total (active and inactive) number of links in a structured grid with
    dimensions, *shape*. This is the number of to-links and from-links, not
    the total of the two.

    >>> from landlab.utils.structured_grid import link_count
    >>> link_count((3,2))
    7
    """
    assert len(shape) == 2
    return shape[1] * (shape[0] - 1) + shape[0] * (shape[1] - 1)


def vertical_link_count(shape):
    """Number of vertical links."""
    assert len(shape) == 2
    return (shape[0] - 1) * shape[1]


def horizontal_link_count(shape):
    """Number of horizontal links."""
    assert len(shape) == 2
    return shape[0] * (shape[1] - 1)


def perimeter_node_count(shape):
    """Number of perimeter nodes.

    Number of nodes that are on the perimeter of a structured grid with
    dimensions, *shape*, and thus boundary nodes.

    Examples
    --------
    >>> from landlab.utils.structured_grid import perimeter_node_count
    >>> perimeter_node_count((3, 4))
    10
    """
    assert len(shape) == 2
    return 2 * (shape[0] - 2) + 2 * (shape[1] - 2) + 4


def interior_cell_count(shape):
    """Number of interior cells.

    Number of interior cells. Since cells are only defined on interior
    nodes, this is the same as cell_count.
    """
    return cell_count(shape)


def face_count(shape):
    """Total number of faces.

    Total number of faces in a structured grid with dimensions, *shape*. Each
    cell has four faces, and shared faces only count once.

    Examples
    --------
    >>> from landlab.utils.structured_grid import face_count
    >>> face_count((3, 4))
    7
    """
    assert len(shape) == 2
    if np.min(shape) > 2:
        return (shape[0] - 1) * (shape[1] - 2) + (shape[0] - 2) * (shape[1] - 1)
    else:
        return 0


def active_face_count(shape):
    """Number of active faces.

    Total number of active faces in a structured grid with dimensions,
    *shape*. Each cell has four faces, and shared faces only count once.
    An active face is one that has a corresponing active link.

    >>> from landlab.utils.structured_grid import active_face_count
    >>> active_face_count((3, 4))
    7
    """
    return face_count(shape)


def top_index_iter(shape):
    """Iterator for the top boundary indices of a structured grid."""
    return range(shape[1] * (shape[0] - 1), shape[0] * shape[1])


def bottom_index_iter(shape):
    """Iterator for the bottom boundary indices of a structured grid."""
    return range(0, shape[1])


def left_index_iter(shape):
    """Iterator for the left boundary indices of a structured grid."""
    return range(0, shape[0] * shape[1], shape[1])


def right_index_iter(shape):
    """Iterator for the right boundary indices of a structured grid."""
    return range(shape[1] - 1, shape[0] * shape[1], shape[1])


def left_right_iter(shape, *args):
    """Iterator for the left and right boundary indices of a structured grid.

    This iterates over the indices in order rather than iterating all of
    the left boundary and then all of the right boundary.

    Examples
    --------
    >>> import numpy as np
    >>> from landlab.utils.structured_grid import left_right_iter
    >>> np.fromiter(left_right_iter((4, 3)), dtype=np.int)
    array([ 0,  2,  3,  5,  6,  8,  9, 11])
    >>> np.fromiter(left_right_iter((4, 3), 2), dtype=np.int)
    array([0, 2, 3, 5])
    >>> np.fromiter(left_right_iter((4, 3), 2, 4), dtype=np.int)
    array([ 6,  8,  9, 11])
    >>> np.fromiter(left_right_iter((4, 3), 1, 4, 2), dtype=np.int)
    array([ 3,  5,  9, 11])
    """
    if len(args) == 0:
        iter_rows = range(0, shape[0], 1)
    elif len(args) == 1:
        iter_rows = range(0, args[0], 1)
    elif len(args) == 2:
        iter_rows = range(args[0], args[1], 1)
    elif len(args) == 3:
        iter_rows = range(args[0], args[1], args[2])

    for row in iter_rows:
        yield row * shape[1]
        yield row * shape[1] + shape[1] - 1


def bottom_top_iter(shape):
    """Iterator for bottom then top indices of a structured grid.

    Examples
    --------
    >>> import numpy as np
    >>> from landlab.utils.structured_grid import bottom_top_iter
    >>> np.fromiter(bottom_top_iter((4, 3)), dtype=np.int)
    array([ 0,  1,  2,  9, 10, 11])
    """
    return itertools.chain(bottom_index_iter(shape), top_index_iter(shape))


def perimeter_iter(shape):
    """Iterator for perimeter nodes.

    Iterates over all of the perimeter node indices of a structured grid in
    order.

    Examples
    --------
    >>> import numpy as np
    >>> from landlab.utils.structured_grid import perimeter_iter
    >>> np.fromiter(perimeter_iter((4, 3)), dtype=np.int)
    array([ 0,  1,  2,  3,  5,  6,  8,  9, 10, 11])
    """
    return itertools.chain(
        bottom_index_iter(shape),
        left_right_iter(shape, 1, shape[0] - 1),
        top_index_iter(shape),
    )


def perimeter_nodes(shape):
    """Array of perimeter nodes.

    An array of the indices of the perimeter nodes of a structured grid.

    Examples
    --------
    >>> from landlab.utils.structured_grid import perimeter_nodes
    >>> perimeter_nodes((3, 4))
    array([ 0,  1,  2,  3,  4,  7,  8,  9, 10, 11])
    """
    return np.fromiter(perimeter_iter(shape), dtype=np.int)


def corners(shape):
    """Array of the indices of the grid corner nodes."""
    return np.array(
        [0, shape[1] - 1, shape[1] * (shape[0] - 1), shape[1] * shape[0] - 1]
    )


def bottom_edge_node_ids(shape):
    """Array of nodes on the bottom edge."""
    return np.fromiter(bottom_index_iter(shape), dtype=np.int)


def top_edge_node_ids(shape):
    """Array of nodes on the top edge."""
    return np.fromiter(top_index_iter(shape), dtype=np.int)


def left_edge_node_ids(shape):
    """Array of nodes on the left edge."""
    return np.fromiter(left_index_iter(shape), dtype=np.int)


def right_edge_node_ids(shape):
    """Array of nodes on the right edge."""
    return np.fromiter(right_index_iter(shape), dtype=np.int)


def interior_iter(shape):
    """Iterator for the interior nodes of a structured grid.

    Examples
    --------
    >>> import numpy as np
    >>> from landlab.utils.structured_grid import interior_iter
    >>> np.fromiter(interior_iter((4, 3)), dtype=np.int)
    array([4, 7])
    """
    interiors = []
    interiors_per_row = shape[1] - 2
    for row in range(shape[1] + 1, shape[1] * (shape[0] - 1), shape[1]):
        interiors.append(range(row, row + interiors_per_row))
    return itertools.chain(*interiors)


def interior_nodes(shape):
    """Array of interior nodes."""
    return np.fromiter(interior_iter(shape), dtype=np.int)


def node_coords(shape, *args):
    """Get node x and y coordinates.

    Get x, y coordinates for nodes in a structured grid with dimensions,
    *shape*. Use the optional argument *spacing* to give the spacing in each
    dimension, and *origin* the start of the coordinates in each dimension.

    Parameters
    ----------
    shape : tuple of int
        Number of node rows and columns.
    spacing : tuple, optional
        Row and column spacing.
    origin : tuple, optional
        Coordinate of lower-left node.

    Examples
    --------
    >>> from landlab.utils.structured_grid import node_coords
    >>> (cols, rows) = node_coords((3, 2))
    >>> rows
    array([ 0.,  0.,  1.,  1.,  2.,  2.])
    >>> cols
    array([ 0.,  1.,  0.,  1.,  0.,  1.])
    """
    try:
        spacing = args[0]
    except IndexError:
        spacing = np.ones(len(shape), dtype=np.float)
    else:
        assert len(spacing) == len(shape)

    try:
        origin = args[1]
    except IndexError:
        origin = np.zeros(len(shape), dtype=np.float)
    else:
        assert len(origin) == len(origin)

    node_count_ = np.prod(shape)

    row_y = np.arange(shape[0]) * spacing[0] + origin[0]
    col_x = np.arange(shape[1]) * spacing[1] + origin[1]

    (node_x, node_y) = np.meshgrid(col_x, row_y)

    node_x.shape = (node_count_,)
    node_y.shape = (node_count_,)

    return (node_x, node_y)


def node_at_cell(shape):
    """Array of nodes at cells.

    Indices of the nodes belonging to each cell.

    Examples
    --------
    >>> from landlab.utils.structured_grid import node_at_cell
    >>> node_at_cell((4, 3))
    array([4, 7])
    """
    node_ids = np.arange(node_count(shape))
    node_ids.shape = shape

    cell_node = node_ids[1:-1, 1:-1].copy()
    cell_node.shape = ((shape[0] - 2) * (shape[1] - 2),)

    return cell_node


def node_index_at_link_ends(shape):
    """Array of nodes at each end of links."""
    node_ids = np.arange(np.prod(shape))
    node_ids.shape = shape

    return (node_at_link_tail(node_ids), node_at_link_head(node_ids))


def inlink_index_at_node(shape):
    """Array of links entering nodes."""
    return inlinks(shape)


def outlink_index_at_node(shape):
    """Array of links leaving nodes."""
    return outlinks(shape)


def node_at_link_head(node_ids):
    """Array of nodes at the end of links."""
    vertical_links = node_ids[1:, :]
    horizontal_links = node_ids[:, 1:]
    return np.concatenate((vertical_links.flat, horizontal_links.flat))


def node_at_link_tail(node_ids):
    """Array of nodes at the start of links."""
    vertical_links = node_ids[:-1, :]
    horizontal_links = node_ids[:, :-1]
    return np.concatenate((vertical_links.flat, horizontal_links.flat))


def face_at_link(shape, actives=None, inactive_link_index=BAD_INDEX_VALUE):
    """Array of faces associated with links.

    Returns an array that maps link ids to face ids. For inactive links,
    which do not have associated faces, set their ids to
    *inactive_link_index*. Use the *actives* keyword to specify an array that
    contains the ids of all active links in the grid. The default assumes
    that only the perimeter nodes are inactive.

    Examples
    --------
    >>> from landlab.utils.structured_grid import face_at_link
    >>> faces = face_at_link((3, 4), inactive_link_index=-1)
    >>> faces # doctest: +NORMALIZE_WHITESPACE
    array([-1,  0,  1, -1, -1,  2,  3,
           -1, -1, -1, -1,  4,  5,  6, -1, -1, -1])
    """
    if actives is None:
        actives = active_links(shape)

    num_links = link_count(shape)

    link_faces = np.empty(num_links, dtype=np.int)
    link_faces.fill(inactive_link_index)
    link_faces[actives] = np.arange(len(actives))

    return link_faces


def status_at_node(shape, boundary_status=NodeStatus.FIXED_VALUE):
    """Array of the statuses of nodes.

    The statuses of the nodes in a structured grid with dimensions,
    *shape*. Use the *boundary_status* keyword to specify the status of
    the top, bottom, left and right boundary nodes.
    """
    status = np.empty(np.prod(shape), dtype=np.int8)

<<<<<<< HEAD
    status[interior_nodes(shape)] = CORE_NODE
=======
    status[interior_nodes(shape)] = NodeStatus.CORE
>>>>>>> 04d505db
    status[perimeter_nodes(shape)] = boundary_status

    return status


def active_links(shape, node_status_array=None, link_nodes=None):
    """Link IDs for active links of a structured quad grid.

    Return the link IDs for links that are *active* in a structured grid of
    quadrilaterals. Use the *node_status_array* keyword to specify the status
    for each of the grid's nodes. If not given, each of the perimeter nodes is
    assumed to be `NodeStatus.FIXED_VALUE`.

    Use the *link_nodes* keyword to provide, as a tuple of arrays, that give
    the *from-node* and the *to-node* for each for each link in the grid.

    Parameters
    ----------
    shape : tuple
        Shape of grid as number of node rows and columns.
    node_status_array : array_like, optional
        Status of each grid node.
    link_nodes : array_like, optional

    Examples
    --------
    Because, by default, the perimeter nodes are `NodeStatus.FIXED_VALUE` nodes,
    only links attached to the interior nodes are *active*.

    >>> from landlab.utils.structured_grid import active_links
<<<<<<< HEAD
    >>> from landlab.grid.nodestatus import CLOSED_BOUNDARY, CORE_NODE
=======
    >>> from landlab.grid.nodestatus import NodeStatus
>>>>>>> 04d505db
    >>> active_links((3, 4))
    array([ 1,  2,  5,  6, 11, 12, 13])

    If all the perimeter nodes `NodeStatus.CLOSED` nodes, the only active link
    is between the two core nodes.

    >>> node_status = np.ones(3 * 4) * NodeStatus.CLOSED
    >>> node_status[5:7] = NodeStatus.CORE
    >>> active_links((3, 4), node_status_array=node_status)
    array([12])

    You can also provide a list of all the *from_nodes* and *to_nodes* for
    the grid. The following describes a grid with only a single link (between
    nodes 5 and 6).

    >>> active_links((3, 4), link_nodes=(np.array([5]), np.array([6])))
    array([0])
    """
    if node_status_array is None:
        node_status_array = status_at_node(shape)

    if link_nodes is None:
        (link_from_node, link_to_node) = node_index_at_link_ends(shape)
    else:
        (link_from_node, link_to_node) = link_nodes

    from_node_status = node_status_array[link_from_node]
    to_node_status = node_status_array[link_to_node]

    active_links_ = (
        (from_node_status == NodeStatus.CORE) & ~(to_node_status == NodeStatus.CLOSED)
    ) | ((to_node_status == NodeStatus.CORE) & ~(from_node_status == NodeStatus.CLOSED))

    (active_links_,) = np.where(active_links_)

    return as_id_array(active_links_)


def active_face_index(shape):
    """Array of face indices."""
    return np.arange(active_face_count(shape))


def inlinks(shape):
    """Array of links entering nodes."""
    links = np.vstack((south_links(shape), west_links(shape)))
    links.shape = (2, node_count(shape))
    return links


def outlinks(shape):
    """Array of links leaving nodes."""
    links = np.vstack((north_links(shape), east_links(shape)))
    links.shape = (2, node_count(shape))
    return links


def active_inlinks(shape, node_status=None):
    """Array of active links entering nodes."""
    links = np.vstack(
        (active_south_links(shape, node_status), active_west_links(shape, node_status))
    )
    links.shape = (2, node_count(shape))
    return links


def active_inlinks2(shape, node_status=None):
    """Array of active links entering nodes.

    Finds and returns the link IDs of active links coming in to each node
    (that is, active links for which the node is the link head).

    Parameters
    ----------
    shape : 2-element tuple of ints
        Number of rows and columns in the grid
    node_status (optional) : numpy array of bool (x # of nodes)
        False where node is a closed boundary; True elsewhere

    Returns
    -------
    2d numpy array of int (2 x number of grid nodes)
        Link ID of incoming links to each node

    Examples
    --------
    >>> from landlab.utils.structured_grid import active_inlinks2
    >>> active_inlinks2((3,4))
    array([[-1, -1, -1, -1, -1,  4,  5, -1, -1, 11, 12, -1],
           [-1, -1, -1, -1, -1,  7,  8,  9, -1, -1, -1, -1]])

    Notes
    -----
    There are at most two inlinks for each node. The first row in the returned
    array gives the ID of the vertical incoming link from below (south), or -1
    if there is none. The second row gives the link ID of the horizontal link
    coming in from the left (or -1).
    """
    links = np.vstack(
        (
            active_south_links2(shape, node_status),
            active_west_links2(shape, node_status),
        )
    )
    links.shape = (2, node_count(shape))
    return links


def active_outlinks(shape, node_status=None):
    """Array of active links leaving nodes."""
    links = np.vstack(
        (active_north_links(shape, node_status), active_east_links(shape, node_status))
    )
    links.shape = (2, node_count(shape))
    return links


def active_outlinks2(shape, node_status=None):
    """Array of active links leaving nodes.

    Finds and returns the link IDs of active links going out of each node
    (that is, active links for which the node is the link tail).

    Parameters
    ----------
    shape : 2-element tuple of ints
        Number of rows and columns in the grid
    node_status (optional) : numpy array of bool (x # of nodes)
        False where node is a closed boundary; True elsewhere

    Returns
    -------
    2d numpy array of int (2 x number of grid nodes)
        Link ID of outgoing links from each node

    Examples
    --------
    >>> from landlab.utils.structured_grid import active_outlinks2
    >>> active_outlinks2((3,4))
    array([[-1,  4,  5, -1, -1, 11, 12, -1, -1, -1, -1, -1],
           [-1, -1, -1, -1,  7,  8,  9, -1, -1, -1, -1, -1]])

    Notes
    -----
    There are at most two outlinks for each node. The first row in the returned
    array gives the ID of the vertical outgoing link to above (north), or -1
    if there is none. The second row gives the link ID of the horizontal link
    going out to the right (east) (or -1).
    """
    links = np.vstack(
        (
            active_north_links2(shape, node_status),
            active_east_links2(shape, node_status),
        )
    )
    links.shape = (2, node_count(shape))
    return links


def vertical_link_ids(shape):
    """Array of links oriented vertically."""
    link_ids = np.empty((shape[0] - 1, shape[1]), dtype=np.int)
    num_links_per_row = (2 * shape[1]) - 1
    for r in range(shape[0] - 1):
        link_ids[r, :] = (shape[1] - 1) + (r * num_links_per_row) + np.arange(shape[1])
    return link_ids


def horizontal_link_ids(shape):
    """Array of links oriented horizontally."""
    link_ids = np.empty((shape[0], shape[1] - 1), dtype=np.int)
    num_links_per_row = (2 * shape[1]) - 1
    for r in range(shape[0]):
        link_ids[r, :] = (r * num_links_per_row) + np.arange(shape[1] - 1)
    return link_ids


def vertical_active_link_count(shape, node_status=None):
    """Number of active links oriented vertically."""
    if node_status is not None:
        is_inactive = node_status == 0
        is_inactive.shape = shape

        inactive_outlinks = is_inactive[:-1, 1:-1]
        inactive_inlinks = is_inactive[1:, 1:-1]
        inactive_links = inactive_outlinks | inactive_inlinks

        return (shape[0] - 1) * (shape[1] - 2) - np.sum(inactive_links.flat)
    else:
        return (shape[0] - 1) * (shape[1] - 2)


def horizontal_active_link_count(shape, node_status=None):
    """Number of active links oriented horizontally."""
    if node_status is not None:
        is_inactive = node_status == 0
        is_inactive.shape = shape

        inactive_outlinks = is_inactive[1:-1, :-1]
        inactive_inlinks = is_inactive[1:-1, 1:]
        inactive_links = inactive_outlinks | inactive_inlinks

        return (shape[0] - 2) * (shape[1] - 1) - np.sum(inactive_links.flat)
    else:
        return (shape[0] - 2) * (shape[1] - 1)


def vertical_inactive_link_mask(shape, node_status):
    """Array mask of vertical links that are inactive.

    Creates and returns a boolean 2D array dimensioned as the number of
    vertical links in the grid, not including the left and right boundaries.

    Parameters
    ----------
    shape : 2-element tuple of ints
        Number of rows and columns in the grid
    node_status : numpy array of bool (x # of nodes)
        False where node is a closed boundary; True elsewhere

    Returns
    -------
    (NR-1,NC-2) array of bool (NR=# of rows, NC=# of columns)
        Flags indicating whether the corresponding vertical link is inactive

    Examples
    --------
    >>> import numpy as np
    >>> from landlab.utils.structured_grid import vertical_inactive_link_mask
    >>> ns = np.ones(12, dtype=bool)  # case of no closed boundary nodes
    >>> vertical_inactive_link_mask((3,4), ns)
    array([[False, False],
           [False, False]], dtype=bool)
    >>> ns[2] = False    # node 2 is a closed boundary
    >>> vertical_inactive_link_mask((3,4), ns)
    array([[False,  True],
           [False, False]], dtype=bool)
    >>> ns[9] = False    # node 9 is also a closed boundary
    >>> vertical_inactive_link_mask((3,4), ns)
    array([[False,  True],
           [ True, False]], dtype=bool)
    """
    # Create a 2D boolean matrix indicating whether NODES are closed boundaries
    # GT thinks this should be False, not 0
    is_closed_node = node_status == 0
    is_closed_node.shape = shape

    inactive_outlinks = is_closed_node[:-1, 1:-1]  # middle cols, all but top row
    # middle cols, all but bottom row
    inactive_inlinks = is_closed_node[1:, 1:-1]
    # if either node is closed, the link is inactive
    return inactive_outlinks | inactive_inlinks


def horizontal_inactive_link_mask(shape, node_status):
    """Array mask of horizontal links that are inactive."""
    is_inactive = node_status == 0
    is_inactive.shape = shape

    inactive_outlinks = is_inactive[1:-1, :-1]
    inactive_inlinks = is_inactive[1:-1, 1:]
    return inactive_outlinks | inactive_inlinks


# def vertical_active_link_ids(shape):
#    link_ids = np.arange(vertical_active_link_count(shape), dtype=np.int)
#    link_ids.shape = (shape[0] - 1, shape[1] - 2)
#    return link_ids


def vertical_active_link_ids(shape, node_status=None):
    """Array of active links oriented vertically."""
    if node_status is None:
        link_ids = np.arange(vertical_active_link_count(shape), dtype=np.int)
        # link_ids.shape = (shape[0] - 1, shape[1] - 2)
        # return link_ids
    else:
        inactive_links = vertical_inactive_link_mask(shape, node_status)
        inactive_links.shape = (inactive_links.size,)
        active_link_count_ = inactive_links.size - np.sum(inactive_links)

        link_ids = np.empty(inactive_links.size)
        link_ids[inactive_links] = -1
        link_ids[~inactive_links] = np.arange(active_link_count_, dtype=int)

    link_ids.shape = (shape[0] - 1, shape[1] - 2)
    return link_ids


def vertical_active_link_ids2(shape, node_status=None):
    """Array of active links oriented vertically.

    Returns the link IDs of vertical active links as an (R-1) x (C-2) array.

    Parameters
    ----------
    shape : 2-element tuple of int
        number of rows and columns in grid
    node_status (optional) : 1d numpy array (x number of nodes) of bool
        False where node is a closed boundary, True otherwise

    Returns
    -------
    2d numpy array of int
        Link IDs of vertical active links, not including vertical links on the
        left and right grid edges. If a vertical link is inactive, its ID is
        given as -1.

    Examples
    --------
    >>> from landlab.utils.structured_grid import vertical_active_link_ids2
    >>> vertical_active_link_ids2((3,4))
    array([[ 4,  5],
           [11, 12]])
    >>> ns = np.ones(12, dtype=bool)
    >>> ns[1] = False
    >>> ns[10] = False
    >>> vertical_active_link_ids2((3,4), ns)
    array([[-1,  5],
           [11, -1]])

    Notes
    -----
    Same as vertical_active_link_ids() but returns "link IDs" for active links
    rather than "active link IDs" for active links. Designed to ultimately
    replace the original vertical_active_link_ids().
    """
    link_ids = np.empty((shape[0] - 1, shape[1] - 2), dtype=np.int)
    num_links_per_row = (2 * shape[1]) - 1
    for r in range(shape[0] - 1):
        link_ids[r, :] = shape[1] + (r * num_links_per_row) + np.arange(shape[1] - 2)

    if node_status is not None:
        inactive_links = vertical_inactive_link_mask(shape, node_status)
        link_ids[inactive_links] = -1

    return link_ids


def horizontal_active_link_ids(shape, node_status=None):
    """Array of active links oriented horizontally."""
    if node_status is None:
        link_id_offset = vertical_active_link_count(shape)
        link_ids = np.arange(
            link_id_offset,
            link_id_offset + horizontal_active_link_count(shape),
            dtype=np.int,
        )
    else:
        link_id_offset = vertical_active_link_count(shape, node_status=node_status)
        inactive_links = horizontal_inactive_link_mask(shape, node_status)
        inactive_links.shape = (inactive_links.size,)
        active_link_count_ = inactive_links.size - np.sum(inactive_links)

        link_ids = np.empty(inactive_links.size)
        link_ids[inactive_links] = -1
        link_ids[~inactive_links] = np.arange(
            link_id_offset, link_id_offset + active_link_count_, dtype=np.int
        )
    link_ids.shape = (shape[0] - 2, shape[1] - 1)
    return link_ids


def horizontal_active_link_ids2(shape, node_status=None):
    """Array of active links oriented horizontally.

    Returns the link IDs of horizontal active links as an (R-2) x (C-1) array.

    Parameters
    ----------
    shape : 2-element tuple of int
        number of rows and columns in grid
    node_status (optional) : 1d numpy array (x number of nodes) of bool
        False where node is a closed boundary, True otherwise

    Returns
    -------
    2d numpy array of int
        Link IDs of horizontal active links, not including horizontal links on
        top and bottom grid edges. If a horizontal link is inactive, its ID is
        given as -1.

    Examples
    --------
    >>> from landlab.utils.structured_grid import horizontal_active_link_ids2
    >>> horizontal_active_link_ids2((3,4))
    array([[7, 8, 9]])
    >>> ns = np.ones(12, dtype=bool)
    >>> ns[4] = False
    >>> ns[7] = False
    >>> horizontal_active_link_ids2((3,4), ns)
    array([[-1,  8, -1]])

    Notes
    -----
    Same as horizontal_active_link_ids() but returns "link IDs" for active
    links rather than "active link IDs" for active links. Designed to
    ultimately replace the original horizontal_active_link_ids().
    """
    link_ids = np.empty((shape[0] - 2, shape[1] - 1), dtype=np.int)
    num_links_per_row = (2 * shape[1]) - 1
    for r in range(shape[0] - 2):
        link_ids[r, :] = ((r + 1) * num_links_per_row) + np.arange(shape[1] - 1)
    if node_status is not None:
        inactive_links = horizontal_inactive_link_mask(shape, node_status)
        link_ids[inactive_links] = -1

    return link_ids


def west_links(shape):
    """Array of links pointing to the west.

    Examples
    --------
    >>> from landlab.utils.structured_grid import west_links
    >>> west_links((3, 4))
    array([[-1,  0,  1,  2],
           [-1,  7,  8,  9],
           [-1, 14, 15, 16]])
    """
    link_ids = horizontal_link_ids(shape)
    link_ids.shape = (shape[0], shape[1] - 1)
    return np.hstack((-np.ones((shape[0], 1), dtype=np.int), link_ids))


def north_links(shape):
    """Array of links pointing to the north.

    Examples
    --------
    >>> from landlab.utils.structured_grid import north_links
    >>> north_links((3, 4))
    array([[ 3,  4,  5,  6],
           [10, 11, 12, 13],
           [-1, -1, -1, -1]])
    """
    link_ids = vertical_link_ids(shape)
    link_ids.shape = (shape[0] - 1, shape[1])
    return np.vstack((link_ids, -np.ones((1, shape[1]), dtype=np.int)))


def south_links(shape):
    """Array of links pointing to the the south.

    Examples
    --------
    >>> from landlab.utils.structured_grid import south_links
    >>> south_links((3, 4))
    array([[-1, -1, -1, -1],
           [ 3,  4,  5,  6],
           [10, 11, 12, 13]])
    """
    link_ids = vertical_link_ids(shape)
    link_ids.shape = (shape[0] - 1, shape[1])
    return np.vstack((-np.ones((1, shape[1]), dtype=np.int), link_ids))


def east_links(shape):
    """Array of links pointing to the the east.

    Examples
    --------
    >>> from landlab.utils.structured_grid import east_links
    >>> east_links((3, 4))
    array([[ 0,  1,  2, -1],
           [ 7,  8,  9, -1],
           [14, 15, 16, -1]])
    """
    link_ids = horizontal_link_ids(shape)
    link_ids.shape = (shape[0], shape[1] - 1)
    return np.hstack((link_ids, -np.ones((shape[0], 1), dtype=int)))


def active_north_links(shape, node_status=None):
    """Array of active links pointing to the the north."""
    active_north_links_ = np.empty(shape, dtype=int)
    try:
        links = vertical_active_link_ids(shape, node_status=node_status)
    except ValueError:
        pass
    links.shape = (shape[0] - 1, shape[1] - 2)
    active_north_links_[:-1, 1:-1] = links
    active_north_links_[:, (0, -1)] = -1
    active_north_links_[-1, :] = -1

    return active_north_links_


def active_north_links2(shape, node_status=None):
    """Array of active links pointing to the the north.

    >>> from landlab.utils.structured_grid import active_north_links2
    >>> active_north_links2((3, 4))
    array([[-1,  4,  5, -1],
           [-1, 11, 12, -1],
           [-1, -1, -1, -1]])
    """
    active_north_links_ = np.empty(shape, dtype=int)
    try:
        links = vertical_active_link_ids2(shape, node_status=node_status)
    except ValueError:
        pass
    links.shape = (shape[0] - 1, shape[1] - 2)
    active_north_links_[:-1, 1:-1] = links
    active_north_links_[:, (0, -1)] = -1
    active_north_links_[-1, :] = -1

    return active_north_links_


def active_south_links(shape, node_status=None):
    """Array of active links pointing to the the south."""
    active_south_links_ = np.empty(shape, dtype=int)
    links = vertical_active_link_ids(shape, node_status=node_status)
    links.shape = (shape[0] - 1, shape[1] - 2)
    active_south_links_[1:, 1:-1] = links
    active_south_links_[:, (0, -1)] = -1
    active_south_links_[0, :] = -1

    return active_south_links_


def active_south_links2(shape, node_status=None):
    """Array of active links pointing to the the south.

    Finds and returns link IDs of active links that enter each node from the
    south (bottom), or -1 where no such active link exists.

    Parameters
    ----------
    shape : 2-element tuple of int
        number of rows and columns in grid
    node_status (optional) : 1d numpy array of bool
        False where node is a closed boundary, True otherwise

    Returns
    -------
    2d numpy array of int
        Link ID of active link connecting to a node from the south, or -1

    Examples
    --------
    >>> from landlab.utils.structured_grid import active_south_links2
    >>> active_south_links2((3, 4))
    array([[-1, -1, -1, -1],
           [-1,  4,  5, -1],
           [-1, 11, 12, -1]])

    Notes
    -----
    Like active_south_links, but returns link IDs.
    """
    active_south_links_ = -np.ones(shape, dtype=int)
    links = vertical_active_link_ids2(shape, node_status=node_status)
    active_south_links_[1:, 1:-1] = links

    return active_south_links_


def active_west_links(shape, node_status=None):
    """Array of active links pointing to the the west.

    Examples
    --------
    >>> from landlab.utils.structured_grid import active_west_links
    >>> active_west_links((3, 4))
    array([[-1, -1, -1, -1],
           [-1,  4,  5,  6],
           [-1, -1, -1, -1]])
    """
    active_west_links_ = np.empty(shape, dtype=int)
    try:
        active_west_links_[1:-1, 1:] = horizontal_active_link_ids(
            shape, node_status=node_status
        )
    except ValueError:
        pass
    active_west_links_[(0, -1), :] = -1
    active_west_links_[:, 0] = -1

    return active_west_links_


def active_west_links2(shape, node_status=None):
    """Array of active links pointing to the the west.

    Examples
    --------
    >>> from landlab.utils.structured_grid import active_west_links2
    >>> active_west_links2((3, 4))
    array([[-1, -1, -1, -1],
           [-1,  7,  8,  9],
           [-1, -1, -1, -1]])
    """
    active_west_links_ = -np.ones(shape, dtype=int)
    active_west_links_[1:-1, 1:] = horizontal_active_link_ids2(
        shape, node_status=node_status
    )

    return active_west_links_


def active_east_links(shape, node_status=None):
    """Array of active links pointing to the the east.

    Examples
    --------
    >>> from landlab.utils.structured_grid import active_east_links
    >>> active_east_links((3, 4))
    array([[-1, -1, -1, -1],
           [ 4,  5,  6, -1],
           [-1, -1, -1, -1]])
    """
    active_east_links_ = np.empty(shape, dtype=int)
    active_east_links_.fill(-999)
    try:
        active_east_links_[1:-1, :-1] = horizontal_active_link_ids(
            shape, node_status=node_status
        )
    except ValueError:
        pass
    active_east_links_[(0, -1), :] = -1
    active_east_links_[:, -1] = -1

    return active_east_links_


def active_east_links2(shape, node_status=None):
    """Array of active links pointing to the the east.

    Examples
    --------
    >>> from landlab.utils.structured_grid import active_east_links2
    >>> active_east_links2((3, 4))
    array([[-1, -1, -1, -1],
           [ 7,  8,  9, -1],
           [-1, -1, -1, -1]])
    """
    active_east_links_ = -np.ones(shape, dtype=int)
    active_east_links_[1:-1, :-1] = horizontal_active_link_ids2(
        shape, node_status=node_status
    )

    return active_east_links_


def outlink_count_per_node(shape):
    """Number of links leaving each node."""
    link_count_ = np.empty(shape, dtype=np.int)
    link_count_[:-1, :-1] = 2
    link_count_[-1, :-1] = 1
    link_count_[:-1, -1] = 1
    link_count_[-1, -1] = 0
    return np.ravel(link_count_)


def inlink_count_per_node(shape):
    """Number of links entering each node."""
    link_count_ = np.empty(shape, dtype=np.int)
    link_count_[1:, 1:] = 2
    link_count_[0, 1:] = 1
    link_count_[1:, 0] = 1
    link_count_[0, 0] = 0
    return np.ravel(link_count_)


def active_outlink_count_per_node(shape):
    """Number of active links leaving each node."""
    link_count_ = np.empty(shape, dtype=np.int)
    link_count_[1:-1, 1:-1] = 2
    link_count_[0, :] = 1
    link_count_[-1, :] = 0
    link_count_[:, 0] = 1
    link_count_[:, -1] = 0

    link_count_[0, 0] = 0
    link_count_[-1, 0] = 0

    return np.ravel(link_count_)


def active_inlink_count_per_node(shape):
    """Number of active links entering each node."""
    link_count_ = np.empty(shape, dtype=np.int)
    link_count_[1:-1, 1:-1] = 2
    link_count_[0, :] = 0
    link_count_[-1, :] = 1
    link_count_[:, 0] = 0
    link_count_[:, -1] = 1

    link_count_[0, -1] = 0
    link_count_[-1, -1] = 0

    return np.ravel(link_count_)


def setup_outlink_matrix(shape, return_count=True):
    """Create a matrix of links leaving each node."""
    links = outlinks(shape)
    if return_count:
        return (links, outlink_count_per_node(shape))
    else:
        return links


def setup_inlink_matrix(shape, return_count=True):
    """Create a matrix of links entering each node."""
    links = inlinks(shape)
    if return_count:
        return (links, inlink_count_per_node(shape))
    else:
        return links


def setup_active_outlink_matrix(shape, node_status=None, return_count=True):
    """Create a matrix of active links leaving each node."""
    links = active_outlinks(shape, node_status=node_status)
    if return_count:
        return links, active_outlink_count_per_node(shape)
    else:
        return links


def setup_active_outlink_matrix2(shape, node_status=None, return_count=True):
    """Create a matrix of active links leaving each node.

    Return the link IDs of the active links that leave each node of a grid. The
    shape of the returned array is (2, *N*) where *N* is the number of nodes in
    the grid. The first row contains the link ID exiting the node to the
    top, and the second row the link exiting the node to the right.

    Use the *return_count* keyword to, in addition to the link IDs, return the
    number of active links attached to each grid node.

    Use the *node_status_array* keyword to specify the status for each of the
    grid's nodes. If not given, each of the perimeter nodes is assumed to be
    `NodeStatus.FIXED_VALUE`.

    Parameters
    ----------
    shape : tuple
        Shape of the structured grid
    node_status : array_like, optional
        Status of each node in the grid.
    return_count : boolean, optional
        If `True`, also return an array of active link counts per node.

    Returns
    -------
    links : (2, N) ndarray
        Active link IDs for each node.
    count : ndarray
        Number of active links per node.

    Examples
    --------
    Get the active link IDs for a grid of 3 nodes by 4 nodes. The first row
    lists links entering nodes from the bottom, and the second links entering
    from the left.

    >>> from landlab.utils.structured_grid import setup_active_outlink_matrix2
    >>> setup_active_outlink_matrix2((3, 4), return_count=False)
    array([[-1,  4,  5, -1, -1, 11, 12, -1, -1, -1, -1, -1],
           [-1, -1, -1, -1,  7,  8,  9, -1, -1, -1, -1, -1]])
    >>> _, count = setup_active_outlink_matrix2((3, 4))
    >>> count
    array([0, 1, 1, 0, 1, 2, 2, 0, 0, 0, 0, 0])
    """
    links = active_outlinks2(shape, node_status=node_status)
    if return_count:
        return links, active_outlink_count_per_node(shape)
    else:
        return links


def setup_active_inlink_matrix(shape, node_status=None, return_count=True):
    """Create a matrix of active links entering each node.

    Return the IDs of the active links that enter each node of a grid. The
    shape of the returned array is (2, *N*) where *N* is the number of nodes
    in the grid. The first row contains the link ID entering the node from the
    bottom, and the second row the link entering the node from the left.

    Use the *return_count* keyword to, in addition to the link IDs, return
    the number of active links attached to each grid node.

    Use the *node_status_array* keyword to specify the status for each of
    the grid's nodes. If not given, each of the perimeter nodes is assumed
    to be `NodeStatus.FIXED_VALUE`.

    Parameters
    ----------
    shape : tuple
        Shape of the structured grid
    node_status : array_like, optional
        Status of each node in the grid.
    return_count : boolean, optional
        If `True`, also return an array of active link counts per node.

    Returns
    -------
    links : (2, N) ndarray
        Active link IDs for each node.
    count : ndarray
        Number of active links per node.

    Examples
    --------
    Get the active link IDs for a grid of 3 nodes by 4 nodes. The first row
    list links entering nodes from the bottom, and the second links entering
    from the left.

    >>> from landlab.utils.structured_grid import setup_active_inlink_matrix
    >>> setup_active_inlink_matrix((3, 4), return_count=False)
    array([[-1, -1, -1, -1, -1,  0,  1, -1, -1,  2,  3, -1],
           [-1, -1, -1, -1, -1,  4,  5,  6, -1, -1, -1, -1]])
    >>> _, count = setup_active_inlink_matrix((3, 4))
    >>> count
    array([0, 0, 0, 0, 0, 2, 2, 1, 0, 1, 1, 0])
    """
    links = active_inlinks(shape, node_status=node_status)
    if return_count:
        return links, active_inlink_count_per_node(shape)
    else:
        return links


def setup_active_inlink_matrix2(shape, node_status=None, return_count=True):
    """Create a matrix of active links entering each node.

    Return the link IDs of the active links that enter each node of a grid. The
    shape of the returned array is (2, *N*) where *N* is the number of nodes in
    the grid. The first row contains the link ID entering the node from the
    bottom, and the second row the link entering the node from the left.

    Use the *return_count* keyword to, in addition to the link IDs, return the
    number of active links attached to each grid node.

    Use the *node_status_array* keyword to specify the status for each of the
    grid's nodes. If not given, each of the perimeter nodes is assumed to be
    `NodeStatus.FIXED_VALUE`.

    Parameters
    ----------
    shape : tuple
        Shape of the structured grid
    node_status : array_like, optional
        Status of each node in the grid.
    return_count : boolean, optional
        If `True`, also return an array of active link counts per node.

    Returns
    -------
    links : (2, N) ndarray
        Active link IDs for each node.
    count : ndarray
        Number of active links per node.

    Examples
    --------
    Get the active link IDs for a grid of 3 nodes by 4 nodes. The first row
    lists links entering nodes from the bottom, and the second links entering
    from the left.

    >>> from landlab.utils.structured_grid import setup_active_inlink_matrix2
    >>> setup_active_inlink_matrix2((3, 4), return_count=False)
    array([[-1, -1, -1, -1, -1,  4,  5, -1, -1, 11, 12, -1],
           [-1, -1, -1, -1, -1,  7,  8,  9, -1, -1, -1, -1]])
    >>> _, count = setup_active_inlink_matrix2((3, 4))
    >>> count
    array([0, 0, 0, 0, 0, 2, 2, 1, 0, 1, 1, 0])
    """
    links = active_inlinks2(shape, node_status=node_status)
    if return_count:
        return links, active_inlink_count_per_node(shape)
    else:
        return links


def node_index_with_halo(shape, halo_indices=BAD_INDEX_VALUE):
    """Array of links with a halo of no-data values.

    Examples
    --------
    >>> from landlab.utils.structured_grid import node_index_with_halo
    >>> node_index_with_halo((2, 3), halo_indices=-1)
    array([[-1, -1, -1, -1, -1],
           [-1,  0,  1,  2, -1],
           [-1,  3,  4,  5, -1],
           [-1, -1, -1, -1, -1]])
    """
    shape_with_halo = np.array(shape) + 2

    ids = np.empty(shape_with_halo, dtype=np.int)

    (interiors, boundaries) = (
        interior_nodes(shape_with_halo),
        perimeter_nodes(shape_with_halo),
    )

    ids.flat[interiors] = range(interior_node_count(shape_with_halo))
    ids.flat[boundaries] = halo_indices

    return ids


def cell_index_with_halo(shape, halo_indices=BAD_INDEX_VALUE, inactive_indices=None):
    """Array of cells with a halo of no-data values.

    Examples
    --------
    >>> from landlab.utils.structured_grid import cell_index_with_halo
    >>> cell_index_with_halo((2, 3), halo_indices=-1)
    array([[-1, -1, -1, -1, -1],
           [-1,  0,  1,  2, -1],
           [-1,  3,  4,  5, -1],
           [-1, -1, -1, -1, -1]])

    >>> cell_index_with_halo((2, 3), halo_indices=-1, inactive_indices=-1)
    array([[-1, -1, -1, -1, -1],
           [-1, -1, -1, -1, -1],
           [-1, -1, -1, -1, -1],
           [-1, -1, -1, -1, -1]])
    """
    ids = node_index_with_halo(shape, halo_indices=halo_indices)
    if inactive_indices is not None:
        ids[:, (1, -2)] = inactive_indices
        ids[(1, -2), :] = inactive_indices

    return ids


def _neighbor_node_ids(ids_with_halo):
    """Matrix of four neighbor nodes for each node."""
    shape = (ids_with_halo.shape[0] - 2, ids_with_halo.shape[1] - 2)
    kwds = {
        "strides": ids_with_halo.strides,
        "buffer": ids_with_halo,
        "dtype": ids_with_halo.dtype,
    }

    kwds["offset"] = ids_with_halo.itemsize * (ids_with_halo.shape[1])
    west_ids = np.ndarray(shape, **kwds)

    kwds["offset"] = ids_with_halo.itemsize * (ids_with_halo.shape[1] + 2)
    east_ids = np.ndarray(shape, **kwds)

    kwds["offset"] = ids_with_halo.itemsize
    south_ids = np.ndarray(shape, **kwds)

    kwds["offset"] = ids_with_halo.itemsize * (ids_with_halo.shape[1] * 2 + 1)
    north_ids = np.ndarray(shape, **kwds)

    return np.vstack((east_ids.flat, north_ids.flat, west_ids.flat, south_ids.flat))


def _centered_node_ids(ids_with_halo):
    """Array of nodes taken from a matrix of nodes with a halo."""
    shape = (ids_with_halo.shape[0] - 2, ids_with_halo.shape[1] - 2)
    kwds = {
        "strides": ids_with_halo.strides,
        "buffer": ids_with_halo,
        "dtype": ids_with_halo.dtype,
    }

    kwds["offset"] = ids_with_halo.itemsize * (ids_with_halo.shape[1] + 1)
    return np.ndarray(shape, **kwds)


def neighbor_node_ids(shape, inactive=BAD_INDEX_VALUE):
    """Matrix of four neighbor nodes for each node."""
    return linked_neighbor_node_ids(shape, [], inactive=inactive)


def linked_neighbor_node_ids(
    shape, closed_boundary_nodes, open_boundary_nodes=None, inactive=BAD_INDEX_VALUE
):
    """Matrix of four neighbor nodes for each node."""
    if open_boundary_nodes is None:
        open_boundary_nodes = []

    ids_with_halo = node_index_with_halo(shape, halo_indices=inactive)

    # Everything that touches a closed boundary is inactive
    if len(closed_boundary_nodes) > 0:
        ids = _centered_node_ids(ids_with_halo)
        ids.flat[closed_boundary_nodes] = inactive

    neighbors = _neighbor_node_ids(ids_with_halo)

    # Everything that a closed boundary touches is inactive
    if len(closed_boundary_nodes) > 0:
        neighbors[:, closed_boundary_nodes] = inactive

    if len(open_boundary_nodes) > 0:
        _set_open_boundary_neighbors(neighbors, open_boundary_nodes, inactive)

    return neighbors


def _set_open_boundary_neighbors(neighbors, open_boundary_nodes, value):
    """Set values for open-boundary neighbor-nodes."""
    open_boundary_neighbors = neighbors[:, open_boundary_nodes]
    is_open_boundary_neighbor = _find_open_boundary_neighbors(
        neighbors, open_boundary_nodes
    )
    nodes = np.choose(is_open_boundary_neighbor, (open_boundary_neighbors, value))
    neighbors[:, open_boundary_nodes] = nodes


def _find_open_boundary_neighbors(neighbors, open_boundary_nodes):
    """Array of booleans that indicate if a neighbor is an open boundary."""
    open_boundary_neighbors = neighbors[:, open_boundary_nodes]
    is_open_boundary_neighbor = np.in1d(open_boundary_neighbors, open_boundary_nodes)
    is_open_boundary_neighbor.shape = (neighbors.shape[0], len(open_boundary_nodes))
    return is_open_boundary_neighbor


def neighbor_node_array(shape, **kwds):
    """Array of neighbor nodes.

    Examples
    --------
    >>> from landlab.utils.structured_grid import neighbor_node_array
    >>> neighbors = neighbor_node_array((2, 3), inactive=-1)
    >>> neighbors.T
    array([[ 1,  3, -1, -1],
           [ 2,  4,  0, -1],
           [-1,  5,  1, -1],
           [ 4, -1, -1,  0],
           [ 5, -1,  3,  1],
           [-1, -1,  4,  2]])
    """
    closed_boundary_nodes = kwds.pop("closed_boundary_nodes", [])
    open_boundary_nodes = kwds.get("open_boundary_nodes", [])

    if len(closed_boundary_nodes) > 0 or len(open_boundary_nodes):
        neighbors = linked_neighbor_node_ids(shape, closed_boundary_nodes, **kwds)
    else:
        neighbors = neighbor_node_ids(shape, **kwds)

    return neighbors


def neighbor_cell_array(shape, out_of_bounds=BAD_INDEX_VALUE, contiguous=True):
    """Array of neighbor cells.

    Examples
    --------
    >>> from landlab.utils.structured_grid import neighbor_cell_array
    >>> neighbors = neighbor_cell_array((2, 3), out_of_bounds=-1)
    >>> len(neighbors) == 0
    True

    >>> neighbors = neighbor_cell_array((3, 3), out_of_bounds=-1)
    >>> neighbors
    array([[-1, -1, -1, -1]])

    >>> neighbors = neighbor_cell_array((5, 4), out_of_bounds=-1)
    >>> neighbors # doctest: +NORMALIZE_WHITESPACE
    array([[ 1,  2, -1, -1], [-1,  3,  0, -1],
           [ 3,  4, -1,  0], [-1,  5,  2,  1],
           [ 5, -1, -1,  2], [-1, -1,  4,  3]])
    """
    if cell_count(shape) > 0:
        shape = np.array(shape) - 2
        ids = node_index_with_halo(shape, halo_indices=out_of_bounds)

        neighbors = np.vstack(
            (
                ids[1 : shape[0] + 1, 2:].flat,
                ids[2:, 1 : shape[1] + 1].flat,
                ids[1 : shape[0] + 1, : shape[1]].flat,
                ids[: shape[0], 1 : shape[1] + 1].flat,
            )
        ).T
        if contiguous:
            return neighbors.copy()
        else:
            return neighbors
    else:
        return np.array([], dtype=np.int)


def diagonal_node_array(
    shape, out_of_bounds=BAD_INDEX_VALUE, contiguous=True, boundary_node_mask=None
):
    """Array of diagonal nodes.

    Creates a list of IDs of the diagonal cells to each cell, as a 2D array.
    Only interior cells are assigned neighbors; boundary cells get -1 for
    each neighbor.  The order of the diagonal cells is [topright, topleft,
    bottomleft, bottomright].

    Examples
    --------
    >>> from landlab.utils.structured_grid import diagonal_node_array
    >>> diags = diagonal_node_array((2, 3), out_of_bounds=-1)
    >>> diags
    array([[ 4, -1, -1, -1],
           [ 5,  3, -1, -1],
           [-1,  4, -1, -1],
           [-1, -1, -1,  1],
           [-1, -1,  0,  2],
           [-1, -1,  1, -1]])
    >>> diags.flags['C_CONTIGUOUS']
    True
    >>> diags = diagonal_node_array((2, 3), out_of_bounds=-1, contiguous=False)
    >>> diags.flags['C_CONTIGUOUS']
    False
    """
    # NG didn't touch this, but she thinks this should be nodes, not cells.
    ids = node_index_with_halo(shape, halo_indices=out_of_bounds)

    diags = np.vstack(
        (
            ids[2:, 2:].flat,
            ids[2:, : shape[1]].flat,
            ids[: shape[0], : shape[1]].flat,
            ids[: shape[0], 2:].flat,
        )
    ).T

    if boundary_node_mask is not None:
        boundaries = np.empty(4, dtype=np.int)
        boundaries.fill(boundary_node_mask)
        diags[perimeter_nodes(shape)] = boundaries

    if contiguous:
        return diags.copy()
    else:
        return diags


def diagonal_cell_array(shape, out_of_bounds=BAD_INDEX_VALUE, contiguous=True):
    """Array of diagonal cells.

    Construct a matrix of cell indices to each diagonally adjacent cell of a
    structured grid. If a cell does not have a diagonal neighbor, set the
    index for that neighbor to *out_of_bounds*.

    Examples
    --------
    A grid without any cells returns an empty array.

    >>> from landlab.utils.structured_grid import diagonal_cell_array
    >>> diags = diagonal_cell_array((2, 3), out_of_bounds=-1)
    >>> len(diags) == 0
    True

    A grid that has only one cell does not have any neighbors so all of its
    diagonals are set to *out_of_bounds*.
    >>> diags = diagonal_cell_array((3, 3), out_of_bounds=-1)
    >>> diags
    array([[-1, -1, -1, -1]])

    >>> diags = diagonal_cell_array((4, 4), out_of_bounds=-1)
    >>> diags # doctest: +NORMALIZE_WHITESPACE
    array([[ 3, -1, -1, -1], [-1,  2, -1, -1],
           [-1, -1, -1,  1], [-1, -1,  0, -1]])

    >>> diags = diagonal_cell_array((4, 5), out_of_bounds=-1)
    >>> diags # doctest: +NORMALIZE_WHITESPACE
    array([[ 4, -1, -1, -1], [ 5,  3, -1, -1], [-1,  4, -1, -1],
           [-1, -1, -1,  1], [-1, -1,  0,  2], [-1, -1,  1, -1]])
    """
    if cell_count(shape) > 0:
        shape = np.array(shape) - 2
        ids = node_index_with_halo(shape, halo_indices=out_of_bounds)

        diags = np.vstack(
            (
                ids[2:, 2:].flat,
                ids[2:, : shape[1]].flat,
                ids[: shape[0], : shape[1]].flat,
                ids[: shape[0], 2:].flat,
            )
        ).T
        if contiguous:
            return diags.copy()
        else:
            return diags
    else:
        return np.array([], dtype=np.int)


def node_has_boundary_neighbor(neighbors, diagonals, out_of_bounds=BAD_INDEX_VALUE):
    """Array of booleans that indicate if a node has a boundary neighbor.

    .. note::

        DEJH thinks this method is broken since terminology update: it returns
        closed neighbors, not boundary neighbors.
    """
    return out_of_bounds in neighbors | out_of_bounds in diagonals


def reshape_array(shape, array, flip_vertically=False, copy=False):
    """Reshape a flat array.

    Examples
    --------
    >>> from landlab.utils.structured_grid import reshape_array
    >>> x = np.arange(12.)
    >>> y = reshape_array((3, 4), x)
    >>> y.shape == (3, 4)
    True
    >>> y
    array([[  0.,   1.,   2.,   3.],
           [  4.,   5.,   6.,   7.],
           [  8.,   9.,  10.,  11.]])
    >>> y.flags['C_CONTIGUOUS']
    True
    >>> x[0] = -1
    >>> y[0, 0]
    -1.0

    >>> x = np.arange(12.)
    >>> y = reshape_array((3, 4), x, flip_vertically=True)
    >>> y
    array([[  8.,   9.,  10.,  11.],
           [  4.,   5.,   6.,   7.],
           [  0.,   1.,   2.,   3.]])
    >>> y.flags['C_CONTIGUOUS']
    False
    >>> x[0] = -1
    >>> y[-1, 0]
    -1.0
    """
    reshaped_array = array.view()

    try:
        reshaped_array.shape = shape
    except ValueError:
        raise

    if flip_vertically:
        flipped_array = reshaped_array[::-1, :]
        if copy:
            return flipped_array.copy()
        else:
            return flipped_array
    else:
        if copy:
            return reshaped_array.copy()
        else:
            return reshaped_array


def nodes_around_points_on_unit_grid(shape, coords, mode="raise"):
    """Array of nodes around x, y points on a grid of unit spacing.

    Returns the nodes around a point on a structured grid with unit spacing
    and zero origin.

    Examples
    --------
    >>> from landlab.utils.structured_grid import (
    ...     nodes_around_points_on_unit_grid)
    >>> nodes_around_points_on_unit_grid((3, 3), (.1, .1))
    array([0, 3, 4, 1])

    >>> nodes_around_points_on_unit_grid((3, 3), (1., 1.))
    array([4, 7, 8, 5])
    """
    if isinstance(coords[0], np.ndarray):
        (rows, cols) = (as_id_array(coords[0]), as_id_array(coords[1]))
    else:
        (rows, cols) = (int(coords[0]), int(coords[1]))

    return as_id_array(
        np.ravel_multi_index(
            ((rows, rows + 1, rows + 1, rows), (cols, cols, cols + 1, cols + 1)),
            shape,
            mode=mode,
        ).T
    )


def nodes_around_points(shape, coords, spacing=(1.0, 1.0), origin=(0.0, 0.0)):
    """Array of nodes around x, y points on a grid of non-unit spacing.

    Returns the nodes around a point on a structured grid with row and column
    *spacing*, and *origin*.

    Examples
    --------
    >>> from landlab.utils.structured_grid import nodes_around_points
    >>> x = np.array([.9, 1.])
    >>> y = np.array([.1, 1.])
    >>> nodes_around_points((3, 3), (y, x))
    array([[0, 3, 4, 1],
           [4, 7, 8, 5]])

    >>> nodes_around_points((3, 3), (2., 1.))
    Traceback (most recent call last):
        ...
    ValueError: invalid entry in coordinates array
    """
    return as_id_array(
        nodes_around_points_on_unit_grid(
            shape,
            (
                (coords[0] - origin[0]) / spacing[0],
                (coords[1] - origin[1]) / spacing[1],
            ),
        )
    )


def nodes_around_point(shape, coords, spacing=(1.0, 1.0)):
    """Array of nodes around a single point on a grid of non-unit spacing."""
    node_id = int(coords[0] // spacing[0] * shape[1] + coords[1] // spacing[1])
    if node_id + shape[1] + 1 >= shape[0] * shape[1] or node_id < 0:
        raise ValueError("invalid entry in coordinates array")

    return np.array([node_id, node_id + shape[1], node_id + shape[1] + 1, node_id + 1])<|MERGE_RESOLUTION|>--- conflicted
+++ resolved
@@ -8,11 +8,7 @@
 
 from ..core.utils import as_id_array
 from ..grid.base import BAD_INDEX_VALUE
-<<<<<<< HEAD
-from ..grid.nodestatus import CLOSED_BOUNDARY, CORE_NODE, FIXED_VALUE_BOUNDARY
-=======
 from ..grid.nodestatus import NodeStatus
->>>>>>> 04d505db
 
 
 def node_count(shape):
@@ -489,11 +485,7 @@
     """
     status = np.empty(np.prod(shape), dtype=np.int8)
 
-<<<<<<< HEAD
-    status[interior_nodes(shape)] = CORE_NODE
-=======
     status[interior_nodes(shape)] = NodeStatus.CORE
->>>>>>> 04d505db
     status[perimeter_nodes(shape)] = boundary_status
 
     return status
@@ -524,11 +516,7 @@
     only links attached to the interior nodes are *active*.
 
     >>> from landlab.utils.structured_grid import active_links
-<<<<<<< HEAD
-    >>> from landlab.grid.nodestatus import CLOSED_BOUNDARY, CORE_NODE
-=======
     >>> from landlab.grid.nodestatus import NodeStatus
->>>>>>> 04d505db
     >>> active_links((3, 4))
     array([ 1,  2,  5,  6, 11, 12, 13])
 
