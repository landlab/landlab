--- conflicted
+++ resolved
@@ -9,37 +9,6 @@
 :URL: https://landlab.readthedocs.io/en/release/
 :License: MIT
 """
-<<<<<<< HEAD
-import contextlib
-
-from numpy import set_printoptions
-
-from ._registry import registry
-from ._version import __version__
-from .core.errors import MissingKeyError, ParameterValueError
-from .core.model_component import Component
-from .core.model_parameter_loader import load_params
-from .core.utils import ExampleData
-from .field import FieldError
-from .grid import (
-    FramedVoronoiGrid,
-    HexModelGrid,
-    ModelGrid,
-    NetworkModelGrid,
-    RadialModelGrid,
-    RasterModelGrid,
-    TriangleModelGrid,
-    VoronoiDelaunayGrid,
-    create_grid,
-)
-from .grid.linkstatus import LinkStatus
-from .grid.nodestatus import NodeStatus
-from .plot import imshow_grid, imshow_grid_at_node, imshowhs_grid, imshowhs_grid_at_node
-
-with contextlib.suppress(TypeError):
-    set_printoptions(legacy="1.13")
-del set_printoptions
-=======
 from landlab._registry import registry
 from landlab._version import __version__
 from landlab.core.errors import MissingKeyError
@@ -58,12 +27,12 @@
 from landlab.grid.nodestatus import NodeStatus
 from landlab.grid.radial import RadialModelGrid
 from landlab.grid.raster import RasterModelGrid
+from landlab.grid.triangle import TriangleModelGrid
 from landlab.grid.voronoi import VoronoiDelaunayGrid
 from landlab.plot.imshow import imshow_grid
 from landlab.plot.imshow import imshow_grid_at_node
 from landlab.plot.imshowhs import imshowhs_grid
 from landlab.plot.imshowhs import imshowhs_grid_at_node
->>>>>>> 895481f6
 
 cite_as = registry.format_citations
 
