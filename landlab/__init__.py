#! /usr/bin/env python
"""The Landlab.

:Package name: TheLandlab
:Release date: 2018-09-18
:Authors: Greg Tucker, Nicole Gasparini, Erkan Istanbulluoglu, Daniel Hobley,
    Sai Nudurupati, Jordan Adams, Eric Hutton, Katherine Barnhart, Margaux
    Mouchene, Nathon Lyons
:URL: https://landlab.readthedocs.io/en/release/
:License: MIT
"""

from numpy import set_printoptions

from ._registry import registry
from ._version import get_versions
from .core.errors import MissingKeyError, ParameterValueError
from .core.model_component import Component
from .core.model_parameter_loader import load_params
<<<<<<< HEAD
from .field.scalar_data_fields import FieldError
from .grid import (
    ACTIVE_LINK,
    BAD_INDEX_VALUE,
    CORE_NODE,
    FIXED_GRADIENT_BOUNDARY,
    FIXED_LINK,
    FIXED_VALUE_BOUNDARY,
    INACTIVE_LINK,
    LOOPED_BOUNDARY,
=======
from .field import FieldError
from .grid import (
>>>>>>> 04d505db
    HexModelGrid,
    ModelGrid,
    NetworkModelGrid,
    RadialModelGrid,
    RasterModelGrid,
    VoronoiDelaunayGrid,
    create_grid,
)
<<<<<<< HEAD
=======
from .grid.linkstatus import LinkStatus
from .grid.nodestatus import NodeStatus
>>>>>>> 04d505db
from .plot import imshow_grid, imshow_grid_at_node

try:
    set_printoptions(legacy="1.13")
except TypeError:
    pass
finally:
    del set_printoptions

cite_as = registry.format_citations

__all__ = [
    "registry",
    "MissingKeyError",
    "ParameterValueError",
    "Component",
    "FieldError",
    "load_params",
    "ModelGrid",
    "HexModelGrid",
    "RadialModelGrid",
    "RasterModelGrid",
    "VoronoiDelaunayGrid",
    "NetworkModelGrid",
<<<<<<< HEAD
    "BAD_INDEX_VALUE",
    "CORE_NODE",
    "FIXED_VALUE_BOUNDARY",
    "FIXED_GRADIENT_BOUNDARY",
    "LOOPED_BOUNDARY",
    "ACTIVE_LINK",
    "FIXED_LINK",
    "INACTIVE_LINK",
=======
    "LinkStatus",
    "NodeStatus",
>>>>>>> 04d505db
    "create_grid",
    "imshow_grid",
    "imshow_grid_at_node",
]

__version__ = get_versions()["version"]
del get_versions<|MERGE_RESOLUTION|>--- conflicted
+++ resolved
@@ -17,21 +17,8 @@
 from .core.errors import MissingKeyError, ParameterValueError
 from .core.model_component import Component
 from .core.model_parameter_loader import load_params
-<<<<<<< HEAD
-from .field.scalar_data_fields import FieldError
-from .grid import (
-    ACTIVE_LINK,
-    BAD_INDEX_VALUE,
-    CORE_NODE,
-    FIXED_GRADIENT_BOUNDARY,
-    FIXED_LINK,
-    FIXED_VALUE_BOUNDARY,
-    INACTIVE_LINK,
-    LOOPED_BOUNDARY,
-=======
 from .field import FieldError
 from .grid import (
->>>>>>> 04d505db
     HexModelGrid,
     ModelGrid,
     NetworkModelGrid,
@@ -40,11 +27,8 @@
     VoronoiDelaunayGrid,
     create_grid,
 )
-<<<<<<< HEAD
-=======
 from .grid.linkstatus import LinkStatus
 from .grid.nodestatus import NodeStatus
->>>>>>> 04d505db
 from .plot import imshow_grid, imshow_grid_at_node
 
 try:
@@ -69,19 +53,8 @@
     "RasterModelGrid",
     "VoronoiDelaunayGrid",
     "NetworkModelGrid",
-<<<<<<< HEAD
-    "BAD_INDEX_VALUE",
-    "CORE_NODE",
-    "FIXED_VALUE_BOUNDARY",
-    "FIXED_GRADIENT_BOUNDARY",
-    "LOOPED_BOUNDARY",
-    "ACTIVE_LINK",
-    "FIXED_LINK",
-    "INACTIVE_LINK",
-=======
     "LinkStatus",
     "NodeStatus",
->>>>>>> 04d505db
     "create_grid",
     "imshow_grid",
     "imshow_grid_at_node",
