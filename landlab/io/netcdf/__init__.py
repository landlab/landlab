--- conflicted
+++ resolved
@@ -1,7 +1,7 @@
 from .errors import NotRasterGridError
-<<<<<<< HEAD
 from .read import from_netcdf, read_netcdf
 from .write import to_netcdf, write_netcdf, write_raster_netcdf
+
 
 __all__ = [
     "from_netcdf",
@@ -10,10 +10,4 @@
     "write_netcdf",
     "write_raster_netcdf",
     "NotRasterGridError",
-]
-=======
-from .read import read_netcdf
-from .write import write_netcdf, write_raster_netcdf
-
-__all__ = ["read_netcdf", "write_netcdf", "write_raster_netcdf", "NotRasterGridError"]
->>>>>>> 04d505db
+]