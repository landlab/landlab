import numpy as np
cimport numpy as np
cimport cython

from libc.stdlib cimport malloc, free


cdef extern from "math.h":
    double atan2(double y, double x) nogil


from .spoke_sort import sort_spokes_at_wheel
from .argsort cimport argsort_int


DTYPE = np.int
ctypedef np.int_t DTYPE_t
ctypedef np.uint8_t uint8


@cython.boundscheck(False)
def reverse_one_to_one(np.ndarray[DTYPE_t, ndim=1] mapping,
                       np.ndarray[DTYPE_t, ndim=1] out):
    cdef int n_elements = mapping.shape[0]
    cdef int index
    cdef int id_

    for index in range(n_elements):
        id_ = mapping[index]
        if id_ >= 0:
          out[id_] = index


@cython.boundscheck(False)
def reverse_one_to_many(np.ndarray[DTYPE_t, ndim=2] mapping,
                        np.ndarray[DTYPE_t, ndim=2] out):
    cdef int n_elements = mapping.shape[0]
    cdef int n_cols = mapping.shape[1]
    cdef int out_rows = out.shape[0]
    cdef int index
    cdef int id_
    cdef int *count = <int *>malloc(out_rows * sizeof(int))

    try:
        for index in range(out_rows):
            count[index] = 0

        for index in range(n_elements):
            for col in range(n_cols):
                id_ = mapping[index, col]
                if id_ >= 0:
                    out[id_, count[id_]] = index
                    count[id_] += 1
    finally:
        free(count)


@cython.boundscheck(False)
def remap_graph_element(np.ndarray[DTYPE_t, ndim=1] elements,
                        np.ndarray[DTYPE_t, ndim=1] old_to_new):
    """Remap elements in an array in place.

    Parameters
    ----------
    elements : ndarray of int
        Identifiers of elements.
    old_to_new : ndarray of int
        Mapping from the old identifier to the new identifier.
    """
    cdef int n_elements = elements.shape[0]
    cdef int i

    for i in range(n_elements):
      elements[i] = old_to_new[elements[i]]


@cython.boundscheck(False)
def remap_graph_element_ignore(np.ndarray[DTYPE_t, ndim=1] elements,
                               np.ndarray[DTYPE_t, ndim=1] old_to_new,
                               DTYPE_t bad_val):
    """Remap elements in an array in place, ignoring bad values.

    Parameters
    ----------
    elements : ndarray of int
        Identifiers of elements.
    old_to_new : ndarray of int
        Mapping from the old identifier to the new identifier.
    bad_val : int
        Ignore values in the input array when remapping.
    """
    cdef int n_elements = elements.shape[0]
    cdef int i

    for i in range(n_elements):
        if elements[i] != bad_val:
            elements[i] = old_to_new[elements[i]]


@cython.boundscheck(False)
def reorder_patches(np.ndarray[DTYPE_t, ndim=1] links_at_patch,
                    np.ndarray[DTYPE_t, ndim=1] offset_to_patch,
                    np.ndarray[DTYPE_t, ndim=1] sorted_patches):
    cdef int i
    cdef int patch
    cdef int offset
    cdef int n_links
    cdef int n_patches = len(sorted_patches)
    cdef int *new_offset = <int *>malloc(len(offset_to_patch) * sizeof(int))
    cdef int *new_patches = <int *>malloc(len(links_at_patch) * sizeof(int))

    try:
        new_offset[0] = 0
        for patch in range(n_patches):
            offset = offset_to_patch[sorted_patches[patch]]
            n_links = offset_to_patch[sorted_patches[patch] + 1] - offset

            new_offset[patch + 1] = new_offset[patch] + n_links
            for i in range(n_links):
                new_patches[new_offset[patch] + i] = links_at_patch[offset + i]

        for i in range(len(links_at_patch)):
            links_at_patch[i] = new_patches[i]
        for i in range(len(offset_to_patch)):
            offset_to_patch[i] = new_offset[i]
    finally:
        free(new_offset)
        free(new_patches)


@cython.boundscheck(False)
def calc_center_of_patch(np.ndarray[DTYPE_t, ndim=1] links_at_patch,
                         np.ndarray[DTYPE_t, ndim=1] offset_to_patch,
                         np.ndarray[np.float_t, ndim=2] xy_at_link,
                         np.ndarray[np.float_t, ndim=2] xy_at_patch):
    cdef int patch
    cdef int link
    cdef int i
    cdef int offset
    cdef int n_links
    cdef int n_patches = len(xy_at_patch)
    cdef double x
    cdef double y

    for patch in range(n_patches):
        offset = offset_to_patch[patch]
        n_links = offset_to_patch[patch + 1] - offset
        x = 0.
        y = 0.
        for i in range(offset, offset + n_links):
            link = links_at_patch[i]
            x += xy_at_link[link, 0]
            y += xy_at_link[link, 1]
        xy_at_patch[patch, 0] = x / n_links
        xy_at_patch[patch, 1] = y / n_links


@cython.boundscheck(False)
def reorder_links_at_patch(np.ndarray[DTYPE_t, ndim=1] links_at_patch,
                           np.ndarray[DTYPE_t, ndim=1] offset_to_patch,
                           np.ndarray[np.float_t, ndim=2] xy_of_link):
    cdef int n_patches = len(offset_to_patch) - 1

    xy_of_patch = np.empty((n_patches, 2), dtype=float)
    calc_center_of_patch(links_at_patch, offset_to_patch, xy_of_link,
                         xy_of_patch)
    sort_spokes_at_wheel(links_at_patch, offset_to_patch, xy_of_patch,
                         xy_of_link)


cdef _argsort_links(long * links, int n_links, long * nodes, long * ordered):
    cdef int n_nodes = 2 * n_links
    cdef int * index = <int *>malloc(n_nodes * sizeof(int))
    cdef int i

    try:
        argsort_int(nodes, n_nodes, index)

        i = 0
        for link in range(n_links):
<<<<<<< HEAD
            ordered[i / 2] = index[i] / 2
=======
            ordered[i // 2] = index[i] // 2
>>>>>>> 04d505db
            i += 2
    finally:
        free(index)


@cython.boundscheck(False)
def connect_links(np.ndarray[long, ndim=1, mode="c"] links,
                  np.ndarray[long, ndim=2] nodes_at_link):
    cdef long n_links = links.shape[0]
    cdef long * nodes = <long *>malloc(2 * n_links * sizeof(long))
    cdef long * ordered = <long *>malloc(n_links * sizeof(long))
    cdef long * buff = <long *>malloc(n_links * sizeof(long))
    cdef long node
    cdef long link

    try:
        node = 0
        for link in range(n_links):
            nodes[node] = nodes_at_link[link, 0]
            nodes[node + 1] = nodes_at_link[link, 1]
            node += 2

        _argsort_links(&links[0], n_links, nodes, ordered)

        for link in range(n_links):
            buff[link] = links[ordered[link]]

        for link in range(n_links):
            links[link] = buff[link]

    finally:
        free(buff)
        free(ordered)
        free(nodes)


cdef reverse_order(long * array, long size):
    cdef long i
    cdef long temp

    for i in range(size // 2):
        temp = array[i]
        array[i] = array[(size - 1) - i]
        array[(size - 1) - i] = temp


@cython.boundscheck(False)
def reverse_element_order(
    np.ndarray[long, ndim=2] links_at_patch,
    np.ndarray[long, ndim=1] patches
):
    cdef long n_patches = patches.shape[0]
    cdef long max_links = links_at_patch.shape[1]
    cdef long patch
    cdef long n
    cdef long i

    for i in range(n_patches):
        patch = patches[i]
        n = 1
        while n < max_links:
            if links_at_patch[patch, n] == -1:
                break
            n += 1
        reverse_order(&links_at_patch[patch, 1], n - 1)


@cython.boundscheck(False)
def get_angle_of_link(
    np.ndarray[DTYPE_t, ndim=2] nodes_at_link,
    np.ndarray[np.float_t, ndim=2] xy_of_node,
    np.ndarray[np.float_t, ndim=1] angle_of_link
):
    cdef int link
    cdef double link_tail_x
    cdef double link_tail_y
    cdef double link_head_x
    cdef double link_head_y
    cdef int n_links = nodes_at_link.shape[0]

    for link in range(n_links):
        link_tail_x = xy_of_node[nodes_at_link[link][0]][0]
        link_tail_y = xy_of_node[nodes_at_link[link][0]][1]
        link_head_x = xy_of_node[nodes_at_link[link][1]][0]
        link_head_y = xy_of_node[nodes_at_link[link][1]][1]

        angle_of_link[link] = atan2(
            link_head_y - link_tail_y, link_head_x - link_head_y
        )


@cython.boundscheck(False)
def reorient_links(
    np.ndarray[DTYPE_t, ndim=2] nodes_at_link,
    np.ndarray[DTYPE_t, ndim=1] xy_of_node
):
    """Reorient links to point up and to the right.

    Parameters
    ----------
    nodes_at_link : ndarray of int, shape `(n_nodes, 2)`
        Identifier for node at link tail and head.
    xy_of_node : ndarray of float, shape `(n_nodes, 2)`
        Coordinate of node as `(x, y)`.
    """
    cdef int link
    cdef int temp
    cdef double angle
    cdef int n_links = nodes_at_link.shape[0]
    cdef double minus_45 = - np.pi * .25
    cdef double plus_135 = np.pi * .75

    angle_of_link = np.empty(n_links, dtype=n_links)
    get_angle_of_link(nodes_at_link, xy_of_node, angle_of_link)

    for link in range(n_links):
        angle = angle_of_link[link]
        if angle < minus_45 or angle > plus_135:
            temp = nodes_at_link[link, 0]
            nodes_at_link[link, 0] = nodes_at_link[link, 1]
            nodes_at_link[link, 1] = temp


cdef _count_sorted_blocks(
    DTYPE_t *array,
    long len,
    long stride,
    DTYPE_t *count,
    long n_values,
):
    cdef long i
    cdef long value
    cdef long max_i = len * stride

    i = 0
    for value in range(n_values):
        count[value] = 0
        while value == array[i]:
            count[value] += 1
            i += stride
            if i >= max_i:
                break


cdef _offset_to_sorted_blocks(
    DTYPE_t *array,
    long len,
    long stride,
    DTYPE_t *offset,
    long n_values,
):
    cdef long i
    cdef long value
    cdef long first_non_negative

    first_non_negative = len * stride
    for i in range(0, len * stride, stride):
        if array[i] >= 0:
            first_non_negative = i
            break

    offset[0] = first_non_negative
    for value in range(1, n_values):
        offset[value] = offset[value - 1]
        for i in range(offset[value], len * stride, stride):
            if array[i] >= value:
                offset[value] = i
                break
        else:
            offset[value] = len * stride

    for value in range(n_values):
        offset[value] = offset[value] // stride


@cython.boundscheck(False)
@cython.wraparound(False)
def offset_to_sorted_block(
    np.ndarray[DTYPE_t, ndim=2, mode="c"] sorted_ids not None,
    np.ndarray[DTYPE_t, ndim=1, mode="c"] offset_to_block not None,
):
    cdef long n_ids = sorted_ids.shape[0]
    cdef long n_blocks = offset_to_block.shape[0]

    _offset_to_sorted_blocks(
        &sorted_ids[0, 0],
        n_ids,
        sorted_ids.shape[1],
        &offset_to_block[0],
        n_blocks,
    )


@cython.boundscheck(False)
@cython.wraparound(False)
def pair_isin(
    np.ndarray[DTYPE_t, ndim=2, mode="c"] src_pairs not None,
    np.ndarray[DTYPE_t, ndim=2, mode="c"] pairs not None,
    # np.ndarray[uint8, ndim=1, mode="c"] out not None,
    np.ndarray[uint8, ndim=1, mode="c", cast=True] out not None,
):
    cdef long n
    cdef long pair
    cdef long n_pairs = pairs.shape[0]
    cdef long n_values = src_pairs.shape[0]
    cdef DTYPE_t *data = <DTYPE_t *>malloc(n_values * sizeof(DTYPE_t))
    cdef SparseMatrixInt mat

    for n in range(n_values):
        data[n] = 1
    try:
        mat = sparse_matrix_alloc_with_tuple(&src_pairs[0, 0], data, n_values, 0)
        for pair in range(n_pairs):
            out[pair] = sparse_matrix_get_or_transpose(
                mat, pairs[pair, 0], pairs[pair, 1]
            )
    finally:
        free(data)


@cython.boundscheck(False)
@cython.wraparound(False)
def map_pairs_to_values(
    np.ndarray[DTYPE_t, ndim=2, mode="c"] src_pairs not None,
    np.ndarray[DTYPE_t, ndim=1, mode="c"] data not None,
    np.ndarray[DTYPE_t, ndim=2, mode="c"] pairs not None,
    np.ndarray[DTYPE_t, ndim=1, mode="c"] out not None,
):
    cdef long pair
    cdef long n_pairs = out.shape[0]
    cdef long n_values = data.shape[0]
    cdef long val
    cdef SparseMatrixInt mat

    mat = sparse_matrix_alloc_with_tuple(&src_pairs[0, 0], &data[0], n_values, -1)

    for pair in range(n_pairs):
        out[pair] = sparse_matrix_get_or_transpose(mat, pairs[pair, 0], pairs[pair, 1])


@cython.boundscheck(False)
@cython.wraparound(False)
def map_rolling_pairs_to_values(
    np.ndarray[DTYPE_t, ndim=2, mode="c"] src_pairs not None,
    np.ndarray[DTYPE_t, ndim=1, mode="c"] data not None,
    np.ndarray[DTYPE_t, ndim=2, mode="c"] pairs not None,
    np.ndarray[DTYPE_t, ndim=1, mode="c"] size_of_row not None,
    np.ndarray[DTYPE_t, ndim=2, mode="c"] out not None,
):
    cdef long n_values = data.shape[0]
    cdef long n_pairs = pairs.shape[0]
    cdef long pair
    cdef SparseMatrixInt mat

    mat = sparse_matrix_alloc_with_tuple(&src_pairs[0, 0], &data[0], n_values, -1)

    for pair in range(n_pairs):
        _map_rolling_pairs(mat, &pairs[pair, 0], &out[pair, 0], size_of_row[pair])


cdef _map_rolling_pairs(SparseMatrixInt mat, DTYPE_t *pairs, DTYPE_t *out, long size):
    cdef long n
    cdef long val

    if size > 0:
        for n in range(size - 1):
            out[n] = sparse_matrix_get_or_transpose(mat, pairs[n], pairs[n + 1])

        n = size - 1
        out[n] = sparse_matrix_get_or_transpose(mat, pairs[n], pairs[0])


cdef struct SparseMatrixInt:
    DTYPE_t *values
    long n_values
    DTYPE_t *offset_to_row
    DTYPE_t *col
    long col_start
    long col_stride
    long n_rows
    long n_cols
    long no_val


cdef SparseMatrixInt sparse_matrix_alloc_with_tuple(
    DTYPE_t *rows_and_cols,
    DTYPE_t *values,
    long n_values,
    long no_val,
):
    cdef long n_rows
    cdef long n_cols
    cdef long max_row = 0
    cdef long max_col = 0
    cdef long i
    cdef SparseMatrixInt mat
    cdef DTYPE_t *offset

    for i in range(0, n_values * 2, 2):
        if rows_and_cols[i] > max_row:
            max_row = rows_and_cols[i]
        if rows_and_cols[i + 1] > max_col:
            max_col = rows_and_cols[i + 1]
    n_rows = max_row + 1
    n_cols = max_col + 1

    offset = <DTYPE_t *>malloc((n_rows + 1) * sizeof(DTYPE_t))

    _offset_to_sorted_blocks(rows_and_cols, n_values, 2, offset, n_rows + 1)

    mat.values = values
    mat.n_values = n_values
    mat.offset_to_row = offset
    mat.col = rows_and_cols
    mat.col_start = 1
    mat.col_stride = 2
    mat.n_rows = n_rows
    mat.n_cols = n_cols
    mat.no_val = no_val

    return mat


cdef sparse_matrix_free(SparseMatrixInt mat):
    free(mat.offset_to_row)


cdef long sparse_matrix_get_or_transpose(SparseMatrixInt mat, long row, long col):
    cdef long val
    val = sparse_matrix_get(mat, row, col)
    if val == mat.no_val:
        val = sparse_matrix_get(mat, col, row)
    return val


cdef long sparse_matrix_get(SparseMatrixInt mat, long row, long col):
    cdef long start
    cdef long stop
    cdef long n
    cdef long i

    if row < 0:
        return mat.no_val
    elif row >= mat.n_rows:
        return mat.no_val
    elif col < 0:
        return mat.no_val
    elif col >= mat.n_cols:
        return mat.no_val

    start = mat.offset_to_row[row]
    stop = mat.offset_to_row[row + 1]

    i = mat.col_start + start * mat.col_stride
    for n in range(start, stop):
        # if i >= mat.n_values * 2:
        #     print("error")

        if mat.col[i] == col:
            # if n >= mat.n_values:
            #     print("ERROR")
            return mat.values[n]
        i += mat.col_stride

    return mat.no_val<|MERGE_RESOLUTION|>--- conflicted
+++ resolved
@@ -178,11 +178,7 @@
 
         i = 0
         for link in range(n_links):
-<<<<<<< HEAD
-            ordered[i / 2] = index[i] / 2
-=======
             ordered[i // 2] = index[i] // 2
->>>>>>> 04d505db
             i += 2
     finally:
         free(index)
