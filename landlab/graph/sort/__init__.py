--- conflicted
+++ resolved
@@ -1,14 +1,8 @@
 from .sort import (
-<<<<<<< HEAD
-    sort_graph,
-    sort_links_at_patch,
-    sort_nodes,
-    sort_patches,
-=======
->>>>>>> 0faa14af
     reindex_by_xy,
     reorder_links_at_patch,
     sort_graph,
+    sort_links_at_patch,
     sort_nodes,
     sort_patches,
 )
