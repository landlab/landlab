"""Test StructuredQuadGraph."""
import numpy as np
from numpy.testing import assert_array_almost_equal, assert_array_equal

from landlab.graph import DualRadialGraph


def test_create():
    """Test creating a quad graph."""
    graph = DualRadialGraph((1, 4))

    assert graph.number_of_nodes == 5
    assert graph.number_of_links == 8
    assert graph.number_of_patches == 4

    assert graph.number_of_corners == 4
    assert graph.number_of_faces == 4
    assert graph.number_of_cells == 1


def test_spacing():
    """Test the spacing keyword for raster."""
    graph = DualRadialGraph((1, 4))

    assert_array_almost_equal(
        graph.xy_of_node, [[0.0, -1.0], [-1.0, 0.0], [0.0, 0.0], [1.0, 0.0], [0.0, 1.0]]
    )

    assert_array_almost_equal(
        graph.xy_of_corner, [[-0.5, -0.5], [0.5, -0.5], [-0.5, 0.5], [0.5, 0.5]]
    )


def test_spacing_keyword():
    """Test the spacing keyword for raster."""
    graph = DualRadialGraph((1, 4), spacing=2.0)

    assert_array_almost_equal(
        graph.xy_of_node, [[0.0, -2.0], [-2.0, 0.0], [0.0, 0.0], [2.0, 0.0], [0.0, 2.0]]
    )

    assert_array_almost_equal(
        graph.xy_of_corner, [[-1.0, -1.0], [1.0, -1.0], [-1.0, 1.0], [1.0, 1.0]]
    )


<<<<<<< HEAD
def test_xy_of_center():
    """Test the xy_of_center keyword for raster."""
    graph = DualRadialGraph((1, 4), spacing=2., xy_of_center=(2., -1.))
=======
def test_origin():
    """Test the origin keyword for raster."""
    graph = DualRadialGraph((1, 4), spacing=2.0, origin=(-1.0, 2))
>>>>>>> 0faa14af

    assert_array_almost_equal(
        graph.xy_of_node,
        [[2.0, -3.0], [0.0, -1.0], [2.0, -1.0], [4.0, -1.0], [2.0, 1.0]],
    )

    assert_array_almost_equal(
        graph.xy_of_corner, [[1.0, -2.0], [3.0, -2.0], [1.0, 0.0], [3.0, 0.0]]
    )


# def test_perimeter_corners():
#     """Test the perimeter corners."""
#     y = [0, 1, 3, 0, 1, 3, 0, 1, 3]
#     x = [3, 3, 3, 4, 4, 4, 6, 6, 6]
#     graph = DualStructuredQuadGraph((y, x), shape=(3, 3))
#     assert_array_equal(graph.perimeter_corners, [1, 3, 2, 0])


def test_length_of_face_and_link():
    """Test length of faces and links."""
    ROOT_2 = np.sqrt(2.0)

    graph = DualRadialGraph((1, 4))

    assert_array_almost_equal(
        graph.length_of_link, [ROOT_2, 1.0, ROOT_2, 1.0, 1.0, ROOT_2, 1.0, ROOT_2]
    )
    assert_array_almost_equal(graph.length_of_face, [1.0, 1.0, 1.0, 1.0])


def test_area_of_cell_and_patch():
    """Test areas of cells patches."""
    graph = DualRadialGraph((1, 4))

    assert_array_almost_equal(graph.area_of_patch, [0.5, 0.5, 0.5, 0.5])
    assert_array_almost_equal(graph.area_of_cell, [1.0])


def test_corners_at_cell():
    """Test corners of cells."""
    graph = DualRadialGraph((1, 4))

    assert_array_equal(
        graph.nodes_at_patch, [[2, 1, 0], [3, 2, 0], [4, 1, 2], [4, 2, 3]]
    )
    assert_array_equal(graph.corners_at_cell, [[3, 2, 0, 1]])


def test_cells_at_corner():
    """Test areas of patches."""
    graph = DualRadialGraph((1, 4))

    assert_array_equal(
        graph.patches_at_node,
        [
            [ 1,  0, -1, -1],
            [ 2,  0, -1, -1],
            [ 3,  2,  0,  1],
            [ 3,  1, -1, -1],
            [ 2,  3, -1, -1],
        ],
    )
    assert_array_equal(graph.cells_at_corner, [[0], [0], [0], [0]])


def test_cells_at_face():
    """Test cells on either side of faces."""
    graph = DualRadialGraph((1, 4))

    assert_array_equal(
        graph.patches_at_link,
        [[0, -1], [0, 1], [1, -1], [0, 2], [1, 3], [2, -1], [2, 3], [3, -1]],
    )
    assert_array_equal(graph.cells_at_face, [[0, -1], [0, -1], [0, -1], [0, -1]])


def test_faces_at_cell():
    """Test faces that form cells."""
    graph = DualRadialGraph((1, 4))
    assert_array_equal(
        graph.links_at_patch, [[3, 0, 1], [4, 1, 2], [6, 5, 3], [7, 6, 4]],
    )
    assert_array_equal(graph.faces_at_cell, [[2, 3, 1, 0]])


def test_corners_at_face():
    """Test corners at face tail and head."""
    graph = DualRadialGraph((1, 4))

    assert_array_equal(graph.corners_at_face, [[0, 1], [0, 2], [1, 3], [2, 3]])
    assert_array_equal(
        graph.nodes_at_link,
        [[1, 0], [0, 2], [0, 3], [1, 2], [2, 3], [1, 4], [2, 4], [3, 4]],
    )


def test_faces_at_corner():
    """Test faces around corners."""
    graph = DualRadialGraph((1, 4))

    assert_array_equal(graph.faces_at_corner, [[0, 1], [2, 0], [3, 1], [3, 2]])
    assert_array_equal(
        graph.links_at_node,
        [[2, 1, 0, -1], [3, 5, 0, -1], [4, 6, 3, 1], [7, 4, 2, -1], [5, 6, 7, -1]],
    )


def test_face_dirs_at_corner():
    """Test face directions at corners."""
    graph = DualRadialGraph((1, 4))

    assert_array_equal(graph.face_dirs_at_corner, [[-1, -1], [-1, 1], [-1, 1], [1, 1]])
    assert_array_equal(
        graph.link_dirs_at_node,
        [[-1, -1, 1, 0], [-1, -1, -1, 0], [-1, -1, 1, 1], [-1, 1, 1, 0], [1, 1, 1, 0]],
    )<|MERGE_RESOLUTION|>--- conflicted
+++ resolved
@@ -20,7 +20,7 @@
 
 def test_spacing():
     """Test the spacing keyword for raster."""
-    graph = DualRadialGraph((1, 4))
+    graph = DualRadialGraph((1, 4), sort=True)
 
     assert_array_almost_equal(
         graph.xy_of_node, [[0.0, -1.0], [-1.0, 0.0], [0.0, 0.0], [1.0, 0.0], [0.0, 1.0]]
@@ -33,7 +33,7 @@
 
 def test_spacing_keyword():
     """Test the spacing keyword for raster."""
-    graph = DualRadialGraph((1, 4), spacing=2.0)
+    graph = DualRadialGraph((1, 4), spacing=2.0, sort=True)
 
     assert_array_almost_equal(
         graph.xy_of_node, [[0.0, -2.0], [-2.0, 0.0], [0.0, 0.0], [2.0, 0.0], [0.0, 2.0]]
@@ -44,15 +44,9 @@
     )
 
 
-<<<<<<< HEAD
 def test_xy_of_center():
     """Test the xy_of_center keyword for raster."""
-    graph = DualRadialGraph((1, 4), spacing=2., xy_of_center=(2., -1.))
-=======
-def test_origin():
-    """Test the origin keyword for raster."""
-    graph = DualRadialGraph((1, 4), spacing=2.0, origin=(-1.0, 2))
->>>>>>> 0faa14af
+    graph = DualRadialGraph((1, 4), spacing=2.0, xy_of_center=(2.0, -1.0), sort=True)
 
     assert_array_almost_equal(
         graph.xy_of_node,
@@ -76,7 +70,7 @@
     """Test length of faces and links."""
     ROOT_2 = np.sqrt(2.0)
 
-    graph = DualRadialGraph((1, 4))
+    graph = DualRadialGraph((1, 4), sort=True)
 
     assert_array_almost_equal(
         graph.length_of_link, [ROOT_2, 1.0, ROOT_2, 1.0, 1.0, ROOT_2, 1.0, ROOT_2]
@@ -94,7 +88,7 @@
 
 def test_corners_at_cell():
     """Test corners of cells."""
-    graph = DualRadialGraph((1, 4))
+    graph = DualRadialGraph((1, 4), sort=True)
 
     assert_array_equal(
         graph.nodes_at_patch, [[2, 1, 0], [3, 2, 0], [4, 1, 2], [4, 2, 3]]
@@ -104,7 +98,7 @@
 
 def test_cells_at_corner():
     """Test areas of patches."""
-    graph = DualRadialGraph((1, 4))
+    graph = DualRadialGraph((1, 4), sort=True)
 
     assert_array_equal(
         graph.patches_at_node,
@@ -121,7 +115,7 @@
 
 def test_cells_at_face():
     """Test cells on either side of faces."""
-    graph = DualRadialGraph((1, 4))
+    graph = DualRadialGraph((1, 4), sort=True)
 
     assert_array_equal(
         graph.patches_at_link,
@@ -132,7 +126,7 @@
 
 def test_faces_at_cell():
     """Test faces that form cells."""
-    graph = DualRadialGraph((1, 4))
+    graph = DualRadialGraph((1, 4), sort=True)
     assert_array_equal(
         graph.links_at_patch, [[3, 0, 1], [4, 1, 2], [6, 5, 3], [7, 6, 4]],
     )
@@ -141,7 +135,7 @@
 
 def test_corners_at_face():
     """Test corners at face tail and head."""
-    graph = DualRadialGraph((1, 4))
+    graph = DualRadialGraph((1, 4), sort=True)
 
     assert_array_equal(graph.corners_at_face, [[0, 1], [0, 2], [1, 3], [2, 3]])
     assert_array_equal(
@@ -152,7 +146,7 @@
 
 def test_faces_at_corner():
     """Test faces around corners."""
-    graph = DualRadialGraph((1, 4))
+    graph = DualRadialGraph((1, 4), sort=True)
 
     assert_array_equal(graph.faces_at_corner, [[0, 1], [2, 0], [3, 1], [3, 2]])
     assert_array_equal(
@@ -163,7 +157,7 @@
 
 def test_face_dirs_at_corner():
     """Test face directions at corners."""
-    graph = DualRadialGraph((1, 4))
+    graph = DualRadialGraph((1, 4), sort=True)
 
     assert_array_equal(graph.face_dirs_at_corner, [[-1, -1], [-1, 1], [-1, 1], [1, 1]])
     assert_array_equal(
