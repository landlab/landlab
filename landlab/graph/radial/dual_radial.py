import numpy as np

from ..dual import DualGraph
from ..voronoi.dual_voronoi import DualVoronoiGraph
from .radial import RadialGraph, RadialGraphLayout


class DualRadialGraph(DualGraph, RadialGraph):

    """Graph of a series of points on concentric circles.

    Examples
    --------
    >>> from landlab.graph import DualRadialGraph
    >>> graph = DualRadialGraph((1, 4), sort=True)
    >>> graph.number_of_corners
    4
    >>> graph.y_of_corner
    array([-0.5, -0.5,  0.5,  0.5])
    >>> graph.x_of_corner
    array([-0.5,  0.5, -0.5,  0.5])
    """

    def __init__(self, shape, spacing=1.0, xy_of_center=(0.0, 0.0), sort=False):
        """Create a structured grid of triangles arranged radially.

        Parameters
        ----------
        shape : tuple of int
            Shape of the graph as number of rings and number of points
            in the first ring.
        spacing : float, optional
            Spacing between rings.
        xy_of_center : tuple of float, optional
            Coordinates of the center of the grid.
        """
        try:
            spacing = float(spacing)
        except TypeError:
            raise TypeError("spacing must be a float")

        xy_of_center = tuple(np.broadcast_to(xy_of_center, 2))

        x_of_node, y_of_node = RadialGraphLayout.xy_of_node(
            shape, spacing=spacing, xy_of_center=xy_of_center
        )

        self._ring_spacing = spacing
        self._shape = tuple(shape)
        self._xy_of_center = xy_of_center

        DualVoronoiGraph.__init__(self, (y_of_node, x_of_node), sort=False)
<<<<<<< HEAD

        if sort:
            self.sort()
=======

        if sort:
            self.sort()

    @property
    def shape(self):
        return self._shape

    @property
    def spacing(self):
        return self._spacing

    @property
    def origin(self):
        return self._xy_of_center

    @property
    def xy_of_center(self):
        return self._xy_of_center
>>>>>>> 04d505db
<|MERGE_RESOLUTION|>--- conflicted
+++ resolved
@@ -50,11 +50,6 @@
         self._xy_of_center = xy_of_center
 
         DualVoronoiGraph.__init__(self, (y_of_node, x_of_node), sort=False)
-<<<<<<< HEAD
-
-        if sort:
-            self.sort()
-=======
 
         if sort:
             self.sort()
@@ -73,5 +68,4 @@
 
     @property
     def xy_of_center(self):
-        return self._xy_of_center
->>>>>>> 04d505db
+        return self._xy_of_center