"""Test StructuredQuadGraph."""
<<<<<<< HEAD
from pytest import approx

from numpy.testing import assert_array_equal
import numpy as np
=======
from numpy.testing import assert_array_almost_equal, assert_array_equal
>>>>>>> 4bd95a7e

from landlab.graph import DualStructuredQuadGraph, DualUniformRectilinearGraph


def test_create():
    """Test creating a quad graph."""
    y = [0, 1, 3, 0, 1, 3, 0, 1, 3]
    x = [3, 3, 3, 4, 4, 4, 6, 6, 6]
    graph = DualStructuredQuadGraph((y, x), shape=(3, 3))

    assert graph.number_of_nodes == 9
    assert graph.number_of_links == 12
    assert graph.number_of_patches == 4

    assert graph.number_of_corners == 4
    assert graph.number_of_faces == 4
    assert graph.number_of_cells == 1


def test_create_raster():
    """Test creating a quad graph."""
    graph = DualUniformRectilinearGraph((3, 4), spacing=(2., 3.))

    assert graph.number_of_nodes == 12
    assert graph.number_of_links == 17
    assert graph.number_of_patches == 6

    assert graph.number_of_corners == 6
    assert graph.number_of_faces == 7
    assert graph.number_of_cells == 2


def test_raster_spacing():
    """Test the spacing keyword for raster."""
    graph = DualUniformRectilinearGraph((3, 4), spacing=(2., 3.))

    assert_array_equal(
        graph.length_of_link,
        [3., 3., 3., 2., 2., 2., 2., 3., 3., 3., 2., 2., 2., 2., 3., 3., 3.],
    )
    assert_array_equal(graph.length_of_face, [3., 3., 2., 2., 2., 3., 3.])


def test_raster_spacing_as_scalar():
    """Test the spacing keyword as a scalar for raster."""
    graph = DualUniformRectilinearGraph((3, 4), spacing=2.)

    assert_array_equal(
        graph.length_of_link,
        [2., 2., 2., 2., 2., 2., 2., 2., 2., 2., 2., 2., 2., 2., 2., 2., 2.],
    )
    assert_array_equal(graph.length_of_face, [2., 2., 2., 2., 2., 2., 2.])


def test_raster_origin():
    """Test the origin keyword for raster."""
    graph = DualUniformRectilinearGraph((3, 4), origin=(-1., 10.))

    assert_array_equal(
        graph.xy_of_node[:, 0],
        [10., 11., 12., 13., 10., 11., 12., 13., 10., 11., 12., 13.],
    )
    assert_array_equal(
        graph.xy_of_node[:, 1], [-1., -1., -1., -1., 0., 0., 0., 0., 1., 1., 1., 1.]
    )

    assert_array_equal(graph.xy_of_corner[:, 0], [10.5, 11.5, 12.5, 10.5, 11.5, 12.5])
    assert_array_equal(graph.xy_of_corner[:, 1], [-.5, -.5, -.5, .5, .5, .5])


def test_raster_origin_as_scalar():
    """Test the origin keyword as a scalar for raster."""
    graph = DualUniformRectilinearGraph((3, 4), origin=-1.)

    assert_array_equal(
        graph.xy_of_node[:, 0], [-1., 0., 1., 2., -1., 0., 1., 2., -1., 0., 1., 2.]
    )
    assert_array_equal(
        graph.xy_of_node[:, 1], [-1., -1., -1., -1., 0., 0., 0., 0., 1., 1., 1., 1.]
    )

    assert_array_equal(graph.xy_of_corner[:, 0], [-.5, .5, 1.5, -.5, .5, 1.5])
    assert_array_equal(graph.xy_of_corner[:, 1], [-.5, -.5, -.5, .5, .5, .5])


def test_perimeter_corners():
    """Test the perimeter corners."""
    y = [0, 1, 3, 0, 1, 3, 0, 1, 3]
    x = [3, 3, 3, 4, 4, 4, 6, 6, 6]
    graph = DualStructuredQuadGraph((y, x), shape=(3, 3))
    assert_array_equal(graph.perimeter_corners, [1, 3, 2, 0])


def test_length_of_face():
    """Test length of faces."""
    y = [0, 1, 3, 0, 1, 3, 0, 1, 3]
    x = [3, 3, 3, 4, 4, 4, 6, 6, 6]
    graph = DualStructuredQuadGraph((y, x), shape=(3, 3))

<<<<<<< HEAD
    assert graph.length_of_face == approx([1.5, 1.5, 1.5, 1.5])
    assert graph.width_of_face == approx([1.5, 1.5, 1.5, 1.5])
=======
    assert_array_almost_equal(graph.length_of_face, [1.5, 1.5, 1.5, 1.5])
    assert_array_almost_equal(graph.width_of_face, [1.5, 1.5, 1.5, 1.5])
>>>>>>> 4bd95a7e
    assert graph.length_of_face is graph.width_of_face


def test_area_of_cell():
    """Test areas of patches."""
    y = [0, 1, 3, 0, 1, 3, 0, 1, 3]
    x = [3, 3, 3, 4, 4, 4, 6, 6, 6]
    graph = DualStructuredQuadGraph((y, x), shape=(3, 3))
    assert graph.area_of_cell == approx([2.25])


def test_corners_at_cell():
    """Test corners of cells."""
    y = [0, 1, 3, 0, 1, 3, 0, 1, 3]
    x = [3, 3, 3, 4, 4, 4, 6, 6, 6]
    graph = DualStructuredQuadGraph((y, x), shape=(3, 3))
    assert_array_equal(graph.corners_at_cell, [[3, 2, 0, 1]])


def test_cells_at_corner():
    """Test areas of patches."""
    y = [0, 1, 3, 0, 1, 3, 0, 1, 3]
    x = [3, 3, 3, 4, 4, 4, 6, 6, 6]
    graph = DualStructuredQuadGraph((y, x), shape=(3, 3))
    assert_array_equal(
        graph.cells_at_corner,
        [[0, -1, -1, -1], [-1, 0, -1, -1], [-1, -1, -1, 0], [-1, -1, 0, -1]],
    )


def test_cells_at_face():
    """Test cells on either side of faces."""
    y = [0, 1, 3, 0, 1, 3, 0, 1, 3]
    x = [3, 3, 3, 4, 4, 4, 6, 6, 6]
    graph = DualStructuredQuadGraph((y, x), shape=(3, 3))
    assert_array_equal(graph.cells_at_face, [[-1, 0], [0, -1], [-1, 0], [0, -1]])


def test_faces_at_cell():
    """Test faces that form cells."""
    y = [0, 1, 3, 0, 1, 3, 0, 1, 3]
    x = [3, 3, 3, 4, 4, 4, 6, 6, 6]
    graph = DualStructuredQuadGraph((y, x), shape=(3, 3))
    assert_array_equal(graph.faces_at_cell, [[2, 3, 1, 0]])


def test_corners_at_face():
    """Test corners at face tail and head."""
    y = [0, 1, 3, 0, 1, 3, 0, 1, 3]
    x = [3, 3, 3, 4, 4, 4, 6, 6, 6]
    graph = DualStructuredQuadGraph((y, x), shape=(3, 3))
    assert_array_equal(graph.corners_at_face, [[0, 1], [0, 2], [1, 3], [2, 3]])


def test_faces_at_corner():
    """Test faces around corners."""
    y = [0, 1, 3, 0, 1, 3, 0, 1, 3]
    x = [3, 3, 3, 4, 4, 4, 6, 6, 6]
    graph = DualStructuredQuadGraph((y, x), shape=(3, 3))
    assert_array_equal(
        graph.faces_at_corner,
        [[0, 1, -1, -1], [-1, 2, 0, -1], [3, -1, -1, 1], [-1, -1, 3, 2]],
    )


def test_face_dirs_at_corner():
    """Test face directions at corners."""
    y = [0, 1, 3, 0, 1, 3, 0, 1, 3]
    x = [3, 3, 3, 4, 4, 4, 6, 6, 6]
    graph = DualStructuredQuadGraph((y, x), shape=(3, 3))
    assert_array_equal(
        graph.face_dirs_at_corner,
        [[-1, -1, 0, 0], [0, -1, 1, 0], [-1, 0, 0, 1], [0, 0, 1, 1]],
    )


def test_cell_at_node():
    """Test cell-node connectivity."""
    y = [0, 1, 3, 0, 1, 3, 0, 1, 3]
    x = [3, 3, 3, 4, 4, 4, 6, 6, 6]
    graph = DualStructuredQuadGraph((y, x), shape=(3, 3))
    assert_array_equal(graph.cell_at_node, [-1, -1, -1, -1, 0, -1, -1, -1, -1])

    graph = DualUniformRectilinearGraph((3, 4))
    assert_array_equal(
        graph.cell_at_node, [-1, -1, -1, -1, -1, 0, 1, -1, -1, -1, -1, -1]
    )


def test_link_at_face():
    """Test link-face connectivity."""
    graph = DualUniformRectilinearGraph((3, 4))
    assert_array_equal(graph.link_at_face, [4, 5, 7, 8, 9, 11, 12])
    assert_array_equal(
        graph.face_at_link,
        [-1, -1, -1, -1, 0, 1, -1, 2, 3, 4, -1, 5, 6, -1, -1, -1, -1],
    )


def test_corner_at_face():
    """Test corner-face connectivity."""
    graph = DualUniformRectilinearGraph((3, 4))
    assert_array_equal(
        graph.corners_at_face, [[0, 1], [1, 2], [0, 3], [1, 4], [2, 5], [3, 4], [4, 5]]
    )
    assert_array_equal(graph.corner_at_face_tail, [0, 1, 0, 1, 2, 3, 4])
    assert_array_equal(graph.corner_at_face_head, [1, 2, 3, 4, 5, 4, 5])<|MERGE_RESOLUTION|>--- conflicted
+++ resolved
@@ -1,12 +1,7 @@
 """Test StructuredQuadGraph."""
-<<<<<<< HEAD
 from pytest import approx
 
 from numpy.testing import assert_array_equal
-import numpy as np
-=======
-from numpy.testing import assert_array_almost_equal, assert_array_equal
->>>>>>> 4bd95a7e
 
 from landlab.graph import DualStructuredQuadGraph, DualUniformRectilinearGraph
 
@@ -106,13 +101,8 @@
     x = [3, 3, 3, 4, 4, 4, 6, 6, 6]
     graph = DualStructuredQuadGraph((y, x), shape=(3, 3))
 
-<<<<<<< HEAD
     assert graph.length_of_face == approx([1.5, 1.5, 1.5, 1.5])
     assert graph.width_of_face == approx([1.5, 1.5, 1.5, 1.5])
-=======
-    assert_array_almost_equal(graph.length_of_face, [1.5, 1.5, 1.5, 1.5])
-    assert_array_almost_equal(graph.width_of_face, [1.5, 1.5, 1.5, 1.5])
->>>>>>> 4bd95a7e
     assert graph.length_of_face is graph.width_of_face
 
 
