""" Implementation of the FramedVoronoiGraph and its static layout:
HorizontalRectVoronoiGraph. This pattern is inspired from the developments of the HexModelGrid

@author sebastien lenard

@date 2022, Aug
"""

from functools import lru_cache

import numpy as np

from ...utils.decorators import make_return_array_immutable
from ..graph import Graph
from ..voronoi.voronoi import DelaunayGraph


class HorizontalRectVoronoiGraph:
    """The horizontal rectangular frame for the FramedVoronoiGraph."""

    @staticmethod
    def number_of_nodes(shape):
        """
        Parameters
        ----------
        shape: tuple of int
            Number of rows and number of columns

        Returns
        -------
        int
            Number of nodes

        Examples
        --------
        >>> from landlab.graph.framed_voronoi.framed_voronoi import HorizontalRectVoronoiGraph
        >>> HorizontalRectVoronoiGraph.number_of_nodes((3, 2))
        6
        """
        n_rows, n_cols = shape
        return n_rows * n_cols

    @staticmethod
    def xy_of_node(
        shape,
        xy_spacing=(1.0, 1.0),
        xy_of_lower_left=(0.0, 0.0),
        xy_min_spacing=(0.5, 0.5),
        seed=200,
    ):
        """The x and y coordinates of the graph's nodes.

        Calculation of the x-y coordinates is done following these steps:

        1. Generate a rectangular, regular meshgrid.
        2. Move the coordinates of the core nodes over a random distance around their
           initial position, within a threshold calculated from *xy_spacing* and
           *xy_min_spacing*.
        3. Rectify the y-coordinates of the nodes of the left and right to ensure
           that the leftmost node of a row has a lower y than the rightmost node.
           This ensures that the ids of these nodes are not modified by subsequent
           sorting operations on the graph and make it possible to get the
           perimeter nodes in simple way.

        Parameters
        ----------
        shape : tuple of int
            Number of rows and columns of nodes.
        xy_spacing : float or tuple of float, optional
            Node spacing along x and y coordinates. If float, same spacing at x and y.
        xy_of_lower_left : tuple, optional
            Minimum x-of-node and y-of-node values. Depending on the grid.
            No node may be present at this coordinate.
        xy_min_spacing: float or tuple of float, optional
            Final minimal spacing between nodes. Random moves of the core nodes
<<<<<<< HEAD
            around their position cannot be above this threshold:
            (xy_spacing - xy_min_spacing) /2
            If float, same minimal spacing for x and y.
        seed: int, optional
            Sees used to generate the random x and y moves.
=======
            around their initial positions cannot be above this threshold:
            ``(xy_spacing - xy_min_spacing) / 2``.  If ``float``, same minimal
            spacing for x and y.
        seed: tuple of int, optional
            Seeds used to generate the random x and y moves.
>>>>>>> a8548315
            When set, controls a pseudo-randomness of moves to ensure
            reproducibility.
            When None, seed is random and the moves of coordinates are
            completely random.

        Returns
        -------
        x_of_node, y_of_node : ndarray of float
            The arrays of x and y coordinates.

        Examples
        --------
        >>> from landlab.graph.framed_voronoi.framed_voronoi import HorizontalRectVoronoiGraph
        >>> HorizontalRectVoronoiGraph.xy_of_node((3, 3), seed=200)[0][3]       # doctest: +NORMALIZE_WHITESPACE
        0.0
        >>> HorizontalRectVoronoiGraph.xy_of_node((3, 3), seed=200)[0][5]       # doctest: +NORMALIZE_WHITESPACE
        2.0
        >>> HorizontalRectVoronoiGraph.xy_of_node((3, 3), seed=200)[1][3]       # doctest: +NORMALIZE_WHITESPACE
        0.749
        """

        n_rows, n_cols = shape
        max_move = [
            (xy_spacing[0] - xy_min_spacing[0]) / 2,
            (xy_spacing[1] - xy_min_spacing[1]) / 2,
        ]

        # Generation of a rectangular grid, coordinates must be float
        x_of_node, y_of_node = np.meshgrid(
            np.arange(n_cols, dtype=float) * xy_spacing[0] + xy_of_lower_left[0],
            np.arange(n_rows, dtype=float) * xy_spacing[1] + xy_of_lower_left[1],
        )
        # Randomly move the coordinates of the core nodes of the grid. Move below +/- (spacing - min_spacing)/2
        if seed is None:
            xy_random_generator = np.random.default_rng()
        else:
            xy_random_generator = np.random.default_rng(seed=seed)

        x_moves = xy_random_generator.uniform(-max_move[0], max_move[0], shape)
        y_moves = xy_random_generator.uniform(-max_move[1], max_move[1], shape)

        x_of_node[1:-1, 1:-1] += x_moves[1:-1, 1:-1]
        y_of_node[1:-1, 1:-1] += y_moves[1:-1, 1:-1]
        # Control the node id attribution for left and right edge. For instance, for a 3x3 grid,
        # make sure that node 3 is at the left of the 2nd row and node 5 at the right.
        # For this, for each core row, set y of the leftmost node as the minimal y of the row
        # and set y of the rightmost node as the maximal y of the row
        for i in range(1, n_rows - 1):
            y_of_node[i, 0] -= max_move[1] + 1.0e-3
            y_of_node[i, n_cols - 1] += max_move[1] + 1.0e-3

        return x_of_node.reshape(-1), y_of_node.reshape(-1)

    @staticmethod
    def corner_nodes(shape):
        """
        Parameters
        ----------
        shape: tuple of int
            Number of rows and number of columns

        Returns
        -------
        ndarray of int
            Ids of the corner nodes

        Examples
        --------
        >>> from landlab.graph.framed_voronoi.framed_voronoi import HorizontalRectVoronoiGraph
        >>> HorizontalRectVoronoiGraph.corner_nodes((3, 4))
        (11, 8, 0, 3)
        """
        n_rows, n_cols = shape
        return (n_rows * n_cols - 1, n_cols * (n_rows - 1), 0, n_cols - 1)

    @staticmethod
    def number_of_perimeter_nodes(shape):
        """
        Parameters
        ----------
        shape: tuple of int
            Number of rows and number of columns

        Returns
        -------
        int
            Number of perimeter nodes

        Examples
        --------
        >>> from landlab.graph.framed_voronoi.framed_voronoi import HorizontalRectVoronoiGraph
        >>> HorizontalRectVoronoiGraph.number_of_perimeter_nodes((3, 4))
        10
        """
        if 1 in shape:
            return np.prod(shape)
        return 2 * shape[0] + 2 * (shape[1] - 2)

    @staticmethod
    def perimeter_nodes(shape):
        """
        Parameters
        ----------
        shape: tuple of int
            Number of rows and number of columns

        Returns
        -------
        ndarray of int
            Ids of the perimeter nodes

        Examples
        --------
        >>> from landlab.graph.framed_voronoi.framed_voronoi import HorizontalRectVoronoiGraph
        >>> HorizontalRectVoronoiGraph.perimeter_nodes((3, 3))
        array([2, 5, 8, 7, 6, 3, 0, 1])
        """
        return np.concatenate(HorizontalRectVoronoiGraph.nodes_at_edge(shape))

    @staticmethod
    def nodes_at_edge(shape):
        """
        Parameters
        ----------
        shape: tuple of int
            Number of rows and number of columns

        Returns
        -------
        right, top, left, bottom : ndarray of int
            For each edge give the ids of the nodes present at the edge

        Examples
        --------
        >>> from landlab.graph.framed_voronoi.framed_voronoi import HorizontalRectVoronoiGraph
        >>> HorizontalRectVoronoiGraph.nodes_at_edge((3, 3))
        (array([2, 5]), array([8, 7]), array([6, 3]), array([0, 1]))
        """
        n_rows, n_cols = shape
        if n_rows == n_cols == 1:
            return (np.array([0]),) + (np.array([], dtype=int),) * 3
        (
            northeast,
            northwest,
            southwest,
            southeast,
        ) = HorizontalRectVoronoiGraph.corner_nodes(shape)

        if n_rows > 1:
            south = np.arange(southwest, southeast)
        else:
            south = np.array([southwest], dtype=int)

        if n_cols > 1:
            west = np.arange(northwest, southwest, -n_cols)
        else:
            west = np.array([northwest], dtype=int)

        return (
            np.arange(southeast, northeast, n_cols),
            np.arange(northeast, northwest, -1),
            west,
            south,
        )


class FramedVoronoiGraph(DelaunayGraph):
    """VoronoiDelaunay graph based on a fixed lattice.

    Graph of an unstructured grid of Voronoi Delaunay cells and
    irregular patches. It is a special type of VoronoiDelaunay graph in which
    the initial set of points is arranged in a fixed lattice (e.g. like a rectangular
    raster grid) named here "layout" and the core points are then moved aroung their
    initial position by a random distance, lower than a certain threshold.

    Examples
    --------
    >>> from landlab.graph import FramedVoronoiGraph

    >>> graph = FramedVoronoiGraph((3, 3), seed=200)
    >>> graph.number_of_nodes
    9

    >>> graph.x_of_node[2:4]    # doctest: +NORMALIZE_WHITESPACE
    array([ 2.,  0.])
    >>> graph.y_of_node[2:4]    # doctest: +NORMALIZE_WHITESPACE
    array([ 0.   ,  0.749])
    >>> graph.y_of_node[5]    # doctest: +NORMALIZE_WHITESPACE
    1.2509999999999999

    >>> graph.number_of_links
    16
    >>> graph.number_of_patches
    8
    """

    def __init__(
        self,
        shape,
        xy_spacing=(1.0, 1.0),
        xy_of_lower_left=(0.0, 0.0),
        sort=False,
        xy_min_spacing=(0.5, 0.5),
        seed=200,
    ):
        """Create the graph.

        Parameters
        ----------
        shape : tuple of int
            Number of rows and columns of nodes.
        xy_spacing : float or tuple of float, optional
            Node spacing along x and y coordinates. If float, same spacing x and y
            spacing.
        xy_of_lower_left : tuple, optional
            Minimum x-of-node and y-of-node values. Depending on the grid
            no node may be present at this coordinate.
        sort: bool
            If ``True``, nodes, links and patches are re-numbered according
            certain criterias of position.  Currently not used.
        xy_min_spacing: float or tuple of float, optional
            Final minimal spacing between nodes. Random moves of the core nodes
            around their position cannot be above this threshold:
<<<<<<< HEAD
            (xy_spacing - xy_min_spacing) /2
            If float, same minimal spacing for x and y.
        seed: int, optional
            Seed used to generate the random x and y moves.
=======
            ``(xy_spacing - xy_min_spacing) / 2``
            If ``float``, same minimal spacing for x and y.
        seed: tuple of int, optional
            Seeds used to generate the random x and y moves.
>>>>>>> a8548315
            When set, controls a pseudo-randomness of moves to ensure
            reproducibility.
            When None, seed is random and the moves of coordinates are
            completely random.

        Returns
        -------
        FramedVoronoiGraph
            A newly-created graph.

        Examples
        --------
        Create a grid with 2 rows and 3 columns of nodes.

        >>> from landlab.graph import FramedVoronoiGraph
        >>> graph = FramedVoronoiGraph((3, 2))
        >>> graph.number_of_nodes
        6
        """
        # 1. Check and format input arguments
        #####################################
        try:
            shape_ = np.asarray(np.broadcast_to(shape, 2))
            self._shape = (int(shape_[0]), int(shape_[1]))
        except TypeError:
            raise TypeError("shape must be a tuple of ints")
        try:
            xy_spacing_ = np.asfarray(np.broadcast_to(xy_spacing, 2))
            self._xy_spacing = (float(xy_spacing_[0]), float(xy_spacing_[1]))
        except TypeError:
            raise TypeError("spacing must be a float or a tuple of floats")
        try:
            xy_of_lower_left_ = np.asfarray(np.broadcast_to(xy_of_lower_left, 2))
            self._xy_of_lower_left = (
                float(xy_of_lower_left_[0]),
                float(xy_of_lower_left_[1]),
            )
        except TypeError:
            raise TypeError("xy of lower left must be a float or a tuple of floats")

        node_layout = self._node_layout = "rect"
        orientation = self._orientation = "horizontal"

        layouts = {
            "horizontal_rect": HorizontalRectVoronoiGraph,
        }
        layout = layouts["_".join([orientation, node_layout])]

        try:
            xy_min_spacing_ = np.asfarray(np.broadcast_to(xy_min_spacing, 2))
            self._xy_min_spacing = (
                float(xy_min_spacing_[0]),
                float(xy_min_spacing_[1]),
            )
        except TypeError:
            raise TypeError("minimal spacing must be a float or a tuple of floats")

        self._seed = seed
        if seed is not None:
            try:
                self._seed = int(seed)
            except TypeError:
                raise TypeError("seed must be None or an int")

        # 2. Construction of the layout and the x-y coordinates of nodes
        ################################################################
        x_of_node, y_of_node = layout.xy_of_node(
            self._shape,
            xy_spacing=self._xy_spacing,
            xy_of_lower_left=self._xy_of_lower_left,
            xy_min_spacing=self._xy_min_spacing,
            seed=self._seed,
        )

        # 3. Determination of the perimeter and edge nodes
        #########################################
        self._perimeter_nodes = layout.perimeter_nodes(self._shape)

        (right, top, left, bottom) = layout.nodes_at_edge(self._shape)
        self._nodes_at_right_edge = np.sort(np.append(right, top[0]))
        self._nodes_at_top_edge = np.sort(np.append(top, left[0]))
        self._nodes_at_left_edge = np.sort(np.append(left, bottom[0]))
        self._nodes_at_bottom_edge = np.sort(np.append(bottom, right[0]))

        perimeter_links = np.empty((len(self._perimeter_nodes), 2), dtype=int)
        perimeter_links[:, 0] = self._perimeter_nodes
        perimeter_links[:-1, 1] = self._perimeter_nodes[1:]
        perimeter_links[-1, 1] = self._perimeter_nodes[0]

        self._x_of_node = x_of_node
        self._y_of_node = y_of_node
        self._perimeter_links = perimeter_links

        # 3. Instanciation of the parent class
        ######################################
        if 1 in shape:
            Graph.__init__(
                self,
                (y_of_node, x_of_node),
                links=list(
                    zip(np.arange(len(y_of_node) - 1), np.arange(1, len(y_of_node)))
                ),
                sort=False,
            )
        else:
            DelaunayGraph.__init__(
                self,
                (y_of_node, x_of_node),
                perimeter_links=perimeter_links,
                sort=False,
            )

    @property
    def shape(self):
        return self._shape

    @property
    def xy_spacing(self):
        return self._xy_spacing

    @property
    def orientation(self):
        return self._orientation

    @property
    def node_layout(self):
        return self._node_layout

    @property
    @lru_cache()
    @make_return_array_immutable
    def perimeter_nodes(self):
        return self._perimeter_nodes

    @property
    @make_return_array_immutable
    def nodes_at_right_edge(self):
        return self._nodes_at_right_edge

    @property
    @make_return_array_immutable
    def nodes_at_top_edge(self):
        return self._nodes_at_top_edge

    @property
    @make_return_array_immutable
    def nodes_at_left_edge(self):
        return self._nodes_at_left_edge

    @property
    @make_return_array_immutable
    def nodes_at_bottom_edge(self):
        return self._nodes_at_bottom_edge<|MERGE_RESOLUTION|>--- conflicted
+++ resolved
@@ -73,19 +73,11 @@
             No node may be present at this coordinate.
         xy_min_spacing: float or tuple of float, optional
             Final minimal spacing between nodes. Random moves of the core nodes
-<<<<<<< HEAD
-            around their position cannot be above this threshold:
-            (xy_spacing - xy_min_spacing) /2
-            If float, same minimal spacing for x and y.
-        seed: int, optional
-            Sees used to generate the random x and y moves.
-=======
             around their initial positions cannot be above this threshold:
             ``(xy_spacing - xy_min_spacing) / 2``.  If ``float``, same minimal
             spacing for x and y.
-        seed: tuple of int, optional
-            Seeds used to generate the random x and y moves.
->>>>>>> a8548315
+        seed: int, optional
+            Seed used to generate the random x and y moves.
             When set, controls a pseudo-randomness of moves to ensure
             reproducibility.
             When None, seed is random and the moves of coordinates are
@@ -309,17 +301,10 @@
         xy_min_spacing: float or tuple of float, optional
             Final minimal spacing between nodes. Random moves of the core nodes
             around their position cannot be above this threshold:
-<<<<<<< HEAD
-            (xy_spacing - xy_min_spacing) /2
-            If float, same minimal spacing for x and y.
+            ``(xy_spacing - xy_min_spacing) / 2``
+            If ``float``, same minimal spacing for x and y.
         seed: int, optional
             Seed used to generate the random x and y moves.
-=======
-            ``(xy_spacing - xy_min_spacing) / 2``
-            If ``float``, same minimal spacing for x and y.
-        seed: tuple of int, optional
-            Seeds used to generate the random x and y moves.
->>>>>>> a8548315
             When set, controls a pseudo-randomness of moves to ensure
             reproducibility.
             When None, seed is random and the moves of coordinates are
