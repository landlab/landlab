from ..voronoi import DualVoronoiGraph
<<<<<<< HEAD
from .hex import setup_xy_of_node, setup_perimeter_nodes, HexGraphExtras
from ...utils.decorators import cache_result_in_object
=======
from .hex import HexGraphExtras, setup_xy_of_node
>>>>>>> 4bd95a7e


class DualHexGraph(HexGraphExtras, DualVoronoiGraph):

    """Graph of a structured grid of triangles.

    Examples
    --------
    >>> import numpy as np
    >>> from landlab.graph import DualHexGraph

    >>> graph = DualHexGraph((3, 2), node_layout='hex')
    >>> graph.number_of_nodes
    7
    >>> graph.number_of_corners
    6

    >>> np.round(graph.y_of_node * 2. / np.sqrt(3))
    ...     # doctest: +NORMALIZE_WHITESPACE
    array([ 0.,  0.,  1.,  1.,  1.,  2.,  2.])
    >>> graph.x_of_node # doctest: +NORMALIZE_WHITESPACE
    array([ 0. ,  1. , -0.5,  0.5,  1.5,  0. ,  1. ])
    """

    def __init__(
        self,
        shape,
        spacing=1.,
        origin=(0., 0.),
        orientation="horizontal",
        node_layout="rect",
    ):
        """Create a structured grid of triangles.

        Parameters
        ----------
        shape : tuple of int
            Number of rows and columns of the hex grid. The first value
            is the number of nodes in the first column and the second the
            number of nodes in the first column.
        spacing : float, optional
            Length of links.
        origin : tuple of float, optional
            Coordinates of lower-left corner of the grid.
        orientation: {'horizontal', 'vertical'}
            Specify if triangles should be laid out in rows or columns.
        node_layout: {'rect', 'hex', 'rect1'}
            Specify the overall layout of the nodes. Use *rect* for
            the layout to approximate a rectangle and *hex* for
            a hexagon.
        """
        try:
            spacing = float(spacing)
        except TypeError:
            raise TypeError("spacing must be a float")

        self._shape = tuple(shape)
        self._spacing = spacing

        if node_layout not in ("rect", "hex", "rect1"):
            raise ValueError("node_layout not understood")
        else:
            self._node_layout = node_layout

        if orientation not in ("horizontal", "vertical"):
            raise ValueError("orientation not understood")
        else:
            self._orientation = orientation

<<<<<<< HEAD
        self._shape = tuple(shape)
        self._spacing = spacing

        if node_layout not in ('rect', 'hex', 'rect1'):
            raise ValueError('node_layout not understood')
        else:
            self._node_layout = node_layout

        if orientation not in ('horizontal', 'vertical'):
            raise ValueError('orientation not understood')
        else:
            self._orientation = orientation

        x_of_node, y_of_node = setup_xy_of_node(shape, spacing=spacing,
                                                origin=origin,
                                                orientation=orientation,
                                                node_layout=node_layout)
=======
        x_of_node, y_of_node = setup_xy_of_node(
            shape,
            spacing=spacing,
            origin=origin,
            orientation=orientation,
            node_layout=node_layout,
        )
>>>>>>> 4bd95a7e

        if node_layout == "hex":
            max_node_spacing = None
        else:
            max_node_spacing = shape[1] + 1

        DualVoronoiGraph.__init__(
            self,
            (y_of_node, x_of_node),
            xy_sort=True,
            rot_sort=True,
            min_cell_size=6,
            max_node_spacing=max_node_spacing,
        )<|MERGE_RESOLUTION|>--- conflicted
+++ resolved
@@ -1,10 +1,5 @@
 from ..voronoi import DualVoronoiGraph
-<<<<<<< HEAD
-from .hex import setup_xy_of_node, setup_perimeter_nodes, HexGraphExtras
-from ...utils.decorators import cache_result_in_object
-=======
 from .hex import HexGraphExtras, setup_xy_of_node
->>>>>>> 4bd95a7e
 
 
 class DualHexGraph(HexGraphExtras, DualVoronoiGraph):
@@ -74,25 +69,6 @@
         else:
             self._orientation = orientation
 
-<<<<<<< HEAD
-        self._shape = tuple(shape)
-        self._spacing = spacing
-
-        if node_layout not in ('rect', 'hex', 'rect1'):
-            raise ValueError('node_layout not understood')
-        else:
-            self._node_layout = node_layout
-
-        if orientation not in ('horizontal', 'vertical'):
-            raise ValueError('orientation not understood')
-        else:
-            self._orientation = orientation
-
-        x_of_node, y_of_node = setup_xy_of_node(shape, spacing=spacing,
-                                                origin=origin,
-                                                orientation=orientation,
-                                                node_layout=node_layout)
-=======
         x_of_node, y_of_node = setup_xy_of_node(
             shape,
             spacing=spacing,
@@ -100,7 +76,6 @@
             orientation=orientation,
             node_layout=node_layout,
         )
->>>>>>> 4bd95a7e
 
         if node_layout == "hex":
             max_node_spacing = None
