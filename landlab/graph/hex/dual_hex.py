<<<<<<< HEAD
from ..voronoi import DualVoronoiGraph
from .hex import HexGraphExtras, setup_xy_of_node


class DualHexGraph(HexGraphExtras, DualVoronoiGraph):

    """Graph of a structured grid of triangles.

    Examples
    --------
    >>> import numpy as np
    >>> from landlab.graph import DualHexGraph

    >>> graph = DualHexGraph((3, 2), node_layout='hex')
    >>> graph.number_of_nodes
    7
    >>> graph.number_of_corners
    6

    >>> np.round(graph.y_of_node * 2. / np.sqrt(3))
    ...     # doctest: +NORMALIZE_WHITESPACE
    array([ 0.,  0.,  1.,  1.,  1.,  2.,  2.])
    >>> graph.x_of_node # doctest: +NORMALIZE_WHITESPACE
    array([ 0. ,  1. , -0.5,  0.5,  1.5,  0. ,  1. ])
    """

=======
from ..dual import DualGraph
from ..voronoi.dual_voronoi import create_dual_graph
from .hex import TriGraph


class DualHexGraph(DualGraph, TriGraph):
>>>>>>> 0faa14af
    def __init__(
        self,
        shape,
        spacing=1.0,
        origin=(0.0, 0.0),
        orientation="horizontal",
        node_layout="rect",
    ):
        """Create a structured grid of triangles.

        Parameters
        ----------
        shape : tuple of int
            Number of rows and columns of the hex grid. The first value
            is the number of nodes in the first column and the second the
            number of nodes in the first column.
        spacing : float, optional
            Length of links.
        origin : tuple of float, optional
            Coordinates of lower-left corner of the grid.
        orientation: {'horizontal', 'vertical'}
            Specify if triangles should be laid out in rows or columns.
        node_layout: {'rect', 'hex', 'rect1'}
            Specify the overall layout of the nodes. Use *rect* for
            the layout to approximate a rectangle and *hex* for
            a hexagon.
        """
<<<<<<< HEAD
        try:
            spacing = float(spacing)
        except TypeError:
            raise TypeError("spacing must be a float")

        self._shape = tuple(shape)
        self._spacing = spacing

        if node_layout not in ("rect", "hex", "rect1"):
            raise ValueError("node_layout not understood")
        else:
            self._node_layout = node_layout

        if orientation not in ("horizontal", "vertical"):
            raise ValueError("orientation not understood")
        else:
            self._orientation = orientation

        x_of_node, y_of_node = setup_xy_of_node(
=======
        TriGraph.__init__(
            self,
>>>>>>> 0faa14af
            shape,
            spacing=spacing,
            origin=origin,
            orientation=orientation,
            node_layout=node_layout,
            sort=False,
        )

        if node_layout == "hex":
            max_node_spacing = None
        else:
            max_node_spacing = shape[1] + 1

        dual_graph, node_at_cell, nodes_at_face = create_dual_graph(
            (self.y_of_node, self.x_of_node),
            min_cell_size=6,
            max_node_spacing=max_node_spacing,
        )

        self.merge(dual_graph, node_at_cell=node_at_cell, nodes_at_face=nodes_at_face)

        self.sort()<|MERGE_RESOLUTION|>--- conflicted
+++ resolved
@@ -1,9 +1,10 @@
-<<<<<<< HEAD
-from ..voronoi import DualVoronoiGraph
-from .hex import HexGraphExtras, setup_xy_of_node
+from ..dual import DualGraph
+from ..voronoi.dual_voronoi import create_dual_graph, DualVoronoiGraph
+from .hex import TriGraph, setup_xy_of_node
+from .perimeternodes import perimeter_links
 
 
-class DualHexGraph(HexGraphExtras, DualVoronoiGraph):
+class DualHexGraph(DualGraph, TriGraph):
 
     """Graph of a structured grid of triangles.
 
@@ -22,24 +23,17 @@
     ...     # doctest: +NORMALIZE_WHITESPACE
     array([ 0.,  0.,  1.,  1.,  1.,  2.,  2.])
     >>> graph.x_of_node # doctest: +NORMALIZE_WHITESPACE
-    array([ 0. ,  1. , -0.5,  0.5,  1.5,  0. ,  1. ])
+    array([ 0.5,  1.5,  0. ,  1. ,  2. ,  0.5,  1.5])
     """
 
-=======
-from ..dual import DualGraph
-from ..voronoi.dual_voronoi import create_dual_graph
-from .hex import TriGraph
-
-
-class DualHexGraph(DualGraph, TriGraph):
->>>>>>> 0faa14af
     def __init__(
         self,
         shape,
         spacing=1.0,
-        origin=(0.0, 0.0),
+        xy_of_lower_left=(0.0, 0.0),
         orientation="horizontal",
         node_layout="rect",
+        sort=False,
     ):
         """Create a structured grid of triangles.
 
@@ -51,16 +45,44 @@
             number of nodes in the first column.
         spacing : float, optional
             Length of links.
-        origin : tuple of float, optional
+        xy_of_lower_left : tuple of float, optional
             Coordinates of lower-left corner of the grid.
         orientation: {'horizontal', 'vertical'}
             Specify if triangles should be laid out in rows or columns.
-        node_layout: {'rect', 'hex', 'rect1'}
+        node_layout: {'rect', 'hex'}
             Specify the overall layout of the nodes. Use *rect* for
             the layout to approximate a rectangle and *hex* for
             a hexagon.
         """
-<<<<<<< HEAD
+        if 0:
+            TriGraph.__init__(
+                self,
+                shape,
+                spacing=spacing,
+                xy_of_lower_left=xy_of_lower_left,
+                orientation=orientation,
+                node_layout=node_layout,
+                sort=False,
+            )
+
+            if node_layout == "hex":
+                max_node_spacing = None
+            else:
+                max_node_spacing = shape[1] + 1
+
+            dual_graph, node_at_cell, nodes_at_face = create_dual_graph(
+                (self.y_of_node, self.x_of_node),
+                min_cell_size=6,
+                max_node_spacing=max_node_spacing,
+            )
+
+            self.merge(dual_graph, node_at_cell=node_at_cell, nodes_at_face=nodes_at_face)
+
+            if sort:
+                self.sort()
+
+            return
+
         try:
             spacing = float(spacing)
         except TypeError:
@@ -69,7 +91,7 @@
         self._shape = tuple(shape)
         self._spacing = spacing
 
-        if node_layout not in ("rect", "hex", "rect1"):
+        if node_layout not in ("rect", "hex"):
             raise ValueError("node_layout not understood")
         else:
             self._node_layout = node_layout
@@ -80,29 +102,24 @@
             self._orientation = orientation
 
         x_of_node, y_of_node = setup_xy_of_node(
-=======
-        TriGraph.__init__(
-            self,
->>>>>>> 0faa14af
             shape,
             spacing=spacing,
-            origin=origin,
+            xy_of_lower_left=xy_of_lower_left,
             orientation=orientation,
             node_layout=node_layout,
+        )
+
+        _perimeter_links = perimeter_links(
+            self.shape, orientation=self.orientation, node_layout=self.node_layout
+        )
+        self._perimeter_nodes = _perimeter_links[:, 0].copy()
+
+        DualVoronoiGraph.__init__(
+            self,
+            (y_of_node, x_of_node),
+            perimeter_links=_perimeter_links,
             sort=False,
         )
 
-        if node_layout == "hex":
-            max_node_spacing = None
-        else:
-            max_node_spacing = shape[1] + 1
-
-        dual_graph, node_at_cell, nodes_at_face = create_dual_graph(
-            (self.y_of_node, self.x_of_node),
-            min_cell_size=6,
-            max_node_spacing=max_node_spacing,
-        )
-
-        self.merge(dual_graph, node_at_cell=node_at_cell, nodes_at_face=nodes_at_face)
-
-        self.sort()+        if sort:
+            self.sort()