import numpy as np

<<<<<<< HEAD
from ..voronoi.voronoi import VoronoiGraph
from .ext.hex import (
    fill_xy_of_node_hex_horizontal,
    fill_xy_of_node_hex_vertical,
    fill_xy_of_node_rect_horizontal,
    fill_xy_of_node_rect_vertical,
)
from .perimeternodes import perimeter_links, perimeter_nodes
=======
from ..voronoi.voronoi import DelaunayGraph
>>>>>>> 4701c040


def number_of_nodes(shape, node_layout="rect", orientation="horizontal"):
    """Get the number of nodes in a hex graph.

    Parameters
    ----------
    shape : tuple of int
        Number of rows and columns of the hex grid. The first value
        is the number of nodes in the first column and the second the
        number of nodes in the first column.

    Examples
    --------
    >>> from landlab.graph.hex.hex import number_of_nodes
    >>> number_of_nodes((3, 2))
    6
    >>> number_of_nodes((2, 4))
    8
    >>> number_of_nodes((4, 2))
    8

    >>> number_of_nodes((3, 2), node_layout='hex')
    7
    >>> number_of_nodes((2, 4), node_layout='hex')
    9
    >>> number_of_nodes((4, 2), node_layout='hex')
    12

    >>> number_of_nodes((3, 2), node_layout='rect1')
    7
    >>> number_of_nodes((2, 4), node_layout='rect1')
    9
    >>> number_of_nodes((4, 2), node_layout='rect1')
    10
    """
    if orientation == "vertical":
        return number_of_nodes(
            shape[::-1], node_layout=node_layout, orientation="horizontal"
        )
    if node_layout not in ("rect", "hex", "rect1"):
        raise ValueError("node_layout not understood")

    n_rows, n_cols = shape

    if node_layout == "rect":
        return n_rows * n_cols
    elif node_layout == "hex":
        return n_rows * n_cols + (n_rows // 2) ** 2
    elif node_layout == "rect1":
        return (2 * n_cols + 1) * (n_rows // 2) + n_cols * (n_rows % 2)


def setup_xy_of_node(
<<<<<<< HEAD
    shape,
    spacing=1.0,
    xy_of_lower_left=(0.0, 0.0),
    orientation="horizontal",
    node_layout="rect",
=======
    shape, spacing=1.0, origin=(0.0, 0.0), orientation="horizontal", node_layout="rect"
>>>>>>> 4701c040
):
    """Create arrays of coordinates of a node on a hex grid.

    Parameters
    ----------
    shape : tuple of int
        Number of rows and columns of the hex grid. The first value
        is the number of nodes in the first column and the second the
        number of nodes in the first column.
    spacing : float, optional
        Length of links.
    xy_of_lower_left : tuple of float, optional
        (x, y) coordinates of lower-left corner of the grid.

    Examples
    --------
    >>> import numpy as np
    >>> from landlab.graph.hex.hex import setup_xy_of_node

    >>> x, y = setup_xy_of_node((3, 2))
    >>> x
    array([ 0. ,  1. ,  0.5,  1.5,  0. ,  1. ])
    >>> y / (np.sqrt(3) / 2.)
    array([ 0.,  0.,  1.,  1.,  2.,  2.])
    >>> x, y = setup_xy_of_node((2, 2))
    >>> x
    array([ 0. ,  1. ,  0.5,  1.5])
    >>> y / (np.sqrt(3) / 2.)
    array([ 0.,  0.,  1.,  1.])

    >>> x, y = setup_xy_of_node((2, 2), spacing=2, xy_of_lower_left=(2, 1))
    >>> x
    array([ 2.,  4.,  3.,  5.])
    >>> (y - 1) / (np.sqrt(3) / 2.)
    array([ 0.,  0.,  2.,  2.])
    """
    fill_xy_of_node = {
        "rect": {
            "horizontal": fill_xy_of_node_rect_horizontal,
            "vertical": fill_xy_of_node_rect_vertical,
        },
        "hex": {
            "horizontal": fill_xy_of_node_hex_horizontal,
            "vertical": fill_xy_of_node_hex_vertical,
        },
    }

    n_nodes = number_of_nodes(shape, orientation=orientation, node_layout=node_layout)

    x_of_node = np.empty((n_nodes,), dtype=float)
    y_of_node = np.empty((n_nodes,), dtype=float)

    fill_xy_of_node[node_layout][orientation](shape, x_of_node, y_of_node)

<<<<<<< HEAD
    if orientation == "horizontal":
        x_of_node *= spacing
        y_of_node *= spacing * np.sin(np.pi / 3.0)
    else:
        x_of_node *= spacing * np.sin(np.pi / 3.0)
        y_of_node *= spacing
    x_of_node += xy_of_lower_left[0]
    y_of_node += xy_of_lower_left[1]
=======
    x_of_node *= spacing
    x_of_node += origin[1]
    y_of_node *= spacing * np.sin(np.pi / 3.0)
    y_of_node += origin[0]
>>>>>>> 4701c040

    return (x_of_node, y_of_node)


class TriGraph(DelaunayGraph):

    """Graph of a structured grid of triangles.

    Examples
    --------
    >>> import numpy as np
    >>> from landlab.graph import TriGraph

    >>> graph = TriGraph((3, 2))
    >>> graph.number_of_nodes == 6
    True
    >>> np.round(graph.y_of_node * 2. / np.sqrt(3))
    ...     # doctest: +NORMALIZE_WHITESPACE
    array([ 0.,  0.,  1.,  1.,  2.,  2.])
    >>> graph.x_of_node # doctest: +NORMALIZE_WHITESPACE
    array([ 0. ,  1. ,  0.5,  1.5,  0. ,  1. ])
    """

    def __init__(
        self,
        shape,
        spacing=1.0,
        origin=(0.0, 0.0),
        orientation="horizontal",
        node_layout="rect",
        sort=True,
    ):
        """Create a structured grid of triangles.

        Parameters
        ----------
        shape : tuple of int
            Number of rows and columns of the hex grid. The first value
            is the number of nodes in the first column and the second the
            number of nodes in the first column.
        spacing : float, optional
            Length of links.
        origin : tuple of float, optional
            Coordinates of lower-left corner of the grid.
        orientation: {'horizontal', 'vertical'}
            Specify if triangles should be laid out in rows or columns.
        node_layout: {'rect', 'hex', 'rect1'}
            Specify the overall layout of the nodes. Use *rect* for
            the layout to approximate a rectangle and *hex* for
            a hexagon.
        """
        try:
            spacing = float(spacing)
        except TypeError:
            raise TypeError("spacing must be a float")

        self._shape = tuple(shape)

        if node_layout not in ("rect", "hex", "rect1"):
            raise ValueError("node_layout not understood")
        else:
            self._node_layout = node_layout

        if orientation not in ("horizontal", "vertical"):
            raise ValueError("orientation not understood")
        else:
            self._orientation = orientation

        x_of_node, y_of_node = setup_xy_of_node(
            shape,
            spacing=spacing,
            xy_of_lower_left=origin,
            orientation=orientation,
            node_layout=node_layout,
        )
<<<<<<< HEAD
        _perimeter_links = perimeter_links(
            self.shape, orientation=self.orientation, node_layout=self.node_layout
        )
        self._perimeter_nodes = _perimeter_links[:, 0].copy()

        VoronoiGraph.__init__(
            self,
            (y_of_node, x_of_node),
            xy_sort=True,
            rot_sort=True,
            perimeter_links=_perimeter_links,
=======

        if node_layout == "hex":
            max_node_spacing = shape[1] + shape[0] / 2 + 2
            max_node_spacing = None
        elif node_layout == "rect":
            max_node_spacing = shape[1] + 1
        elif node_layout == "rect1":
            max_node_spacing = shape[1] + 1

        DelaunayGraph.__init__(
            self, (y_of_node, x_of_node), max_node_spacing=max_node_spacing
>>>>>>> 4701c040
        )

        if sort:
            self.sort()

    @property
    def shape(self):
        return self._shape

    @property
    def orientation(self):
        return self._orientation

    @property
    def node_layout(self):
        return self._node_layout

    @property
    def perimeter_nodes(self):
        return self._perimeter_nodes<|MERGE_RESOLUTION|>--- conflicted
+++ resolved
@@ -1,7 +1,6 @@
 import numpy as np
 
-<<<<<<< HEAD
-from ..voronoi.voronoi import VoronoiGraph
+from ..voronoi.voronoi import DelaunayGraph
 from .ext.hex import (
     fill_xy_of_node_hex_horizontal,
     fill_xy_of_node_hex_vertical,
@@ -9,9 +8,6 @@
     fill_xy_of_node_rect_vertical,
 )
 from .perimeternodes import perimeter_links, perimeter_nodes
-=======
-from ..voronoi.voronoi import DelaunayGraph
->>>>>>> 4701c040
 
 
 def number_of_nodes(shape, node_layout="rect", orientation="horizontal"):
@@ -66,15 +62,11 @@
 
 
 def setup_xy_of_node(
-<<<<<<< HEAD
     shape,
     spacing=1.0,
     xy_of_lower_left=(0.0, 0.0),
     orientation="horizontal",
     node_layout="rect",
-=======
-    shape, spacing=1.0, origin=(0.0, 0.0), orientation="horizontal", node_layout="rect"
->>>>>>> 4701c040
 ):
     """Create arrays of coordinates of a node on a hex grid.
 
@@ -129,7 +121,6 @@
 
     fill_xy_of_node[node_layout][orientation](shape, x_of_node, y_of_node)
 
-<<<<<<< HEAD
     if orientation == "horizontal":
         x_of_node *= spacing
         y_of_node *= spacing * np.sin(np.pi / 3.0)
@@ -138,12 +129,6 @@
         y_of_node *= spacing
     x_of_node += xy_of_lower_left[0]
     y_of_node += xy_of_lower_left[1]
-=======
-    x_of_node *= spacing
-    x_of_node += origin[1]
-    y_of_node *= spacing * np.sin(np.pi / 3.0)
-    y_of_node += origin[0]
->>>>>>> 4701c040
 
     return (x_of_node, y_of_node)
 
@@ -219,31 +204,18 @@
             orientation=orientation,
             node_layout=node_layout,
         )
-<<<<<<< HEAD
+
         _perimeter_links = perimeter_links(
             self.shape, orientation=self.orientation, node_layout=self.node_layout
         )
         self._perimeter_nodes = _perimeter_links[:, 0].copy()
 
-        VoronoiGraph.__init__(
+        DelaunayGraph.__init__(
             self,
             (y_of_node, x_of_node),
-            xy_sort=True,
-            rot_sort=True,
+            # xy_sort=True,
+            # rot_sort=True,
             perimeter_links=_perimeter_links,
-=======
-
-        if node_layout == "hex":
-            max_node_spacing = shape[1] + shape[0] / 2 + 2
-            max_node_spacing = None
-        elif node_layout == "rect":
-            max_node_spacing = shape[1] + 1
-        elif node_layout == "rect1":
-            max_node_spacing = shape[1] + 1
-
-        DelaunayGraph.__init__(
-            self, (y_of_node, x_of_node), max_node_spacing=max_node_spacing
->>>>>>> 4701c040
         )
 
         if sort:
