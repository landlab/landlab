--- conflicted
+++ resolved
@@ -1,11 +1,7 @@
 import numpy as np
 
 from ..voronoi.voronoi import VoronoiGraph
-<<<<<<< HEAD
-from ...utils.decorators import (cache_result_in_object,
-                                 make_return_array_immutable)
-=======
->>>>>>> b776e0a3
+from ...utils.decorators import cache_result_in_object, make_return_array_immutable
 
 
 def number_of_nodes(shape, node_layout="rect"):
@@ -311,33 +307,10 @@
         elif node_layout == "rect1":
             max_node_spacing = shape[1] + 1
 
-<<<<<<< HEAD
-        VoronoiGraph.__init__(self,
-            (y_of_node, x_of_node), xy_sort=True, rot_sort=True,
-            max_node_spacing=max_node_spacing)
-=======
         VoronoiGraph.__init__(
             self,
             (y_of_node, x_of_node),
             xy_sort=True,
             rot_sort=True,
-            max_node_spacing=max_node_spacing,
-        )
-
-    @property
-    def shape(self):
-        return self._shape
-
-    @property
-    def orientation(self):
-        return self._orientation
-
-    @property
-    def node_layout(self):
-        return self._node_layout
-
-    @property
-    # @store_result_in_grid()
-    def perimeter_nodes(self):
-        return setup_perimeter_nodes(self.shape, self.orientation, self.node_layout)
->>>>>>> b776e0a3
+            max_node_spacing=max_node_spacing
+        )