"""
Examples
--------

::

        * - *
       / \ / \
      * - * - *
     / \ / \ / \
    * - * - * - *
     \ / \ / \ /
      * - * - *
       \ / \ /
        * - *

>>> from landlab.graph import HexGraph
>>> graph = HexGraph((5, 2), node_layout="hex")
>>> graph.number_of_nodes
14
>>> graph.x_of_node
array([ 0. ,  1. ,
       -0.5,  0.5,  1.5,
       -1. ,  0. ,  1. ,  2. ,
       -0.5,  0.5, 1.5,
        0. ,  1. ])
>>> graph.number_of_links
29
>>> graph.number_of_patches
16

::

    * - * - * - *
     \ / \ / \ / \
      * - * - * - *
     / \ / \ / \ /
    * - * - * - *

>>> from landlab.graph import HexGraph
>>> graph = HexGraph((3, 4), orientation="horizontal", node_layout="rect")
>>> graph.number_of_nodes
12
>>> graph.x_of_node.reshape((3, 4))
array([[ 0. ,  1. ,  2. ,  3. ],
       [ 0.5,  1.5,  2.5,  3.5],
       [ 0. ,  1. ,  2. ,  3. ]])
>>> graph.number_of_links
23
>>> graph.number_of_patches
12

::

  * - * - * - *
   \ / \ / \ /
    * - * - *
   / \ / \ / \
  * - * - * - *
   \ / \ / \ /
    * - * - *

>>> from landlab.graph import HexGraph
>>> graph = HexGraph((4, 3), orientation="horizontal", node_layout="rect1")
>>> graph.number_of_nodes
14
>>> graph.x_of_node
array([ 0.5,  1.5,  2.5,
        0. ,  1. ,  2. ,  3. ,
        0.5,  1.5,  2.5,
        0. ,  1. ,  2. ,  3. ])
>>> graph.number_of_links
28
>>> graph.number_of_patches
15
"""


import numpy as np

<<<<<<< HEAD
from ...utils.decorators import cache_result_in_object, make_return_array_immutable
from ..voronoi.voronoi import VoronoiGraph
=======
from ..voronoi.voronoi import DelaunayGraph
from .ext.hex import (
    fill_xy_of_node_hex_horizontal,
    fill_xy_of_node_hex_vertical,
    fill_xy_of_node_rect_horizontal,
    fill_xy_of_node_rect_vertical,
)
from .perimeternodes import perimeter_links, perimeter_nodes
>>>>>>> 0faa14af


def number_of_nodes(shape, node_layout="rect", orientation="horizontal"):
    """Get the number of nodes in a hex graph.

    Parameters
    ----------
    shape : tuple of int
        Number of rows and columns of the hex grid. The first value
        is the number of nodes in the first column and the second the
        number of nodes in the first column.

    Examples
    --------
    >>> from landlab.graph.hex.hex import number_of_nodes
    >>> number_of_nodes((3, 2))
    6
    >>> number_of_nodes((2, 4))
    8
    >>> number_of_nodes((4, 2))
    8

    >>> number_of_nodes((3, 2), node_layout='hex')
    7
    >>> number_of_nodes((2, 4), node_layout='hex')
    9
    >>> number_of_nodes((4, 2), node_layout='hex')
    12

    >>> number_of_nodes((3, 2), node_layout='rect1')
    7
    >>> number_of_nodes((2, 4), node_layout='rect1')
    9
    >>> number_of_nodes((4, 2), node_layout='rect1')
    10
    """
    if orientation == "vertical":
        return number_of_nodes(
            shape[::-1], node_layout=node_layout, orientation="horizontal"
        )
    if node_layout not in ("rect", "hex", "rect1"):
        raise ValueError("node_layout not understood")

    n_rows, n_cols = shape

    if node_layout == "rect":
        return n_rows * n_cols
    elif node_layout == "hex":
        return n_rows * n_cols + (n_rows // 2) ** 2
    elif node_layout == "rect1":
        return (2 * n_cols + 1) * (n_rows // 2) + n_cols * (n_rows % 2)


def setup_xy_of_node(
    shape,
    spacing=1.0,
    xy_of_lower_left=(0.0, 0.0),
    orientation="horizontal",
    node_layout="rect",
):
    """Create arrays of coordinates of a node on a hex grid.

    Parameters
    ----------
    shape : tuple of int
        Number of rows and columns of the hex grid. The first value
        is the number of nodes in the first column and the second the
        number of nodes in the first column.
    spacing : float, optional
        Length of links.
    xy_of_lower_left : tuple of float, optional
        (x, y) coordinates of lower-left corner of the grid.

    Examples
    --------
    >>> import numpy as np
    >>> from landlab.graph.hex.hex import setup_xy_of_node

    >>> x, y = setup_xy_of_node((3, 2))
    >>> x
    array([ 0. ,  1. ,  0.5,  1.5,  0. ,  1. ])
    >>> y / (np.sqrt(3) / 2.)
    array([ 0.,  0.,  1.,  1.,  2.,  2.])
    >>> x, y = setup_xy_of_node((2, 2))
    >>> x
    array([ 0. ,  1. ,  0.5,  1.5])
    >>> y / (np.sqrt(3) / 2.)
    array([ 0.,  0.,  1.,  1.])

    >>> x, y = setup_xy_of_node((2, 2), spacing=2, xy_of_lower_left=(2, 1))
    >>> x
    array([ 2.,  4.,  3.,  5.])
    >>> (y - 1) / (np.sqrt(3) / 2.)
    array([ 0.,  0.,  2.,  2.])
    """
    fill_xy_of_node = {
        "rect": {
            "horizontal": fill_xy_of_node_rect_horizontal,
            "vertical": fill_xy_of_node_rect_vertical,
        },
        "hex": {
            "horizontal": fill_xy_of_node_hex_horizontal,
            "vertical": fill_xy_of_node_hex_vertical,
        },
    }

    n_nodes = number_of_nodes(shape, orientation=orientation, node_layout=node_layout)

    x_of_node = np.empty((n_nodes,), dtype=float)
    y_of_node = np.empty((n_nodes,), dtype=float)

    fill_xy_of_node[node_layout][orientation](shape, x_of_node, y_of_node)

    if orientation == "horizontal":
        x_of_node *= spacing
        y_of_node *= spacing * np.sin(np.pi / 3.0)
    else:
        x_of_node *= spacing * np.sin(np.pi / 3.0)
        y_of_node *= spacing
    x_of_node += xy_of_lower_left[0]
    y_of_node += xy_of_lower_left[1]

    return (x_of_node, y_of_node)


<<<<<<< HEAD
class HexGraphExtras(object):
    @property
    def shape(self):
        return self._shape

    @property
    def spacing(self):
        return self._spacing

    @property
    def orientation(self):
        return self._orientation

    @property
    def node_layout(self):
        return self._node_layout

    @property
    @cache_result_in_object()
    @make_return_array_immutable
    def nodes_at_right_edge(self):
        """Get nodes along the right edge.

        Examples
        --------
        >>> import numpy as np
        >>> from landlab.graph import DualHexGraph
        >>> graph = DualHexGraph((3, 4), node_layout='rect')
        >>> graph.nodes_at_right_edge
        array([ 3,  7, 11])
        """
        return np.arange(
            self.shape[1] - 1, self.shape[0] * self.shape[1], self.shape[1], dtype=int
        )

    @property
    @cache_result_in_object()
    @make_return_array_immutable
    def nodes_at_top_edge(self):
        """Get nodes along the top edge.

        Examples
        --------
        >>> import numpy as np
        >>> from landlab.graph import DualHexGraph
        >>> graph = DualHexGraph((3, 4), node_layout='rect')
        >>> graph.nodes_at_top_edge
        array([ 8,  9, 10, 11])
        """
        return np.arange(
            self.number_of_nodes - self.shape[1], self.number_of_nodes, dtype=int
        )

    @property
    @cache_result_in_object()
    @make_return_array_immutable
    def nodes_at_left_edge(self):
        """Get nodes along the left edge.

        Examples
        --------
        >>> import numpy as np
        >>> from landlab.graph import DualHexGraph
        >>> graph = DualHexGraph((3, 4), node_layout='rect')
        >>> graph.nodes_at_left_edge
        array([0, 4, 8])
        """
        return np.arange(0, self.shape[0] * self.shape[1], self.shape[1], dtype=int)

    @property
    @cache_result_in_object()
    @make_return_array_immutable
    def nodes_at_bottom_edge(self):
        """Get nodes along the bottom edge.

        Examples
        --------
        >>> import numpy as np
        >>> from landlab.graph import DualHexGraph
        >>> graph = DualHexGraph((3, 4), node_layout='rect')
        >>> graph.nodes_at_bottom_edge
        array([0, 1, 2, 3])
        """
        return np.arange(self.shape[1], dtype=int)

    @property
    @cache_result_in_object()
    @make_return_array_immutable
    def perimeter_nodes(self):
        return setup_perimeter_nodes(self.shape, self.orientation, self.node_layout)

    @property
    @cache_result_in_object()
    @make_return_array_immutable
    def length_of_link(self):
        return np.full(self.number_of_links, self.spacing, dtype=float)


class HexGraph(HexGraphExtras, VoronoiGraph):
=======
class TriGraph(DelaunayGraph):
>>>>>>> 0faa14af

    """Graph of a structured grid of triangles.

    Examples
    --------
    >>> import numpy as np
    >>> from landlab.graph import TriGraph

    >>> graph = TriGraph((3, 2))
    >>> graph.number_of_nodes == 6
    True
    >>> np.round(graph.y_of_node * 2. / np.sqrt(3))
    ...     # doctest: +NORMALIZE_WHITESPACE
    array([ 0.,  0.,  1.,  1.,  2.,  2.])
    >>> graph.x_of_node # doctest: +NORMALIZE_WHITESPACE
    array([ 0. ,  1. ,  0.5,  1.5,  0. ,  1. ])
    """

    def __init__(
        self,
        shape,
        spacing=1.0,
        origin=(0.0, 0.0),
        orientation="horizontal",
        node_layout="rect",
        sort=True,
    ):
        """Create a structured grid of triangles.

        Parameters
        ----------
        shape : tuple of int
            Number of rows and columns of the hex grid. The first value
            is the number of nodes in the first column and the second the
            number of nodes in the first column.
        spacing : float, optional
            Length of links.
        origin : tuple of float, optional
            Coordinates of lower-left corner of the grid.
        orientation: {'horizontal', 'vertical'}
            Specify if triangles should be laid out in rows or columns.
        node_layout: {'rect', 'hex', 'rect1'}
            Specify the overall layout of the nodes. Use *rect* for
            the layout to approximate a rectangle and *hex* for
            a hexagon.
        """
        try:
            spacing = float(spacing)
        except TypeError:
            raise TypeError("spacing must be a float")

        self._shape = tuple(shape)
        self._spacing = spacing

        if node_layout not in ("rect", "hex", "rect1"):
            raise ValueError("node_layout not understood")
        else:
            self._node_layout = node_layout

        if orientation not in ("horizontal", "vertical"):
            raise ValueError("orientation not understood")
        else:
            self._orientation = orientation

        x_of_node, y_of_node = setup_xy_of_node(
            shape,
            spacing=spacing,
            xy_of_lower_left=origin,
            orientation=orientation,
            node_layout=node_layout,
        )

        _perimeter_links = perimeter_links(
            self.shape, orientation=self.orientation, node_layout=self.node_layout
        )
        self._perimeter_nodes = _perimeter_links[:, 0].copy()

        DelaunayGraph.__init__(
            self,
            (y_of_node, x_of_node),
<<<<<<< HEAD
            xy_sort=True,
            rot_sort=True,
            max_node_spacing=max_node_spacing,
        )
=======
            # xy_sort=True,
            # rot_sort=True,
            perimeter_links=_perimeter_links,
        )

        if sort:
            self.sort()

    @property
    def shape(self):
        return self._shape

    @property
    def orientation(self):
        return self._orientation

    @property
    def node_layout(self):
        return self._node_layout

    @property
    def perimeter_nodes(self):
        return self._perimeter_nodes
>>>>>>> 0faa14af
<|MERGE_RESOLUTION|>--- conflicted
+++ resolved
@@ -14,16 +14,16 @@
        \ / \ /
         * - *
 
->>> from landlab.graph import HexGraph
->>> graph = HexGraph((5, 2), node_layout="hex")
+>>> from landlab.graph import TriGraph
+>>> graph = TriGraph((5, 2), node_layout="hex", sort=True)
 >>> graph.number_of_nodes
 14
 >>> graph.x_of_node
-array([ 0. ,  1. ,
-       -0.5,  0.5,  1.5,
-       -1. ,  0. ,  1. ,  2. ,
-       -0.5,  0.5, 1.5,
-        0. ,  1. ])
+array([ 1. ,  2. ,
+        0.5,  1.5,  2.5,
+        0. ,  1. ,  2. ,  3. ,
+        0.5,  1.5, 2.5,
+        1. ,  2. ])
 >>> graph.number_of_links
 29
 >>> graph.number_of_patches
@@ -37,8 +37,8 @@
      / \ / \ / \ /
     * - * - * - *
 
->>> from landlab.graph import HexGraph
->>> graph = HexGraph((3, 4), orientation="horizontal", node_layout="rect")
+>>> from landlab.graph import TriGraph
+>>> graph = TriGraph((3, 4), orientation="horizontal", node_layout="rect", sort=True)
 >>> graph.number_of_nodes
 12
 >>> graph.x_of_node.reshape((3, 4))
@@ -49,39 +49,12 @@
 23
 >>> graph.number_of_patches
 12
-
-::
-
-  * - * - * - *
-   \ / \ / \ /
-    * - * - *
-   / \ / \ / \
-  * - * - * - *
-   \ / \ / \ /
-    * - * - *
-
->>> from landlab.graph import HexGraph
->>> graph = HexGraph((4, 3), orientation="horizontal", node_layout="rect1")
->>> graph.number_of_nodes
-14
->>> graph.x_of_node
-array([ 0.5,  1.5,  2.5,
-        0. ,  1. ,  2. ,  3. ,
-        0.5,  1.5,  2.5,
-        0. ,  1. ,  2. ,  3. ])
->>> graph.number_of_links
-28
->>> graph.number_of_patches
-15
 """
 
 
 import numpy as np
 
-<<<<<<< HEAD
 from ...utils.decorators import cache_result_in_object, make_return_array_immutable
-from ..voronoi.voronoi import VoronoiGraph
-=======
 from ..voronoi.voronoi import DelaunayGraph
 from .ext.hex import (
     fill_xy_of_node_hex_horizontal,
@@ -90,7 +63,6 @@
     fill_xy_of_node_rect_vertical,
 )
 from .perimeternodes import perimeter_links, perimeter_nodes
->>>>>>> 0faa14af
 
 
 def number_of_nodes(shape, node_layout="rect", orientation="horizontal"):
@@ -172,18 +144,18 @@
     >>> x, y = setup_xy_of_node((3, 2))
     >>> x
     array([ 0. ,  1. ,  0.5,  1.5,  0. ,  1. ])
-    >>> y / (np.sqrt(3) / 2.)
+    >>> np.round(y / (np.sqrt(3) / 2.))
     array([ 0.,  0.,  1.,  1.,  2.,  2.])
     >>> x, y = setup_xy_of_node((2, 2))
     >>> x
     array([ 0. ,  1. ,  0.5,  1.5])
-    >>> y / (np.sqrt(3) / 2.)
+    >>> np.round(y / (np.sqrt(3) / 2.))
     array([ 0.,  0.,  1.,  1.])
 
     >>> x, y = setup_xy_of_node((2, 2), spacing=2, xy_of_lower_left=(2, 1))
     >>> x
     array([ 2.,  4.,  3.,  5.])
-    >>> (y - 1) / (np.sqrt(3) / 2.)
+    >>> np.round((y - 1) / (np.sqrt(3) / 2.))
     array([ 0.,  0.,  2.,  2.])
     """
     fill_xy_of_node = {
@@ -206,7 +178,7 @@
 
     if orientation == "horizontal":
         x_of_node *= spacing
-        y_of_node *= spacing * np.sin(np.pi / 3.0)
+        y_of_node *= spacing * np.round(np.sin(np.pi / 3.0), 5)
     else:
         x_of_node *= spacing * np.sin(np.pi / 3.0)
         y_of_node *= spacing
@@ -216,24 +188,7 @@
     return (x_of_node, y_of_node)
 
 
-<<<<<<< HEAD
-class HexGraphExtras(object):
-    @property
-    def shape(self):
-        return self._shape
-
-    @property
-    def spacing(self):
-        return self._spacing
-
-    @property
-    def orientation(self):
-        return self._orientation
-
-    @property
-    def node_layout(self):
-        return self._node_layout
-
+class HexGraphExtras:
     @property
     @cache_result_in_object()
     @make_return_array_immutable
@@ -243,8 +198,8 @@
         Examples
         --------
         >>> import numpy as np
-        >>> from landlab.graph import DualHexGraph
-        >>> graph = DualHexGraph((3, 4), node_layout='rect')
+        >>> from landlab.graph import TriGraph
+        >>> graph = TriGraph((3, 4), node_layout='rect')
         >>> graph.nodes_at_right_edge
         array([ 3,  7, 11])
         """
@@ -261,8 +216,8 @@
         Examples
         --------
         >>> import numpy as np
-        >>> from landlab.graph import DualHexGraph
-        >>> graph = DualHexGraph((3, 4), node_layout='rect')
+        >>> from landlab.graph import TriGraph
+        >>> graph = TriGraph((3, 4), node_layout='rect')
         >>> graph.nodes_at_top_edge
         array([ 8,  9, 10, 11])
         """
@@ -279,8 +234,8 @@
         Examples
         --------
         >>> import numpy as np
-        >>> from landlab.graph import DualHexGraph
-        >>> graph = DualHexGraph((3, 4), node_layout='rect')
+        >>> from landlab.graph import TriGraph
+        >>> graph = TriGraph((3, 4), node_layout='rect')
         >>> graph.nodes_at_left_edge
         array([0, 4, 8])
         """
@@ -295,8 +250,8 @@
         Examples
         --------
         >>> import numpy as np
-        >>> from landlab.graph import DualHexGraph
-        >>> graph = DualHexGraph((3, 4), node_layout='rect')
+        >>> from landlab.graph import TriGraph
+        >>> graph = TriGraph((3, 4), node_layout='rect')
         >>> graph.nodes_at_bottom_edge
         array([0, 1, 2, 3])
         """
@@ -315,10 +270,7 @@
         return np.full(self.number_of_links, self.spacing, dtype=float)
 
 
-class HexGraph(HexGraphExtras, VoronoiGraph):
-=======
-class TriGraph(DelaunayGraph):
->>>>>>> 0faa14af
+class TriGraph(HexGraphExtras, DelaunayGraph):
 
     """Graph of a structured grid of triangles.
 
@@ -341,7 +293,7 @@
         self,
         shape,
         spacing=1.0,
-        origin=(0.0, 0.0),
+        xy_of_lower_left=(0.0, 0.0),
         orientation="horizontal",
         node_layout="rect",
         sort=True,
@@ -356,11 +308,11 @@
             number of nodes in the first column.
         spacing : float, optional
             Length of links.
-        origin : tuple of float, optional
+        xy_of_lower_left : tuple of float, optional
             Coordinates of lower-left corner of the grid.
         orientation: {'horizontal', 'vertical'}
             Specify if triangles should be laid out in rows or columns.
-        node_layout: {'rect', 'hex', 'rect1'}
+        node_layout: {'rect', 'hex'}
             Specify the overall layout of the nodes. Use *rect* for
             the layout to approximate a rectangle and *hex* for
             a hexagon.
@@ -373,7 +325,7 @@
         self._shape = tuple(shape)
         self._spacing = spacing
 
-        if node_layout not in ("rect", "hex", "rect1"):
+        if node_layout not in ("rect", "hex"):
             raise ValueError("node_layout not understood")
         else:
             self._node_layout = node_layout
@@ -386,7 +338,7 @@
         x_of_node, y_of_node = setup_xy_of_node(
             shape,
             spacing=spacing,
-            xy_of_lower_left=origin,
+            xy_of_lower_left=xy_of_lower_left,
             orientation=orientation,
             node_layout=node_layout,
         )
@@ -399,15 +351,8 @@
         DelaunayGraph.__init__(
             self,
             (y_of_node, x_of_node),
-<<<<<<< HEAD
-            xy_sort=True,
-            rot_sort=True,
-            max_node_spacing=max_node_spacing,
-        )
-=======
-            # xy_sort=True,
-            # rot_sort=True,
             perimeter_links=_perimeter_links,
+            sort=False,
         )
 
         if sort:
@@ -418,6 +363,10 @@
         return self._shape
 
     @property
+    def spacing(self):
+        return self._spacing
+
+    @property
     def orientation(self):
         return self._orientation
 
@@ -427,5 +376,4 @@
 
     @property
     def perimeter_nodes(self):
-        return self._perimeter_nodes
->>>>>>> 0faa14af
+        return self._perimeter_nodes