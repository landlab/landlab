"""
Examples
--------

::

        * - *
       / \ / \
      * - * - *
     / \ / \ / \
    * - * - * - *
     \ / \ / \ /
      * - * - *
       \ / \ /
        * - *

>>> from landlab.graph import HexGraph
>>> graph = HexGraph((5, 2), node_layout="hex")
>>> graph.number_of_nodes
14
>>> graph.x_of_node
array([ 0. ,  1. ,
       -0.5,  0.5,  1.5,
       -1. ,  0. ,  1. ,  2. ,
       -0.5,  0.5, 1.5,
        0. ,  1. ])
>>> graph.number_of_links
29
>>> graph.number_of_patches
16

::

    * - * - * - *
     \ / \ / \ / \
      * - * - * - *
     / \ / \ / \ /
    * - * - * - *

>>> from landlab.graph import HexGraph
>>> graph = HexGraph((3, 4), orientation="horizontal", node_layout="rect")
>>> graph.number_of_nodes
12
>>> graph.x_of_node.reshape((3, 4))
array([[ 0. ,  1. ,  2. ,  3. ],
       [ 0.5,  1.5,  2.5,  3.5],
       [ 0. ,  1. ,  2. ,  3. ]])
>>> graph.number_of_links
23
>>> graph.number_of_patches
12

::

  * - * - * - *
   \ / \ / \ /
    * - * - *
   / \ / \ / \
  * - * - * - *
   \ / \ / \ /
    * - * - *

>>> from landlab.graph import HexGraph
>>> graph = HexGraph((4, 3), orientation="horizontal", node_layout="rect1")
>>> graph.number_of_nodes
14
>>> graph.x_of_node
array([ 0.5,  1.5,  2.5,
        0. ,  1. ,  2. ,  3. ,
        0.5,  1.5,  2.5,
        0. ,  1. ,  2. ,  3. ])
>>> graph.number_of_links
28
>>> graph.number_of_patches
15
"""


import numpy as np

from ...utils.decorators import cache_result_in_object, make_return_array_immutable
from ..voronoi.voronoi import VoronoiGraph
<<<<<<< HEAD
from ...utils.decorators import (cache_result_in_object,
                                 make_return_array_immutable)
=======
>>>>>>> 4bd95a7e


def number_of_nodes(shape, node_layout="rect"):
    """Get the number of nodes in a hex graph.

    Parameters
    ----------
    shape : tuple of int
        Number of rows and columns of the hex grid. The first value
        is the number of nodes in the first column and the second the
        number of nodes in the first column.

    Examples
    --------
    >>> from landlab.graph.hex.hex import number_of_nodes
    >>> number_of_nodes((3, 2))
    6
    >>> number_of_nodes((2, 4))
    8
    >>> number_of_nodes((4, 2))
    8

    >>> number_of_nodes((3, 2), node_layout='hex')
    7
    >>> number_of_nodes((2, 4), node_layout='hex')
    9
    >>> number_of_nodes((4, 2), node_layout='hex')
    12

    >>> number_of_nodes((3, 2), node_layout='rect1')
    7
    >>> number_of_nodes((2, 4), node_layout='rect1')
    9
    >>> number_of_nodes((4, 2), node_layout='rect1')
    10
    """
    if node_layout not in ("rect", "hex", "rect1"):
        raise ValueError("node_layout not understood")

    n_rows, n_cols = shape

    if node_layout == "rect":
        return n_rows * n_cols
    elif node_layout == "hex":
        return n_rows * n_cols + (n_rows // 2) ** 2
    elif node_layout == "rect1":
        return (2 * n_cols + 1) * (n_rows // 2) + n_cols * (n_rows % 2)


def setup_perimeter_nodes(shape, orientation="horizontal", node_layout="rect"):
    from .ext.hex import fill_perimeter_nodes, fill_hex_perimeter_nodes

    n_perimeter_nodes = 2 * shape[0] + 2 * (shape[1] - 2)
    if node_layout in ("hex", "rect1"):
        n_perimeter_nodes += (shape[0] + 1) % 2
    perimeter_nodes = np.empty(n_perimeter_nodes, dtype=int)

    if node_layout == "hex":
        fill_hex_perimeter_nodes(shape, perimeter_nodes)
    else:
        fill_perimeter_nodes(shape, perimeter_nodes)

    return perimeter_nodes


def setup_xy_of_node(
    shape, spacing=1., origin=(0., 0.), orientation="horizontal", node_layout="rect"
):
    """Create arrays of coordinates of a node on a hex grid.

    Parameters
    ----------
    shape : tuple of int
        Number of rows and columns of the hex grid. The first value
        is the number of nodes in the first column and the second the
        number of nodes in the first column.
    spacing : float, optional
        Length of links.
    origin : tuple of float, optional
        Coordinates of lower-left corner of the grid.

    Examples
    --------
    >>> import numpy as np
    >>> from landlab.graph.hex.hex import setup_xy_of_node

    >>> x, y = setup_xy_of_node((3, 2))
    >>> x
    array([ 0. ,  1. ,  0.5,  1.5,  0. ,  1. ])
    >>> y / (np.sqrt(3) / 2.)
    array([ 0.,  0.,  1.,  1.,  2.,  2.])
    >>> x, y = setup_xy_of_node((2, 2))
    >>> x
    array([ 0. ,  1. ,  0.5,  1.5])
    >>> y / (np.sqrt(3) / 2.)
    array([ 0.,  0.,  1.,  1.])

    >>> x, y = setup_xy_of_node((2, 2), spacing=2, origin=(1, 2))
    >>> x
    array([ 2.,  4.,  3.,  5.])
    >>> (y - 1) / (np.sqrt(3) / 2.)
    array([ 0.,  0.,  2.,  2.])
    """
    from .ext.hex import get_xy_of_node, fill_xy_of_node, fill_hex_xy_of_node

    if orientation == "vertical":
        return setup_xy_of_node(
            (shape[1], shape[0]),
            spacing=spacing,
            origin=(origin[1], origin[0]),
            node_layout=node_layout,
            orientation="horizontal",
        )[::-1]

    n_nodes = number_of_nodes(shape, node_layout=node_layout)

    x_of_node = np.empty((n_nodes,), dtype=float)
    y_of_node = np.empty((n_nodes,), dtype=float)

    if node_layout == "rect":
        fill_xy_of_node(shape, x_of_node, y_of_node)
    elif node_layout == "hex":
        fill_hex_xy_of_node(shape, x_of_node, y_of_node)
    elif node_layout == "rect1":
        get_xy_of_node(shape, x_of_node, y_of_node)

    x_of_node *= spacing
    x_of_node += origin[1]
    y_of_node *= spacing * np.sin(np.pi / 3.)
    y_of_node += origin[0]

    return (x_of_node, y_of_node)


class HexGraphExtras(object):
    @property
    def shape(self):
        return self._shape

    @property
    def spacing(self):
        return self._spacing

    @property
    def orientation(self):
        return self._orientation

    @property
    def node_layout(self):
        return self._node_layout

    @property
    @cache_result_in_object()
    @make_return_array_immutable
    def nodes_at_right_edge(self):
        """Get nodes along the right edge.

        Examples
        --------
        >>> import numpy as np
        >>> from landlab.graph import DualHexGraph
        >>> graph = DualHexGraph((3, 4), node_layout='rect')
        >>> graph.nodes_at_right_edge
        array([ 3,  7, 11])
        """
<<<<<<< HEAD
        return np.arange(self.shape[1] - 1, self.shape[0] * self.shape[1],
                         self.shape[1], dtype=int)
=======
        return np.arange(
            self.shape[1] - 1, self.shape[0] * self.shape[1], self.shape[1], dtype=int
        )
>>>>>>> 4bd95a7e

    @property
    @cache_result_in_object()
    @make_return_array_immutable
    def nodes_at_top_edge(self):
        """Get nodes along the top edge.

        Examples
        --------
        >>> import numpy as np
        >>> from landlab.graph import DualHexGraph
        >>> graph = DualHexGraph((3, 4), node_layout='rect')
        >>> graph.nodes_at_top_edge
        array([ 8,  9, 10, 11])
        """
<<<<<<< HEAD
        return np.arange(self.number_of_nodes - self.shape[1],
                         self.number_of_nodes, dtype=int)
=======
        return np.arange(
            self.number_of_nodes - self.shape[1], self.number_of_nodes, dtype=int
        )
>>>>>>> 4bd95a7e

    @property
    @cache_result_in_object()
    @make_return_array_immutable
    def nodes_at_left_edge(self):
        """Get nodes along the left edge.

        Examples
        --------
        >>> import numpy as np
        >>> from landlab.graph import DualHexGraph
        >>> graph = DualHexGraph((3, 4), node_layout='rect')
        >>> graph.nodes_at_left_edge
        array([0, 4, 8])
        """
<<<<<<< HEAD
        return np.arange(0, self.shape[0] * self.shape[1], self.shape[1],
                         dtype=int)
=======
        return np.arange(0, self.shape[0] * self.shape[1], self.shape[1], dtype=int)
>>>>>>> 4bd95a7e

    @property
    @cache_result_in_object()
    @make_return_array_immutable
    def nodes_at_bottom_edge(self):
        """Get nodes along the bottom edge.

        Examples
        --------
        >>> import numpy as np
        >>> from landlab.graph import DualHexGraph
        >>> graph = DualHexGraph((3, 4), node_layout='rect')
        >>> graph.nodes_at_bottom_edge
        array([0, 1, 2, 3])
        """
        return np.arange(self.shape[1], dtype=int)

    @property
    @cache_result_in_object()
    @make_return_array_immutable
    def perimeter_nodes(self):
<<<<<<< HEAD
        return setup_perimeter_nodes(self.shape, self.orientation,
                                     self.node_layout)

    @property
    @cache_result_in_object()
    @make_return_array_immutable
    def length_of_link(self):
        return np.full(self.number_of_links, self.spacing, dtype=float)
=======
        return setup_perimeter_nodes(self.shape, self.orientation, self.node_layout)
>>>>>>> 4bd95a7e


class HexGraph(HexGraphExtras, VoronoiGraph):

    """Graph of a structured grid of triangles.

    Examples
    --------
    >>> import numpy as np
    >>> from landlab.graph import HexGraph

    >>> graph = HexGraph((3, 2))
    >>> graph.number_of_nodes == 6
    True
    >>> np.round(graph.y_of_node * 2. / np.sqrt(3))
    ...     # doctest: +NORMALIZE_WHITESPACE
    array([ 0.,  0.,  1.,  1.,  2.,  2.])
    >>> graph.x_of_node # doctest: +NORMALIZE_WHITESPACE
    array([ 0. ,  1. ,  0.5,  1.5,  0. ,  1. ])
    """

    def __init__(
        self,
        shape,
        spacing=1.,
        origin=(0., 0.),
        orientation="horizontal",
        node_layout="rect",
    ):
        """Create a structured grid of triangles.

        Parameters
        ----------
        shape : tuple of int
            Number of rows and columns of the hex grid. The first value
            is the number of nodes in the first column and the second the
            number of nodes in the first column.
        spacing : float, optional
            Length of links.
        origin : tuple of float, optional
            Coordinates of lower-left corner of the grid.
        orientation: {'horizontal', 'vertical'}
            Specify if triangles should be laid out in rows or columns.
        node_layout: {'rect', 'hex', 'rect1'}
            Specify the overall layout of the nodes. Use *rect* for
            the layout to approximate a rectangle and *hex* for
            a hexagon.
        """
        try:
            spacing = float(spacing)
        except TypeError:
            raise TypeError("spacing must be a float")

        self._shape = tuple(shape)
        self._spacing = spacing

        if node_layout not in ("rect", "hex", "rect1"):
            raise ValueError("node_layout not understood")
        else:
            self._node_layout = node_layout

        if orientation not in ("horizontal", "vertical"):
            raise ValueError("orientation not understood")
        else:
            self._orientation = orientation

        x_of_node, y_of_node = setup_xy_of_node(
            shape,
            spacing=spacing,
            origin=origin,
            orientation=orientation,
            node_layout=node_layout,
        )
        if node_layout == "hex":
            max_node_spacing = shape[1] + shape[0] / 2 + 2
            max_node_spacing = None
        elif node_layout == "rect":
            max_node_spacing = shape[1] + 1
        elif node_layout == "rect1":
            max_node_spacing = shape[1] + 1

<<<<<<< HEAD
        VoronoiGraph.__init__(self,
            (y_of_node, x_of_node), xy_sort=True, rot_sort=True,
            max_node_spacing=max_node_spacing)
=======
        VoronoiGraph.__init__(
            self,
            (y_of_node, x_of_node),
            xy_sort=True,
            rot_sort=True,
            max_node_spacing=max_node_spacing,
        )
>>>>>>> 4bd95a7e
<|MERGE_RESOLUTION|>--- conflicted
+++ resolved
@@ -80,11 +80,6 @@
 
 from ...utils.decorators import cache_result_in_object, make_return_array_immutable
 from ..voronoi.voronoi import VoronoiGraph
-<<<<<<< HEAD
-from ...utils.decorators import (cache_result_in_object,
-                                 make_return_array_immutable)
-=======
->>>>>>> 4bd95a7e
 
 
 def number_of_nodes(shape, node_layout="rect"):
@@ -250,14 +245,9 @@
         >>> graph.nodes_at_right_edge
         array([ 3,  7, 11])
         """
-<<<<<<< HEAD
-        return np.arange(self.shape[1] - 1, self.shape[0] * self.shape[1],
-                         self.shape[1], dtype=int)
-=======
         return np.arange(
             self.shape[1] - 1, self.shape[0] * self.shape[1], self.shape[1], dtype=int
         )
->>>>>>> 4bd95a7e
 
     @property
     @cache_result_in_object()
@@ -273,14 +263,9 @@
         >>> graph.nodes_at_top_edge
         array([ 8,  9, 10, 11])
         """
-<<<<<<< HEAD
-        return np.arange(self.number_of_nodes - self.shape[1],
-                         self.number_of_nodes, dtype=int)
-=======
         return np.arange(
             self.number_of_nodes - self.shape[1], self.number_of_nodes, dtype=int
         )
->>>>>>> 4bd95a7e
 
     @property
     @cache_result_in_object()
@@ -296,12 +281,7 @@
         >>> graph.nodes_at_left_edge
         array([0, 4, 8])
         """
-<<<<<<< HEAD
-        return np.arange(0, self.shape[0] * self.shape[1], self.shape[1],
-                         dtype=int)
-=======
         return np.arange(0, self.shape[0] * self.shape[1], self.shape[1], dtype=int)
->>>>>>> 4bd95a7e
 
     @property
     @cache_result_in_object()
@@ -323,18 +303,13 @@
     @cache_result_in_object()
     @make_return_array_immutable
     def perimeter_nodes(self):
-<<<<<<< HEAD
-        return setup_perimeter_nodes(self.shape, self.orientation,
-                                     self.node_layout)
+        return setup_perimeter_nodes(self.shape, self.orientation, self.node_layout)
 
     @property
     @cache_result_in_object()
     @make_return_array_immutable
     def length_of_link(self):
         return np.full(self.number_of_links, self.spacing, dtype=float)
-=======
-        return setup_perimeter_nodes(self.shape, self.orientation, self.node_layout)
->>>>>>> 4bd95a7e
 
 
 class HexGraph(HexGraphExtras, VoronoiGraph):
@@ -416,16 +391,10 @@
         elif node_layout == "rect1":
             max_node_spacing = shape[1] + 1
 
-<<<<<<< HEAD
-        VoronoiGraph.__init__(self,
-            (y_of_node, x_of_node), xy_sort=True, rot_sort=True,
-            max_node_spacing=max_node_spacing)
-=======
         VoronoiGraph.__init__(
             self,
             (y_of_node, x_of_node),
             xy_sort=True,
             rot_sort=True,
             max_node_spacing=max_node_spacing,
-        )
->>>>>>> 4bd95a7e
+        )