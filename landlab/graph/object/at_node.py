--- conflicted
+++ resolved
@@ -32,12 +32,8 @@
 
     max_node_count = np.max(node_count)
 
-<<<<<<< HEAD
     link_dirs_at_node = np.full((number_of_nodes, max_node_count), 0,
                                 dtype=np.int8)
-=======
-    link_dirs_at_node = np.full((number_of_nodes, max_node_count), 0, dtype=int)
->>>>>>> 4bd95a7e
     links_at_node = np.full((number_of_nodes, max_node_count), -1, dtype=int)
 
     get_links_at_node(graph.nodes_at_link, links_at_node, link_dirs_at_node)
@@ -119,15 +115,10 @@
     """
     from .ext.at_node import reorder_links_at_node, reorder_link_dirs_at_node
 
-<<<<<<< HEAD
-    out = [np.asarray(links_at_node, dtype=int),
-           np.asarray(link_dirs_at_node, dtype=np.int8)]
-=======
     out = (
         np.asarray(links_at_node, dtype=int),
-        np.asarray(link_dirs_at_node, dtype=int),
+        np.asarray(link_dirs_at_node, dtype=np.int8),
     )
->>>>>>> 4bd95a7e
 
     if inplace:
         if out[0] is not links_at_node or out[1] is not link_dirs_at_node:
