--- conflicted
+++ resolved
@@ -32,17 +32,15 @@
 
     links_at_patch = graph.ds["links_at_patch"].values
     calc_centroid_at_patch(
-<<<<<<< HEAD
         links_at_patch,
         # graph.links_at_patch,
         np.ascontiguousarray(graph.xy_of_link[:, 0]),
         np.ascontiguousarray(graph.xy_of_link[:, 1]),
-=======
+
         # graph.ds["nodes_at_patch"].values,
-        graph.nodes_at_patch,
-        np.ascontiguousarray(graph.x_of_node),
-        np.ascontiguousarray(graph.y_of_node),
->>>>>>> 0faa14af
+        # graph.nodes_at_patch,
+        # np.ascontiguousarray(graph.x_of_node),
+        # np.ascontiguousarray(graph.y_of_node),
         out,
     )
 
