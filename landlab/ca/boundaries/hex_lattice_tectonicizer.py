--- conflicted
+++ resolved
@@ -30,11 +30,7 @@
     zeros,
 )
 
-<<<<<<< HEAD
-from landlab import HexModelGrid
-=======
 from landlab import HexModelGrid, LinkStatus
->>>>>>> 04d505db
 from landlab.core.utils import as_id_array
 
 from ..cfuncs import get_next_event_new  # , update_link_state_new
@@ -536,22 +532,14 @@
         g = self.grid
         lower_active = logical_and(
             arange(g.number_of_links) < self.first_link_shifted_to,
-<<<<<<< HEAD
-            g.status_at_link == g.BC_LINK_IS_ACTIVE,
-=======
             g.status_at_link == LinkStatus.ACTIVE,
->>>>>>> 04d505db
         )
         link_in_fw = logical_or(
             in_footwall[g.node_at_link_tail], in_footwall[g.node_at_link_head]
         )
         lower_active_fw = logical_and(lower_active, link_in_fw)
         active_bnd = logical_and(
-<<<<<<< HEAD
-            g.status_at_link == g.BC_LINK_IS_ACTIVE,
-=======
             g.status_at_link == LinkStatus.ACTIVE,
->>>>>>> 04d505db
             logical_or(
                 g.status_at_node[g.node_at_link_tail] != 0,
                 g.status_at_node[g.node_at_link_head] != 0,
@@ -559,11 +547,7 @@
         )
         active_bnd_fw = logical_and(active_bnd, link_in_fw)
         crosses_fw = logical_and(
-<<<<<<< HEAD
-            g.status_at_link == g.BC_LINK_IS_ACTIVE,
-=======
             g.status_at_link == LinkStatus.ACTIVE,
->>>>>>> 04d505db
             logical_xor(
                 in_footwall[g.node_at_link_tail], in_footwall[g.node_at_link_head]
             ),
