# -*- coding: utf-8 -*-
"""

Unit tests for landlab.data_record.data_record.DataRecord
Test errors/exceptions

Last updated 8/27/2018


"""

import numpy as np
import pytest

from landlab import HexModelGrid, RadialModelGrid, RasterModelGrid, VoronoiDelaunayGrid
from landlab.data_record import DataRecord

<<<<<<< HEAD
grid = RasterModelGrid((3, 3))


# test bad dimension:
with pytest.raises(ValueError):
    DataRecord(
        grid,
        time=[0.0],
        data_vars={"mean_elev": (["time"], [100.0]), "test": (["bad_dim"], [12])},
    )
# should return ValueError('Data variable dimensions must be time and/or'
#                              'item_id')
# test bad time format:
with pytest.raises(TypeError):
    DataRecord(grid=grid, time="bad_time")
# should return TypeError: Time must be a list or an array of length 1

# test bad datavars format:
with pytest.raises(TypeError):
    DataRecord(grid, time=[0.0], data_vars=["not a dict"])
# should return TypeError(('Data variables (data_vars) passed to'
#                                 ' DataRecord must be a dictionary (see '
#                                 'documentation for valid structure)'))

# test bad items format:
with pytest.raises(TypeError):
    DataRecord(
        grid,
        time=[0.0],
        items=["not a dict"],
        data_vars={"mean_elevation": (["time"], np.array([100]))},
        attrs={"time_units": "y"},
    )
# Should return TypeError(('You must provide an ''items'' dictionary '
#                                 '(see documentation for required format)'))
#
with pytest.raises(TypeError):
    """Test bad items keys"""
    DataRecord(
        grid,
        time=[0.0],
        items={
            "grid_element": np.array([["node"], ["link"]]),
            "bad_key": np.array([[1], [3]]),
        },
        data_vars={"mean_elevation": (["time"], np.array([100]))},
        attrs={"time_units": "y"},
    )
# Should return TypeError(('You must provide an ''items'' dictionary '
#                                  '(see documentation for required format)'))
with pytest.raises(TypeError):
    """Test bad attrs"""
    DataRecord(
        grid,
        time=[0.0],
        items={
            "grid_element": np.array([["node"], ["link"]]),
            "element_id": np.array([[1], [3]]),
        },
        data_vars={"mean_elevation": (["time"], np.array([100]))},
        attrs=["not a dict"],
    )
# Should return except AttributeError:
#                 raise TypeError(('Attributes (attrs) passed to DataRecord'
#                                 'must be a dictionary'))
#
# test bad loc and id:
rmg = RasterModelGrid((3, 3))
hmg = HexModelGrid((3, 2), spacing=1.0)
radmg = RadialModelGrid(n_rings=1, nodes_in_first_ring=4, xy_of_center=(0.0, 0.0))
vdmg = VoronoiDelaunayGrid(np.random.rand(25), np.random.rand(25))
my_items_bad_loc = {
    "grid_element": np.array(["node", "bad_loc"]),
    "element_id": np.array([1, 3]),
}
my_items_bad_loc2 = {"grid_element": "bad_loc", "element_id": np.array([1, 3])}
my_items_bad_loc3 = {
    "grid_element": np.array(["node", "node", "node"]),
    "element_id": np.array([1, 3]),
}
my_items_bad_id = {
    "grid_element": np.array(["node", "link"]),
    "element_id": np.array([1, 300]),
}
my_items_bad_id2 = {
    "grid_element": np.array(["node", "link"]),
    "element_id": np.array([1, -300]),
}
my_items_bad_id3 = {
    "grid_element": np.array(["node", "link"]),
    "element_id": np.array([1, 2.0]),
}
my_items_bad_id4 = {
    "grid_element": np.array(["node", "link"]),
    "element_id": np.array([1, 2, 3]),
}
with pytest.raises(ValueError):
    DataRecord(rmg, items=my_items_bad_loc)
with pytest.raises(ValueError):
    DataRecord(hmg, items=my_items_bad_loc)
with pytest.raises(ValueError):
    DataRecord(radmg, items=my_items_bad_loc)
with pytest.raises(ValueError):
    DataRecord(vdmg, items=my_items_bad_loc)
# should return ValueError(('One or more of the grid elements provided is/are'
#                             ' not permitted location for this grid type.'))
with pytest.raises(ValueError):
    DataRecord(rmg, items=my_items_bad_loc2)
# should return ValueError: Location provided: bad_loc is not a permitted
#  location for this grid type.
with pytest.raises(ValueError):
    DataRecord(rmg, items=my_items_bad_loc3)
# should return ValueError(('grid_element passed to DataRecord must be '
#  ' the same length as the number of items or 1.'))
with pytest.raises(ValueError):
    DataRecord(rmg, items=my_items_bad_id)
with pytest.raises(ValueError):
    DataRecord(hmg, items=my_items_bad_id)
with pytest.raises(ValueError):
    DataRecord(radmg, items=my_items_bad_id)
with pytest.raises(ValueError):
    DataRecord(vdmg, items=my_items_bad_id)
# should return ValueError(('An item residing at ' + at + ' has an '
#  'element_id larger than the number of'+ at + 'on the grid.'))
with pytest.raises(ValueError):
    DataRecord(rmg, items=my_items_bad_id2)
#  should return ValueError(('An item residing at ' + at + ' has '
# 'an element id below zero. This is not permitted.'))
with pytest.raises(ValueError):
    DataRecord(rmg, items=my_items_bad_id3)
# should return ValueError(('You have passed a non-integer element_id to '
#                              'DataRecord, this is not permitted.'))
with pytest.raises(ValueError):
    DataRecord(rmg, items=my_items_bad_id4)
# should return ValueError(('The number of grid_element passed '
#  ' to Datarecord must be 1 or equal  to the number of element_id '))
=======

def test_misc():
    grid = RasterModelGrid((3, 3))

    # test bad dimension:
    with pytest.raises(ValueError):
        DataRecord(
            grid,
            time=[0.0],
            data_vars={"mean_elev": (["time"], [100.0]), "test": (["bad_dim"], [12])},
        )
    # should return ValueError('Data variable dimensions must be time and/or'
    #                              'item_id')
    # test bad time format:
    with pytest.raises(TypeError):
        DataRecord(grid=grid, time="bad_time")
    # should return TypeError: Time must be a list or an array of length 1

    # test bad datavars format:
    with pytest.raises(TypeError):
        DataRecord(grid, time=[0.0], data_vars=["not a dict"])
    # should return TypeError(('Data variables (data_vars) passed to'
    #                                 ' DataRecord must be a dictionary (see '
    #                                 'documentation for valid structure)'))

    # test bad items format:
    with pytest.raises(TypeError):
        DataRecord(
            grid,
            time=[0.0],
            items=["not a dict"],
            data_vars={"mean_elevation": (["time"], np.array([100]))},
            attrs={"time_units": "y"},
        )
    # Should return TypeError(('You must provide an ''items'' dictionary '
    #                                 '(see documentation for required format)'))
    #
    with pytest.raises(TypeError):
        """Test bad items keys"""
        DataRecord(
            grid,
            time=[0.0],
            items={
                "grid_element": np.array([["node"], ["link"]]),
                "bad_key": np.array([[1], [3]]),
            },
            data_vars={"mean_elevation": (["time"], np.array([100]))},
            attrs={"time_units": "y"},
        )
    # Should return TypeError(('You must provide an ''items'' dictionary '
    #                                  '(see documentation for required format)'))
    with pytest.raises(TypeError):
        """Test bad attrs"""
        DataRecord(
            grid,
            time=[0.0],
            items={
                "grid_element": np.array([["node"], ["link"]]),
                "element_id": np.array([[1], [3]]),
            },
            data_vars={"mean_elevation": (["time"], np.array([100]))},
            attrs=["not a dict"],
        )
    # Should return except AttributeError:
    #                 raise TypeError(('Attributes (attrs) passed to DataRecord'
    #                                 'must be a dictionary'))
    #
    # test bad loc and id:
    rmg = RasterModelGrid((3, 3))
    hmg = HexModelGrid(3, 2, 1.0)
    radmg = RadialModelGrid(num_shells=1, dr=1.0, xy_of_center=(0.0, 0.0))
    vdmg = VoronoiDelaunayGrid(np.random.rand(25), np.random.rand(25))
    my_items_bad_loc = {
        "grid_element": np.array(["node", "bad_loc"]),
        "element_id": np.array([1, 3]),
    }
    my_items_bad_loc2 = {"grid_element": "bad_loc", "element_id": np.array([1, 3])}
    my_items_bad_loc3 = {
        "grid_element": np.array(["node", "node", "node"]),
        "element_id": np.array([1, 3]),
    }
    my_items_bad_id = {
        "grid_element": np.array(["node", "link"]),
        "element_id": np.array([1, 300]),
    }
    my_items_bad_id2 = {
        "grid_element": np.array(["node", "link"]),
        "element_id": np.array([1, -300]),
    }
    my_items_bad_id3 = {
        "grid_element": np.array(["node", "link"]),
        "element_id": np.array([1, 2.0]),
    }
    my_items_bad_id4 = {
        "grid_element": np.array(["node", "link"]),
        "element_id": np.array([1, 2, 3]),
    }
    with pytest.raises(ValueError):
        DataRecord(rmg, items=my_items_bad_loc)
    with pytest.raises(ValueError):
        DataRecord(hmg, items=my_items_bad_loc)
    with pytest.raises(ValueError):
        DataRecord(radmg, items=my_items_bad_loc)
    with pytest.raises(ValueError):
        DataRecord(vdmg, items=my_items_bad_loc)
    # should return ValueError(('One or more of the grid elements provided is/are'
    #                             ' not permitted location for this grid type.'))
    with pytest.raises(ValueError):
        DataRecord(rmg, items=my_items_bad_loc2)
    # should return ValueError: Location provided: bad_loc is not a permitted
    #  location for this grid type.
    with pytest.raises(ValueError):
        DataRecord(rmg, items=my_items_bad_loc3)
    # should return ValueError(('grid_element passed to DataRecord must be '
    #  ' the same length as the number of items or 1.'))
    with pytest.raises(ValueError):
        DataRecord(rmg, items=my_items_bad_id)
    with pytest.raises(ValueError):
        DataRecord(hmg, items=my_items_bad_id)
    with pytest.raises(ValueError):
        DataRecord(radmg, items=my_items_bad_id)
    with pytest.raises(ValueError):
        DataRecord(vdmg, items=my_items_bad_id)
    # should return ValueError(('An item residing at ' + at + ' has an '
    #  'element_id larger than the number of'+ at + 'on the grid.'))
    with pytest.raises(ValueError):
        DataRecord(rmg, items=my_items_bad_id2)
    #  should return ValueError(('An item residing at ' + at + ' has '
    # 'an element id below zero. This is not permitted.'))
    with pytest.raises(ValueError):
        DataRecord(rmg, items=my_items_bad_id3)
    # should return ValueError(('You have passed a non-integer element_id to '
    #                              'DataRecord, this is not permitted.'))
    with pytest.raises(ValueError):
        DataRecord(rmg, items=my_items_bad_id4)
    # should return ValueError(('The number of grid_element passed '
    #  ' to Datarecord must be 1 or equal  to the number of element_id '))
>>>>>>> 3ac396ec


# TIME ONLY
def test_dr_time_bad_add_record(dr_time):
    with pytest.raises(TypeError):
        dr_time.add_record(time="bad_time", new_record=None)
    #  should return TypeError: You have passed a time that is not permitted,
    #  must be list or array
    with pytest.raises(KeyError):
        dr_time.add_record(time=[300.0], item_id=[0], new_record=None)


#  should return KeyError: 'This Datarecord does not hold items'
def test_dr_time_bad_get_data_(dr_time):
    with pytest.raises(KeyError):
        dr_time.get_data(time=[0.0], data_variable="bad_variable")
    # should return KeyError: "the variable 'bad_variable' is not in the Datarecord"
    with pytest.raises(KeyError):
        dr_time.get_data(time=[0.0], item_id=[0], data_variable="mean_elevation")
    # should return KeyError: 'This Datarecord does not hold items'
    with pytest.raises(TypeError):
        dr_time.get_data(time=0.0, data_variable="mean_elevation")


# TypeError('time must be a list or a 1-D array')
def test_dr_time_bad_set_data_(dr_time):
    with pytest.raises(KeyError):
        dr_time.set_data(time=[0.0], data_variable="bad_variable", new_value=105.0)
    # should return KeyError: "the variable 'bad_variable' is not in the Datarecord"
    with pytest.raises(IndexError):
        dr_time.set_data(time=[10.0], data_variable="mean_elevation", new_value=105.0)
    # shoulde return IndexError: 'The time you passed is not currently in the
    # Datarecord, you must the value you pass or first create the new time
    # coordinate using the add_record method.'
    with pytest.raises(KeyError):
        dr_time.set_data(
            time=[0.0], item_id=[0.0], data_variable="mean_elevation", new_value=105.0
        )
    # should return KeyError: 'This datarecord does not hold items'
    with pytest.raises(TypeError):
        dr_time.set_data(time=0.0, data_variable="mean_elevation", new_value=105.0)


# TypeError('time must be a list or a 1-d array')
def test_dr_time_bad_properties(dr_time):
    with pytest.raises(AttributeError):
        dr_time.number_of_items
    with pytest.raises(AttributeError):
        dr_time.item_coordinates


# ITEM ONLY
def test_dr_item_bad_add_record(dr_item):
    with pytest.raises(KeyError):
        dr_item.add_record(
            time=[0.0], item_id=[0], new_record={"new_var": ["new_data"]}
        )
    # should return KeyError: 'This Datarecord does not record time'
    with pytest.raises(ValueError):
        dr_item.add_record(item_id=[10], new_record={"new_var": ["new_data"]})
    # should return ValueError: There is no item with item_id 14, modify
    # the value(s) you pass as item_id or create a new item using the method
    # add_item.
    with pytest.raises(ValueError):
        dr_item.add_record(
            item_id=[0],
            new_item_loc={
                "grid_element": np.array(["cell"]),
                "element_id": np.array([0]),
            },
        )


# should raise ValueError('Use set_data to change the location of'
#                                     ' an item in this DataRecord')
def test_dr_item_bad_add_item(dr_item):
    with pytest.raises(KeyError):
        dr_item.add_item(
            time=[0.0],
            new_item={
                "grid_element": np.array(["node", "link"]),
                "element_id": np.array([1, 5]),
            },
            new_item_spec={"size": (["item_id"], np.array([0.2, 0.3]))},
        )


# should return KeyError: This Datarecord does not record time
def test_dr_item_bad_get_data(dr_item):
    with pytest.raises(KeyError):
        dr_item.get_data(time=[0.0], item_id=[0], data_variable="element_id")
    # should return KeyError: 'This Datarecord does not record time.'
    with pytest.raises(TypeError):
        dr_item.get_data(item_id=0, data_variable="element_id")
    # TypeError('item_id must be a list or a 1-D array')
    with pytest.raises(KeyError):
        dr_item.get_data(item_id=[0], data_variable="bad_variable")


# should return KeyError: "the variable 'bad_variable' is not in the Datarecord"
def test_dr_item_bad_set_data(dr_item):
    with pytest.raises(KeyError):
        dr_item.set_data(
            time=[0.0], item_id=[1], data_variable="element_id", new_value=2
        )
    # should return KeyError: 'This Datarecord does not record time.'
    with pytest.raises(KeyError):
        dr_item.get_data(time=[0.0], item_id=[0], data_variable="bad_variable")
    # should return KeyError: "the variable 'bad_variable' is not in the Datarecord"
    with pytest.raises(IndexError):
        dr_item.set_data(item_id=[3], data_variable="element_id", new_value=2)
    # should return IndexError: The item_id you passed does not exist in this
    # Datarecord
    with pytest.raises(TypeError):
        dr_item.set_data(item_id=3.0, data_variable="element_id", new_value=2)
    # should return TypeError: item_id must be a list or a 1-D array
    with pytest.raises(ValueError):
        dr_item.set_data(item_id=[1], data_variable="element_id", new_value=2.0)
    # ValueError('You have passed a non-integer element_id to DataRecord,
    # this is not permitted')
    with pytest.raises(ValueError):
        dr_item.set_data(item_id=[1], data_variable="element_id", new_value=-2)


# ValueError('You have passed an element id below zero. This is not permitted')
def test_dr_item_bad_properties(dr_item):
    with pytest.raises(AttributeError):
        dr_item.number_of_timesteps
    with pytest.raises(AttributeError):
        dr_item.time_coordinates
    with pytest.raises(AttributeError):
        dr_item.earliest_time
    with pytest.raises(AttributeError):
        dr_item.latest_time
    with pytest.raises(AttributeError):
        dr_item.prior_time


# ITEM AND TIME
def test_dr_2dim_bad_add_record(dr_2dim):
    with pytest.raises(TypeError):
        dr_2dim.add_record(
            time=10.0,
            item_id=[1],
            new_item_loc={
                "grid_element": np.array([["cell"]]),
                "element_id": np.array([[0]]),
            },
        )
    # should return TypeError: You have passed a time that is not permitted,
    # must be list or array.
    with pytest.raises(ValueError):
        dr_2dim.add_record(
            time=[10.0],
            item_id=[10],
            new_item_loc={
                "grid_element": np.array([["cell"]]),
                "element_id": np.array([[0]]),
            },
        )
    # should return ValueError: There is no item with item_id 10, modify the
    # value(s) you pass as item_id or create a new item using the method add_item.
    with pytest.raises(KeyError):
        dr_2dim.add_record(
            time=[10.0],
            item_id=[0],
            new_item_loc={"grid_element": np.array([["cell"]])},
        )
    # should return KeyError: 'You must provide a new_item_loc dictionnary with
    # both grid_element and element_id'
    with pytest.raises(TypeError):
        dr_2dim.add_record(
            time=[10.0],
            item_id=1,
            new_item_loc={
                "grid_element": np.array([["cell"]]),
                "element_id": np.array([[0]]),
            },
        )


# should return except TypeError:
# raise TypeError('item_id must be a list or a 1D array')
def test_dr_2dim_bad_add_item(dr_2dim):
    with pytest.raises(ValueError):
        dr_2dim.add_item(
            new_item={
                "grid_element": np.array([["node"], ["cell"]]),
                "element_id": np.array([[2], [0]]),
            },
            new_item_spec={"size": (["item_id"], [10, 5])},
        )
    # should return ValueError: The items previously defined in this Datarecord have
    # dimensions "time" and "item_id", please provide a "time" for the
    # new item(s)
    with pytest.raises(TypeError):
        dr_2dim.add_item(
            time=[10.0],
            new_item=("not a dict"),
            new_item_spec={"size": (["item_id"], [10, 5])},
        )
    # should return AttributeError raise TypeError: You must provide an new_item
    # dictionary (see documentation for required format)
    with pytest.raises(KeyError):
        dr_2dim.add_item(
            time=[10.0],
            new_item={"grid_element": np.array([["node"], ["cell"]])},
            new_item_spec={"size": (["item_id"], [10, 5])},
        )
    # should return AttributeError: You must provide an new_item dictionnary (see
    # documentation for required format)
    with pytest.raises(TypeError):
        dr_2dim.add_item(
            time=10.0,
            new_item={
                "grid_element": np.array([["node"], ["cell"]]),
                "element_id": np.array([[2], [0]]),
            },
            new_item_spec={"size": (["item_id"], [10, 5])},
        )


# should return TypeError: You have passed a time that is not permitted,
# must be list or array.
def test_dr_2dim_bad_get_data(dr_2dim):
    with pytest.raises(KeyError):
        dr_2dim.get_data(time=[0.0], item_id=1, data_variable="bad_variable")
    with pytest.raises(KeyError):
        dr_2dim.get_data(data_variable="bad_variable")
    # should return KeyError: "the variable 'bad_variable' is not in the Datarecord"
    with pytest.raises(IndexError):
        dr_2dim.get_data(time=[0.0], item_id=[10], data_variable="grid_element")
    # should return IndexError: The item_id you passed does not exist in this
    # Datarecord
    with pytest.raises(TypeError):
        dr_2dim.get_data(time=[0.0], item_id=0, data_variable="element_id")


# TypeError('item_id must be a list or a 1-D array')


def test_dr_2dim_bad_set_data(dr_2dim):
    with pytest.raises(KeyError):
        dr_2dim.set_data(
            time=[0.0], item_id=[1], data_variable="bad_variable", new_value="node"
        )
    with pytest.raises(ValueError):
        dr_2dim.set_data(
            time=[0.0], item_id=[1], data_variable="grid_element", new_value="cell"
        )
    with pytest.raises(IndexError):
        dr_2dim.set_data(
            time=[0.0], item_id=[1.0], data_variable="grid_element", new_value="node"
        )
    with pytest.raises(IndexError):
        dr_2dim.set_data(
            time=[130.0], item_id=[1], data_variable="grid_element", new_value="node"
        )
    with pytest.raises(TypeError):
        dr_2dim.set_data(
            time=[0.0], item_id=1, data_variable="mean_elevation", new_value=105.0
        )


# TypeError('item_id must be a list or a 1-d array')

# NO DIM
def test_dr_nodim_bad_get_data(dr_nodim):
    dr_nodim.add_record(new_record={"mean_elev": (100.0)})
    with pytest.raises(KeyError):
        dr_nodim.get_data(item_id=[0], data_variable="mean_elev")


# should return KeyError: 'This Datarecord does not hold items'<|MERGE_RESOLUTION|>--- conflicted
+++ resolved
@@ -15,144 +15,6 @@
 from landlab import HexModelGrid, RadialModelGrid, RasterModelGrid, VoronoiDelaunayGrid
 from landlab.data_record import DataRecord
 
-<<<<<<< HEAD
-grid = RasterModelGrid((3, 3))
-
-
-# test bad dimension:
-with pytest.raises(ValueError):
-    DataRecord(
-        grid,
-        time=[0.0],
-        data_vars={"mean_elev": (["time"], [100.0]), "test": (["bad_dim"], [12])},
-    )
-# should return ValueError('Data variable dimensions must be time and/or'
-#                              'item_id')
-# test bad time format:
-with pytest.raises(TypeError):
-    DataRecord(grid=grid, time="bad_time")
-# should return TypeError: Time must be a list or an array of length 1
-
-# test bad datavars format:
-with pytest.raises(TypeError):
-    DataRecord(grid, time=[0.0], data_vars=["not a dict"])
-# should return TypeError(('Data variables (data_vars) passed to'
-#                                 ' DataRecord must be a dictionary (see '
-#                                 'documentation for valid structure)'))
-
-# test bad items format:
-with pytest.raises(TypeError):
-    DataRecord(
-        grid,
-        time=[0.0],
-        items=["not a dict"],
-        data_vars={"mean_elevation": (["time"], np.array([100]))},
-        attrs={"time_units": "y"},
-    )
-# Should return TypeError(('You must provide an ''items'' dictionary '
-#                                 '(see documentation for required format)'))
-#
-with pytest.raises(TypeError):
-    """Test bad items keys"""
-    DataRecord(
-        grid,
-        time=[0.0],
-        items={
-            "grid_element": np.array([["node"], ["link"]]),
-            "bad_key": np.array([[1], [3]]),
-        },
-        data_vars={"mean_elevation": (["time"], np.array([100]))},
-        attrs={"time_units": "y"},
-    )
-# Should return TypeError(('You must provide an ''items'' dictionary '
-#                                  '(see documentation for required format)'))
-with pytest.raises(TypeError):
-    """Test bad attrs"""
-    DataRecord(
-        grid,
-        time=[0.0],
-        items={
-            "grid_element": np.array([["node"], ["link"]]),
-            "element_id": np.array([[1], [3]]),
-        },
-        data_vars={"mean_elevation": (["time"], np.array([100]))},
-        attrs=["not a dict"],
-    )
-# Should return except AttributeError:
-#                 raise TypeError(('Attributes (attrs) passed to DataRecord'
-#                                 'must be a dictionary'))
-#
-# test bad loc and id:
-rmg = RasterModelGrid((3, 3))
-hmg = HexModelGrid((3, 2), spacing=1.0)
-radmg = RadialModelGrid(n_rings=1, nodes_in_first_ring=4, xy_of_center=(0.0, 0.0))
-vdmg = VoronoiDelaunayGrid(np.random.rand(25), np.random.rand(25))
-my_items_bad_loc = {
-    "grid_element": np.array(["node", "bad_loc"]),
-    "element_id": np.array([1, 3]),
-}
-my_items_bad_loc2 = {"grid_element": "bad_loc", "element_id": np.array([1, 3])}
-my_items_bad_loc3 = {
-    "grid_element": np.array(["node", "node", "node"]),
-    "element_id": np.array([1, 3]),
-}
-my_items_bad_id = {
-    "grid_element": np.array(["node", "link"]),
-    "element_id": np.array([1, 300]),
-}
-my_items_bad_id2 = {
-    "grid_element": np.array(["node", "link"]),
-    "element_id": np.array([1, -300]),
-}
-my_items_bad_id3 = {
-    "grid_element": np.array(["node", "link"]),
-    "element_id": np.array([1, 2.0]),
-}
-my_items_bad_id4 = {
-    "grid_element": np.array(["node", "link"]),
-    "element_id": np.array([1, 2, 3]),
-}
-with pytest.raises(ValueError):
-    DataRecord(rmg, items=my_items_bad_loc)
-with pytest.raises(ValueError):
-    DataRecord(hmg, items=my_items_bad_loc)
-with pytest.raises(ValueError):
-    DataRecord(radmg, items=my_items_bad_loc)
-with pytest.raises(ValueError):
-    DataRecord(vdmg, items=my_items_bad_loc)
-# should return ValueError(('One or more of the grid elements provided is/are'
-#                             ' not permitted location for this grid type.'))
-with pytest.raises(ValueError):
-    DataRecord(rmg, items=my_items_bad_loc2)
-# should return ValueError: Location provided: bad_loc is not a permitted
-#  location for this grid type.
-with pytest.raises(ValueError):
-    DataRecord(rmg, items=my_items_bad_loc3)
-# should return ValueError(('grid_element passed to DataRecord must be '
-#  ' the same length as the number of items or 1.'))
-with pytest.raises(ValueError):
-    DataRecord(rmg, items=my_items_bad_id)
-with pytest.raises(ValueError):
-    DataRecord(hmg, items=my_items_bad_id)
-with pytest.raises(ValueError):
-    DataRecord(radmg, items=my_items_bad_id)
-with pytest.raises(ValueError):
-    DataRecord(vdmg, items=my_items_bad_id)
-# should return ValueError(('An item residing at ' + at + ' has an '
-#  'element_id larger than the number of'+ at + 'on the grid.'))
-with pytest.raises(ValueError):
-    DataRecord(rmg, items=my_items_bad_id2)
-#  should return ValueError(('An item residing at ' + at + ' has '
-# 'an element id below zero. This is not permitted.'))
-with pytest.raises(ValueError):
-    DataRecord(rmg, items=my_items_bad_id3)
-# should return ValueError(('You have passed a non-integer element_id to '
-#                              'DataRecord, this is not permitted.'))
-with pytest.raises(ValueError):
-    DataRecord(rmg, items=my_items_bad_id4)
-# should return ValueError(('The number of grid_element passed '
-#  ' to Datarecord must be 1 or equal  to the number of element_id '))
-=======
 
 def test_misc():
     grid = RasterModelGrid((3, 3))
@@ -222,8 +84,8 @@
     #
     # test bad loc and id:
     rmg = RasterModelGrid((3, 3))
-    hmg = HexModelGrid(3, 2, 1.0)
-    radmg = RadialModelGrid(num_shells=1, dr=1.0, xy_of_center=(0.0, 0.0))
+    hmg = HexModelGrid((3, 2), spacing=1.0)
+    radmg = RadialModelGrid(n_rings=1, nodes_in_first_ring=5, xy_of_center=(0.0, 0.0))
     vdmg = VoronoiDelaunayGrid(np.random.rand(25), np.random.rand(25))
     my_items_bad_loc = {
         "grid_element": np.array(["node", "bad_loc"]),
@@ -290,7 +152,6 @@
         DataRecord(rmg, items=my_items_bad_id4)
     # should return ValueError(('The number of grid_element passed '
     #  ' to Datarecord must be 1 or equal  to the number of element_id '))
->>>>>>> 3ac396ec
 
 
 # TIME ONLY
